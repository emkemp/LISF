--- conflicted
+++ resolved
@@ -42,13 +42,8 @@
 # ------------------------------------------------------------------------------
 
 # Path to NCO ncks program
-<<<<<<< HEAD
-#_NCKS_PATH = "/app/nco/4.5.2-gnu/bin/ncks" # On Conrad
+# _NCKS_PATH = "/app/nco/4.5.2-gnu/bin/ncks" # On Conrad
 _NCKS_PATH = "/usr/local/other/SLES11.1/nco/4.4.4/intel-12.1.0.233/bin/ncks"
-=======
-_NCKS_PATH = "/app/nco/4.5.2-gnu/bin/ncks"  # On Conrad
-#_NCKS_PATH = "/usr/local/other/SLES11.1/nco/4.4.4/intel-12.1.0.233/bin/ncks"
->>>>>>> be6e28c4
 
 # Supported LIS LSMs
 _LIS_LSMS = ["NOAH", "NOAHMP", "JULES"]
@@ -208,7 +203,7 @@
 _LIS_JULES_VARIABLES_3HR = {}
 for var in _LVT_JULES_INVOCATIONS_3HR:
     if var == "RHMin_inst":
-        _LIS_JULES_VARIABLES_3HR[var] = [var,"Tair_f_min"]
+        _LIS_JULES_VARIABLES_3HR[var] = [var, "Tair_f_min"]
     else:
         _LIS_JULES_VARIABLES_3HR[var] = [var]
 
