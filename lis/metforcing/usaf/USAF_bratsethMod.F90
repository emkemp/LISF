--- conflicted
+++ resolved
@@ -26,11 +26,7 @@
 ! 21 Mar 2024  Changed internal BackQC and SuperstatQC logic to only
 !              skip for IMERG.  This allows use with T, RH, and wind
 !              speed analyses..........................Eric Kemp/SSAI/NASA
-<<<<<<< HEAD
 ! 24 May 2024  Export USAF_is_gauge function, and add HADS and
-=======
-! 23 May 2024  Export USAF_is_gauge function, and add HADS and
->>>>>>> 41756cab
 !              NWSLI gage networks.....................Eric Kemp/SSAI/NASA
 !
 ! DESCRIPTION:
@@ -145,11 +141,7 @@
    public :: USAF_snowDepthQC
    public :: USAF_backQC
    public :: USAF_superstatQC
-<<<<<<< HEAD
    ! EMK 20240524
-=======
-   ! EMK 20240523
->>>>>>> 41756cab
    public :: USAF_is_gauge
 
    ! A simple linked list type that can be used in a hash table.  Intended
@@ -4293,7 +4285,6 @@
 
    !---------------------------------------------------------------------------
    ! Checks if observation network is recognized as a gauge.
-<<<<<<< HEAD
    logical function USAF_is_gauge(net, n) result(answer)
 
      ! Imports
@@ -4325,25 +4316,6 @@
            exit
         end if
      end do
-=======
-   logical function USAF_is_gauge(net)
-      implicit none
-      character(len=32), intent(in) :: net
-      logical :: answer
-      answer = .false.
-      if (net .eq. "AMIL") answer = .true.
-      if (net .eq. "CANA") answer = .true.
-      if (net .eq. "FAA") answer = .true.
-      if (net .eq. "HADS") answer = .true.  ! EMK 20240523
-      if (net .eq. "ICAO") answer = .true.
-      if (net .eq. "NWSLI") answer = .true. ! EMK 20240523
-      if (net .eq. "WMO") answer = .true.
-      if (net .eq. "MOBL") answer = .true.
-      if (net .eq. "SUPERGAGE") answer = .true.
-      ! Handle reformatted CDMS data that are missing the network type.
-      if (net .eq. "CDMS") answer = .true.
-      USAF_is_gauge = answer
->>>>>>> 41756cab
    end function USAF_is_gauge
 
    !---------------------------------------------------------------------------
