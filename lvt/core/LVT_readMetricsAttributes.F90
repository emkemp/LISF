--- conflicted
+++ resolved
@@ -239,15 +239,13 @@
   call get_metric_attributes(attribConfig, LVT_metrics%ce, &
        "CE",rc)
 
-<<<<<<< HEAD
   call ESMF_ConfigFindLabel(attribConfig,"Relative entropy:",rc=rc)
   call get_metric_attributes(attribConfig, LVT_metrics%re, &
        "RE",rc)
-=======
+
   call ESMF_ConfigFindLabel(attribConfig,"Joint entropy:",rc=rc)
   call get_metric_attributes(attribConfig, LVT_metrics%je, &
        "JE",rc)
->>>>>>> ebf43eb1
 
   call ESMF_ConfigFindLabel(attribConfig,"Mutual information:",rc=rc)
   call get_metric_attributes(attribConfig, LVT_metrics%mi, &
