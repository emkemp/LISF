!-----------------------BEGIN NOTICE -- DO NOT EDIT-----------------------
! NASA Goddard Space Flight Center
! Land Information System Framework (LISF)
! Version 7.4
!
! Copyright (c) 2022 United States Government as represented by the
! Administrator of the National Aeronautics and Space Administration.
! All Rights Reserved.
!-------------------------END NOTICE -- DO NOT EDIT-----------------------
#include "LIS_plugins.h"
module LIS_lsmrouting_pluginMod
!BOP
!
! !MODULE: LIS_lsmrouting_pluginMod
! 
! !DESCRIPTION: 
!   
! !REVISION HISTORY: 
!  16 Jul 09    Sujay Kumar  Initial Specification
!  01 Jun 17    Augusto Getirana: Add HyMAP2
!  12 Sep 19    Augusto Getirana: Add 2-way coupling
!  17 Mar 21    Yeosang Yoon: Add RAPID
! 
  implicit none
  
  PRIVATE
!------------------------------------------------------------------------------
! !PUBLIC MEMBER FUNCTIONS:
!------------------------------------------------------------------------------
  PUBLIC :: LIS_lsmrouting_plugin  
!EOP  

contains
!BOP
! !ROUTINE: LIS_lsmrouting_plugin
!  \label{LIS_lsmrouting_plugin}
!
! !DESCRIPTION:
!
!  
! !INTERFACE:
subroutine LIS_lsmrouting_plugin
!EOP

   use LIS_pluginIndices
   use LIS_routingMod, only : LIS_runoff_state

#if ( ( defined ROUTE_HYMAP_ROUTER ) ||  ( defined ROUTE_HYMAP2_ROUTER ) || ( defined ROUTE_NLDAS_ROUTER ) || ( defined ROUTE_RAPID_ROUTER ))

#if ( defined SM_LSM_TEMPLATE )
   external template_getrunoffs
#endif

#if ( defined SM_NOAH_2_7_1 )
   external noah271_getrunoffs
   external noah271_getrunoffs_mm
#endif

#if ( defined SM_NOAH_3_2 )
   external noah32_getrunoffs
   external noah32_getrunoffs_mm
#endif

#if ( defined SM_NOAH_3_3 )
   external noah33_getrunoffs
   external noah33_getrunoffs_et
   external noah33_getrunoffs_mm
#endif

#if ( defined SM_NOAH_3_6 )
   external noah36_getrunoffs
   external noah36_getrunoffs_mm
   external noah36_getrunoffs_hymap2
   external noah36_getsws_hymap2
#endif

#if ( defined SM_NOAH_3_9 )
   external noah39_getrunoffs
   external noah39_getrunoffs_mm
<<<<<<< HEAD
   external noah39_getrunoffs_rapid
=======
   external noah39_getrunoffs_hymap2
   external noah39_getsws_hymap2
>>>>>>> e2a1264a
#endif

#if ( defined SM_NOAHMP_3_6 )
   external noahmp36_getrunoffs
   external noahmp36_getrunoffs_mm
   external noahmp36_getrunoffs_hymap2
   external noahmp36_getsws_hymap2
   external noahmp36_getrunoffs_rapid
#endif

#if ( defined SM_NOAHMP_4_0_1 )
   external noahmp401_getrunoffs
   external noahmp401_getrunoffs_mm
   external noahmp401_getrunoffs_hymap2
   external noahmp401_getsws_hymap2
   external noahmp401_getrunoffs_rapid   
#endif

#if ( defined SM_RUC_3_7 )
   external ruc37_getrunoffs
   external ruc37_getrunoffs_mm
#endif

#if ( defined SM_CLSM_F2_5 )
   external clsmf25_getrunoffs
   external clsmf25_getrunoffs_mm
   external clsmf25_getrunoffs_hymap2
   external clsmf25_getsws_hymap2
#endif

#if ( defined SM_VIC_4_1_2 )
   external vic412_getrunoffs
   external vic412_getrunoffs_mm
#endif

#if ( defined SM_JULES_5_0 )
   external jules50_getrunoffs_mm
   external jules50_getrunoffs_rapid
#endif

#if ( defined SM_JULES_5_2 )
   external jules52_getrunoffs_mm
#endif

#if ( defined SM_JULES_5_3 )
   external jules53_getrunoffs_mm
#endif

#if ( defined SM_JULES_5_X )
   external jules5x_getrunoffs_mm
   external jules5x_getrunoffs_rapid
#endif

#if ( defined ROUTE_HYMAP_ROUTER )
#if ( defined SM_LSM_TEMPLATE )
   call registerlsmroutinggetrunoff(trim(LIS_templateLSMId)//"+"//&
        trim(LIS_HYMAProuterId)//char(0), &
        template_getrunoffs)
#endif
#if ( defined SM_NOAH_2_7_1 )
   call registerlsmroutinggetrunoff(trim(LIS_noah271Id)//"+"//&
        trim(LIS_HYMAProuterId)//char(0), &
        noah271_getrunoffs_mm)
#endif


#if ( defined SM_NOAH_3_2 )
   call registerlsmroutinggetrunoff(trim(LIS_noah32Id)//"+"//&
        trim(LIS_HYMAProuterId)//char(0), &
        noah32_getrunoffs_mm)
#endif

#if ( defined SM_NOAH_3_3 )
   call registerlsmroutinggetrunoff(trim(LIS_noah33Id)//"+"//&
        trim(LIS_HYMAProuterId)//char(0), &
        noah33_getrunoffs_mm)
#endif

#if ( defined SM_NOAH_3_6 )
   call registerlsmroutinggetrunoff(trim(LIS_noah36Id)//"+"//&
        trim(LIS_HYMAProuterId)//char(0), &
        noah36_getrunoffs_mm)
#endif

#if ( defined SM_NOAH_3_9 )
   call registerlsmroutinggetrunoff(trim(LIS_noah39Id)//"+"//&
        trim(LIS_HYMAProuterId)//char(0), &
        noah39_getrunoffs_mm)
!   call registerlsmroutinggetsws(trim(LIS_noah39Id)//"+"//&
!        trim(LIS_HYMAP2routerId)//char(0), &
!        noah39_getsws_hymap2)
#endif

#if ( defined SM_NOAHMP_3_6 )
   call registerlsmroutinggetrunoff(trim(LIS_noahmp36Id)//"+"//&
        trim(LIS_HYMAProuterId)//char(0), &
        noahmp36_getrunoffs_mm)
   call registerlsmroutinggetsws(trim(LIS_noahmp36Id)//"+"//&
        trim(LIS_HYMAP2routerId)//char(0), &
        noahmp36_getsws_hymap2)
#endif

#if ( defined SM_NOAHMP_4_0_1 )
   call registerlsmroutinggetrunoff(trim(LIS_noahmp401Id)//"+"//&
        trim(LIS_HYMAProuterId)//char(0), &
        noahmp401_getrunoffs_mm)
#endif

#if ( defined SM_RUC_3_7 )
   call registerlsmroutinggetrunoff(trim(LIS_ruc37Id)//"+"//&
        trim(LIS_HYMAProuterId)//char(0), &
        ruc37_getrunoffs_mm)
#endif

#if ( defined SM_CLSM_F2_5 )
   call registerlsmroutinggetrunoff(trim(LIS_clsmf25Id)//"+"//&
        trim(LIS_HYMAProuterId)//char(0), &
        clsmf25_getrunoffs_mm)
#endif

#if ( defined SM_VIC_4_1_2 )
   call registerlsmroutinggetrunoff(trim(LIS_vic412Id)//"+"//&
        trim(LIS_HYMAProuterId)//char(0), &
        vic412_getrunoffs_mm)
#endif

#if ( defined SM_JULES_5_0 )
   call registerlsmroutinggetrunoff(trim(LIS_jules50Id)//"+"//&
        trim(LIS_HYMAProuterId)//char(0), &
        jules50_getrunoffs_mm)
#endif

#if ( defined SM_JULES_5_2 )
   call registerlsmroutinggetrunoff(trim(LIS_jules52Id)//"+"//&
        trim(LIS_HYMAProuterId)//char(0), &
        jules52_getrunoffs_mm)
#endif

#if ( defined SM_JULES_5_3 )
   call registerlsmroutinggetrunoff(trim(LIS_jules53Id)//"+"//&
        trim(LIS_HYMAProuterId)//char(0), &
        jules53_getrunoffs_mm)
#endif

#if ( defined SM_JULES_5_X )
   call registerlsmroutinggetrunoff(trim(LIS_jules5xId)//"+"//&
        trim(LIS_HYMAProuterId)//char(0), &
        jules5x_getrunoffs_mm)
#endif

#endif

#if ( defined ROUTE_HYMAP2_ROUTER )
#if ( defined SM_LSM_TEMPLATE )
   call registerlsmroutinggetrunoff(trim(LIS_templateLSMId)//"+"//&
        trim(LIS_HYMAP2routerId)//char(0), &
        template_getrunoffs)
#endif

#if ( defined SM_NOAH_3_2 )
   call registerlsmroutinggetrunoff(trim(LIS_noah32Id)//"+"//&
        trim(LIS_HYMAP2routerId)//char(0), &
        noah32_getrunoffs_mm)
#endif

#if ( defined SM_NOAH_3_3 )
   call registerlsmroutinggetrunoff(trim(LIS_noah33Id)//"+"//&
        trim(LIS_HYMAP2routerId)//char(0), &
        noah33_getrunoffs_et)
#endif

#if ( defined SM_NOAH_3_6 )
   call registerlsmroutinggetrunoff(trim(LIS_noah36Id)//"+"//&
        trim(LIS_HYMAP2routerId)//char(0), &
        noah36_getrunoffs_hymap2)
   call registerlsmroutinggetsws(trim(LIS_noah36Id)//"+"//&
        trim(LIS_HYMAP2routerId)//char(0), &
        noah36_getsws_hymap2) 
#endif

#if ( defined SM_NOAH_3_9 )
   call registerlsmroutinggetrunoff(trim(LIS_noah39Id)//"+"//&
        trim(LIS_HYMAP2routerId)//char(0), &
        noah39_getrunoffs_hymap2)
   call registerlsmroutinggetsws(trim(LIS_noah39Id)//"+"//&
        trim(LIS_HYMAP2routerId)//char(0), &
        noah39_getsws_hymap2)
#endif

#if ( defined SM_NOAHMP_3_6 )
   call registerlsmroutinggetrunoff(trim(LIS_noahmp36Id)//"+"//&
        trim(LIS_HYMAP2routerId)//char(0), &
        noahmp36_getrunoffs_hymap2)
   call registerlsmroutinggetsws(trim(LIS_noahmp36Id)//"+"//&
        trim(LIS_HYMAP2routerId)//char(0), &
        noahmp36_getsws_hymap2)
#endif

#if ( defined SM_NOAHMP_4_0_1 )
   call registerlsmroutinggetrunoff(trim(LIS_noahmp401Id)//"+"//&
        trim(LIS_HYMAP2routerId)//char(0), &
        noahmp401_getrunoffs_hymap2)
   call registerlsmroutinggetsws(trim(LIS_noahmp401Id)//"+"//&
        trim(LIS_HYMAP2routerId)//char(0), &
        noahmp401_getsws_hymap2)
#endif

#if ( defined SM_RUC_3_7 )
   call registerlsmroutinggetrunoff(trim(LIS_ruc37Id)//"+"//&
        trim(LIS_HYMAP2routerId)//char(0), &
        ruc37_getrunoffs_mm)
#endif

#if ( defined SM_CLSM_F2_5 )
   call registerlsmroutinggetrunoff(trim(LIS_clsmf25Id)//"+"//&
        trim(LIS_HYMAP2routerId)//char(0), &
        clsmf25_getrunoffs_hymap2)
   call registerlsmroutinggetsws(trim(LIS_clsmf25Id)//"+"//&
        trim(LIS_HYMAP2routerId)//char(0), &
        clsmf25_getsws_hymap2)
#endif

#if ( defined SM_VIC_4_1_2 )
   call registerlsmroutinggetrunoff(trim(LIS_vic412Id)//"+"//&
        trim(LIS_HYMAP2routerId)//char(0), &
        vic412_getrunoffs_mm)
#endif
#endif

#if ( defined ROUTE_NLDAS_ROUTER )
#if ( defined SM_NOAH_2_7_1 )
   call registerlsmroutinggetrunoff(trim(LIS_noah271Id)//"+"//&
        trim(LIS_NLDASrouterId)//char(0), &
        noah271_getrunoffs)
#endif
   
#if ( defined SM_NOAH_3_2 )
   call registerlsmroutinggetrunoff(trim(LIS_noah32Id)//"+"//&
        trim(LIS_NLDASrouterId)//char(0), &
        noah32_getrunoffs)
#endif
   
#if ( defined SM_NOAH_3_3 )
   call registerlsmroutinggetrunoff(trim(LIS_noah33Id)//"+"//&
        trim(LIS_NLDASrouterId)//char(0), &
        noah33_getrunoffs)
#endif
   
#if ( defined SM_NOAH_3_6 )
   call registerlsmroutinggetrunoff(trim(LIS_noah36Id)//"+"//&
        trim(LIS_NLDASrouterId)//char(0), &
        noah36_getrunoffs)
#endif

#if ( defined SM_NOAH_3_9 )
   call registerlsmroutinggetrunoff(trim(LIS_noah39Id)//"+"//&
        trim(LIS_NLDASrouterId)//char(0), &
        noah39_getrunoffs)
#endif

#if ( defined SM_NOAHMP_3_6 )
   call registerlsmroutinggetrunoff(trim(LIS_noahmp36Id)//"+"//&
        trim(LIS_NLDASrouterId)//char(0), &
        noahmp36_getrunoffs)
#endif

#if ( defined SM_NOAHMP_4_0_1 )
   call registerlsmroutinggetrunoff(trim(LIS_noahmp401Id)//"+"//&
        trim(LIS_NLDASrouterId)//char(0), &
        noahmp401_getrunoffs)
#endif
   
#if ( defined SM_RUC_3_7 )
   call registerlsmroutinggetrunoff(trim(LIS_ruc37Id)//"+"//&
        trim(LIS_NLDASrouterId)//char(0), &
        ruc37_getrunoffs)
#endif
   
#if ( defined SM_CLSM_F2_5 )
   call registerlsmroutinggetrunoff(trim(LIS_clsmf25Id)//"+"//&
        trim(LIS_NLDASrouterId)//char(0), &
        clsmf25_getrunoffs)
#endif
   
#if ( defined SM_VIC_4_1_2 )
   call registerlsmroutinggetrunoff(trim(LIS_vic412Id)//"+"//&
        trim(LIS_NLDASrouterId)//char(0), &
        vic412_getrunoffs)
#endif
#endif

#if ( defined ROUTE_RAPID_ROUTER )
#if ( defined SM_NOAH_3_9 )
   call registerlsmroutinggetrunoff(trim(LIS_noah39Id)//"+"//&
        trim(LIS_RAPIDrouterId)//char(0), &
        noah39_getrunoffs_rapid)
#endif

#if ( defined SM_NOAHMP_3_6 )
   call registerlsmroutinggetrunoff(trim(LIS_noahmp36Id)//"+"//&
        trim(LIS_RAPIDrouterId)//char(0), &
        noahmp36_getrunoffs_rapid)
#endif

#if ( defined SM_NOAHMP_4_0_1 )
   call registerlsmroutinggetrunoff(trim(LIS_noahmp401Id)//"+"//&
        trim(LIS_RAPIDrouterId)//char(0), &
        noahmp401_getrunoffs_rapid)
#endif

#if ( defined SM_JULES_5_0 )
   call registerlsmroutinggetrunoff(trim(LIS_jules50Id)//"+"//&
        trim(LIS_RAPIDrouterId)//char(0), &
        jules50_getrunoffs_rapid)
#endif

#if ( defined SM_JULES_5_X )
   call registerlsmroutinggetrunoff(trim(LIS_jules5xId)//"+"//&
        trim(LIS_RAPIDrouterId)//char(0), &
        jules5x_getrunoffs_rapid)
#endif
#endif
#endif
   
end subroutine LIS_lsmrouting_plugin
end module LIS_lsmrouting_pluginMod<|MERGE_RESOLUTION|>--- conflicted
+++ resolved
@@ -77,12 +77,9 @@
 #if ( defined SM_NOAH_3_9 )
    external noah39_getrunoffs
    external noah39_getrunoffs_mm
-<<<<<<< HEAD
    external noah39_getrunoffs_rapid
-=======
    external noah39_getrunoffs_hymap2
    external noah39_getsws_hymap2
->>>>>>> e2a1264a
 #endif
 
 #if ( defined SM_NOAHMP_3_6 )
