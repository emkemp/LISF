= Land Data Toolkit (LDT): LDT {lisfrevision} Users Guide
<<<<<<< HEAD
:revnumber: 4.0
:revdate: 12 Nov 2024
=======
:revnumber: 3.1
:revdate: 29 Apr 2025
>>>>>>> a3b73b30
:doctype: book
:sectnums:
:toc:
:math:
:mathematical-format: svg
:imagesoutdir: images
:stem: latexmath
:data-uri:
:devonly:
:lisfrevision: 7.5
:lisfurl: https://lis.gsfc.nasa.gov
:nasalisf: https://github.com/NASA-LIS/LISF
:githuburl: https://github.com
:nasalisfpages: https://nasa-lis.github.io/LISF/
:apachelicense: https://www.apache.org/licenses/LICENSE-2.0
:ldttarball: LISF_public_release_7.5.0.tar.gz
:emdash: —
:endash: –
:vertellipsis: ⋮


// Set :devonly: when compiling the developers version of the Users Guide.
// Set :devonly!: when compiling the public version of the Users Guide.
//
// The ifdef::devonly[] command allows one to include text for the developers
// version of the Users Guide.
// Usage:
// ifdef::devonly[]
// line one
// line two
// endif::devonly[]


// asciidoctor-pdf -r asciidoctor-mathematical LDT_users_guide.adoc


include::revision_table.adoc[]

include::intro.adoc[]
include::backgrd.adoc[]
include::prelim.adoc[]
include::obtain-source.adoc[]
include::build.adoc[]
include::run.adoc[]
include::../../ldt/configs/ldt.config.adoc[]
//include::MODEL_OUTPUT_LIST_LDT.TBL.adoc[]
[appendix]
//include::ldt_runmode0.adoc[]
include::ldt_output_format.adoc[]
[appendix]
include::d_latlon_example.adoc[]
[appendix]
include::d_lambert_example.adoc[]
[appendix]
include::d_gaussian_example.adoc[]
[appendix]
include::d_ps_example.adoc[]
[appendix]
include::d_hrap_example.adoc[]
[appendix]
include::d_mercator_example.adoc[]
ifdef::devonly[]
[appendix]
include::d_utm_example.adoc[]
endif::devonly[]
//include::configure.ldt.adoc[]
include::lis_refs.bib.adoc[]
<|MERGE_RESOLUTION|>--- conflicted
+++ resolved
@@ -1,11 +1,6 @@
 = Land Data Toolkit (LDT): LDT {lisfrevision} Users Guide
-<<<<<<< HEAD
-:revnumber: 4.0
-:revdate: 12 Nov 2024
-=======
 :revnumber: 3.1
 :revdate: 29 Apr 2025
->>>>>>> a3b73b30
 :doctype: book
 :sectnums:
 :toc:
