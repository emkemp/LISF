!-----------------------BEGIN NOTICE -- DO NOT EDIT-----------------------
! NASA Goddard Space Flight Center
! Land Information System Framework (LISF)
! Version 7.5
!
! Copyright (c) 2024 United States Government as represented by the
! Administrator of the National Aeronautics and Space Administration.
! All Rights Reserved.
!-------------------------END NOTICE -- DO NOT EDIT-----------------------
module LIS_pluginIndices
!BOP
!
!  !MODULE: LIS_pluginIndices
!
!  !DESCRIPTION:
!   The code in this file provides values of indices used to
!   to register functions in the plugin modules
!
!  The index definitions are simply a convention
!  The user may change these options, and the lis.config
!  should be changed appropriately to ensure that the correct function
!  is called at run time
!
!  !REVISION HISTORY:
!  23 Oct 2006: Sujay Kumar  Initial Specification
!  17 Jan 2011: David Mocko, added max/min greenness & slope type
!  08 Feb 2011: Yudong Tian, added cmem3 rtm.
!  01 Jun 2012: Sujay Kumar, changed Ids to character strings
!  22 May 2013: Shugong Wang, added FLAKE.1.0
!  27 Jan 2014: Shugong Wang, added HRAP projection
!   4 Nov 2014: Jonathan Case, added support for daily NESDIS/VIIRS GVF
!               for Noah
!  16 Aug 2016: Mahdi Navari, added PILDAS
!
!EOP

  implicit none

  PRIVATE

!BOC
!-------------------------------------------------------------------------
! Run modes
!-------------------------------------------------------------------------
   character*50, public,  parameter :: LIS_retroId     = "retrospective"
   character*50, public,  parameter :: LIS_RTMforwardId  = "RTM forward"
   character*50, public,  parameter :: LIS_agrmetrunId = "AGRMET ops"
   character*50, public,  parameter :: LIS_wrfcplId    = "WRF coupling"
   character*50, public,  parameter :: LIS_nuopccplId  = "NUOPC coupling"
   character*50, public,  parameter :: LIS_gcecplId    = "GCE coupling"
   character*50, public,  parameter :: LIS_gfscplId    = "GFS coupling"
   character*50, public,  parameter :: LIS_paramEstimRunId = &
        "parameter estimation"
   character*50, public,  parameter :: LIS_smootherDAId    = &
        "ensemble smoother"
   character*50, public,  parameter :: LIS_forecastrunId   = "forecast"
!-------------------------------------------------------------------------
! Domains
!-------------------------------------------------------------------------
   character*50, public,  parameter :: LIS_latlonId    = "latlon"
   character*50, public,  parameter :: LIS_mercId      = "mercator"
   character*50, public,  parameter :: LIS_lambertId   = "lambert"
   character*50, public,  parameter :: LIS_gaussId     = "gaussian"
   character*50, public,  parameter :: LIS_polarId     = "polar"
   character*50, public,  parameter :: LIS_utmId       = "UTM"
   character*50, public,  parameter :: LIS_catdomainId = "catchment"
   character*50, public,  parameter :: LIS_hrapId      = "hrap"
!-------------------------------------------------------------------------
! LSMS
!-------------------------------------------------------------------------
   character*50, public,  parameter :: LIS_templateLSMId = "none"
   character*50, public,  parameter :: LIS_noah271Id   = "Noah.2.7.1"
   character*50, public,  parameter :: LIS_noah32Id    = "Noah.3.2"
   character*50, public,  parameter :: LIS_noah33Id    = "Noah.3.3"
   character*50, public,  parameter :: LIS_noah36Id    = "Noah.3.6"
   character*50, public,  parameter :: LIS_noah39Id    = "Noah.3.9"
   character*50, public,  parameter :: LIS_noahmp36Id  = "NoahMP.3.6"
   character*50, public,  parameter :: LIS_noahmp401Id = "Noah-MP.4.0.1"
   character*50, public,  parameter :: LIS_ac72Id      = "AquaCrop.7.2"
   character*50, public,  parameter :: LIS_ruc37Id     = "RUC.3.7"
   character*50, public,  parameter :: LIS_clm2Id      = "CLM.2"
   character*50, public,  parameter :: LIS_vic411Id    = "VIC.4.1.1"
   character*50, public,  parameter :: LIS_vic412Id    = "VIC.4.1.2"
   character*50, public,  parameter :: LIS_AWRAL600Id    = "AWRAL.6.0.0"
   character*50, public,  parameter :: LIS_mosaicId    = "Mosaic"
   character*50, public,  parameter :: LIS_hyssibId    = "HySSIB"
   !character*50, public,  parameter :: LIS_sib2Id      = "SiB2"
   !character*50, public,  parameter :: LIS_tessId      = "HTESSEL"
   character*50, public,  parameter :: LIS_jules43Id     = "JULES.4.3"
   character*50, public,  parameter :: LIS_jules50Id     = "JULES.5.0"
   character*50, public,  parameter :: LIS_jules51Id     = "JULES.5.1"
   character*50, public,  parameter :: LIS_jules52Id     = "JULES.5.2"
   character*50, public,  parameter :: LIS_jules53Id     = "JULES.5.3"
   character*50, public,  parameter :: LIS_jules54Id     = "JULES.5.4"
   character*50, public,  parameter :: LIS_jules5xId     = "JULES"
   character*50, public,  parameter :: LIS_cableId     = "CABLE"
   character*50, public,  parameter :: LIS_fasstId     = "FASST"
   !character*50, public,  parameter :: LIS_sheelsId    = "SHEELS"
   character*50, public,  parameter :: LIS_clsmf25Id    = "CLSM F2.5"
   character*50, public,  parameter :: LIS_geowrsi2Id   = "GeoWRSI.2"
   character*50, public,  parameter :: LIS_rdhm356lsmId = "RDHM.3.5.6"
   character*50, public,  parameter :: LIS_summa1Id     = "SUMMA.1.0"
   character*50, public,  parameter :: LIS_Crocus81Id   = "Crocus8.1"
   character*50, public,  parameter :: LIS_snowmodelId  = "SnowModel"

!-------------------------------------------------------------------------
! Lake models
!-------------------------------------------------------------------------
   character*50, public,  parameter :: LIS_FLAKE1Id   = "FLAKE.1.0"

!-------------------------------------------------------------------------
! Glacier models
!-------------------------------------------------------------------------
   character*50, public,  parameter :: LIS_templateGLId = &
        "template glacier"
   character*50, public,  parameter :: LIS_noahmpglacier3911Id  = &
        "NoahMP-GL.3.9.1.1"

!-------------------------------------------------------------------------
! Open water models
!-------------------------------------------------------------------------
   character*50, public,  parameter :: LIS_templateOpenWaterId  = &
        "template open water"

!-------------------------------------------------------------------------
! Met forcings
!-------------------------------------------------------------------------
   character*50, public,  parameter :: LIS_metForcTemplateId = "none"
   character*50, public,  parameter :: LIS_generatedForcId   = &
        "LDT-generated"
   character*50, public,  parameter :: LIS_climstdId         = &
        "CLIM-Standard"
   character*50, public,  parameter :: LIS_genensfcstId      = &
        "GenEnsFcst"
   character*50, public,  parameter :: LIS_pptensfcstId      = &
        "PPTEnsFcst"

   character*50, public,  parameter :: LIS_gdasId            = "GDAS"
   character*50, public,  parameter :: LIS_gdasT1534Id       = &
        "GDAS T1534"
   character*50, public,  parameter :: LIS_geos5fcstId       = &
        "GEOS5 forecast"
   character*50, public,  parameter :: LIS_gefsId            = &
        "GEFS forecast"
   character*50, public,  parameter :: LIS_ecmwfId           = "ECMWF"
   character*50, public,  parameter :: LIS_gswp1Id           = "GSWP1"
   character*50, public,  parameter :: LIS_gswp2Id           = "GSWP2"
   character*50, public,  parameter :: LIS_agrmetId          = "AGRMET"
   character*50, public,  parameter :: LIS_princetonId       = "PRINCETON"
   character*50, public,  parameter :: LIS_nldas2Id          = &
        "NLDAS2 grib"
   character*50, public,  parameter :: LIS_nldas20Id         = &
        "NLDAS2 netcdf"
   character*50, public,  parameter :: LIS_gldasId           = "GLDAS"
   character*50, public,  parameter :: LIS_gfsId             = "GFS"
   character*50, public,  parameter :: LIS_merra2Id          = "MERRA2"
   character*50, public,  parameter :: LIS_geositId          = "GEOS-IT"

   character*50, public,  parameter :: LIS_cmapId            = "CMAP"
   character*50, public,  parameter :: LIS_chirps2Id         = "CHIRPS2"

   character*50, public,  parameter :: LIS_TRMM3B42RTId      = &
        "TRMM 3B42RT"
   character*50, public,  parameter :: LIS_TRMM3B42RTV7Id    = &
        "TRMM 3B42RTV7"
   character*50, public,  parameter :: LIS_TRMM3B42V6Id      = &
        "TRMM 3B42V6"
   character*50, public,  parameter :: LIS_TRMM3B42V7Id      = &
        "TRMM 3B42V7" ! SY
   character*50, public,  parameter :: LIS_cmorphId          = &
        "CPC CMORPH"
   character*50, public,  parameter :: LIS_imergId           = "GPM IMERG"
   character*50, public,  parameter :: LIS_stg2Id            = &
        "CPC STAGEII"
   character*50, public,  parameter :: LIS_stg4Id            = &
        "CPC STAGEIV"
   character*50, public,  parameter :: LIS_narrId            = "NARR"
   character*50, public,  parameter :: LIS_RFE2DailyId       = &
        "RFE2(daily)"
   character*50, public,  parameter :: LIS_scanId            = "SCAN"
   !character*50, public,  parameter :: LIS_d2pcpcarId        = "D2PCPCAR"
   !character*50, public,  parameter :: LIS_d2pcpoklId        = "D2PCPOKL"
   character*50, public,  parameter :: LIS_agrradpsId        = &
        "AGRMET radiation (polar stereographic)"
   character*50, public,  parameter :: LIS_BondvilleId       = "Bondville"
   character*50, public,  parameter :: LIS_LoobosId          = "Loobos"
   character*50, public,  parameter :: LIS_TRIGRSseattleId   = &
        "TRIGRS test"
   character*50, public,  parameter :: LIS_snotelId          = "SNOTEL"
   character*50, public,  parameter :: LIS_RFE2gdasId        = &
        "RFE2(GDAS bias-corrected)"
   character*50, public,  parameter :: LIS_vicforcingId      = &
        "VIC processed forcing"
   character*50, public,  parameter :: LIS_PALSmetforcId     = &
        "PALS station forcing"
   character*50, public,  parameter :: LIS_USGSPETforcId     = "PET USGS"
   character*50, public,  parameter :: LIS_nam242Id          = "NAM242"
   character*50, public,  parameter :: LIS_WRFoutId          = "WRFout"
   character*50, public,  parameter :: LIS_COAMPSoutId       = "COAMPSout"
   character*50, public,  parameter :: LIS_WRFoutv2Id        = "WRFoutv2"
   character*50, public,  parameter :: LIS_WRFakId           = "WRF AK"
   character*50, public,  parameter :: LIS_AWAPforcId        = "AWAP"
   character*50, public,  parameter :: LIS_HiMATGMUforcId    = "HiMAT GMU"
   character*50, public,  parameter :: LIS_AWRALforcId       = &
        "AWRAL processed forcing"
   character*50, public,  parameter :: LIS_mrmsId            = "MRMS"
   character*50, public,  parameter :: LIS_era5Id            = "ERA5"
   character*50, public,  parameter :: LIS_plumber2Id        = "PLUMBER2"
   character*50, public,  parameter :: LIS_gddpId            = "GDDP"
   character*50, public,  parameter :: LIS_galwemId          = &
        "GALWEM forecast"
   character*50, public,  parameter :: LIS_galwemgeId        = &
        "GALWEM-GE forecast"
   character*50, public,  parameter :: LIS_mogrepsgId        = &
        "MOGREPS-G forecast"

!-------------------------------------------------------------------------
! land surface parameters
!-------------------------------------------------------------------------
!-------------------------------------------------------------------------
! LAI/SAI sources
!-------------------------------------------------------------------------
   character*50, public,  parameter :: LIS_modis_RT_laiId  = &
        "MODIS real-time"
   character*50, public,  parameter :: LIS_ALMIPIIlaiId    = "ALMIPII"
!-------------------------------------------------------------------------
! greenness data sources
!-------------------------------------------------------------------------
   character*50, public,  parameter :: LIS_NESDISgfracId ="NESDIS weekly"
   character*50, public,  parameter :: LIS_SPORTgfracId = "SPORT"
   character*50, public,  parameter :: LIS_VIIRSgfracId = "VIIRS"
   character*50, public,  parameter :: LIS_ALMIPIIgfracId = "ALMIPII"
!-------------------------------------------------------------------------
! roughness data sources
!-------------------------------------------------------------------------
   character*50, public,  parameter :: LIS_ALMIPIIroughnessId = "ALMIPII"
!-------------------------------------------------------------------------
! albedo data sources
!-------------------------------------------------------------------------
   character*50, public,  parameter :: LIS_ALMIPIIalbedoId = "ALMIPII"
!-------------------------------------------------------------------------
! emissivity data sources
!-------------------------------------------------------------------------
   character*50, public,  parameter :: LIS_ALMIPIIemissId = "ALMIPII"
!-------------------------------------------------------------------------
! data assimilation algorithms
!-------------------------------------------------------------------------
   character*50, public,  parameter :: LIS_diId         = &
        "Direct insertion"
   character*50, public,  parameter :: LIS_ekfId        = "EKF"
   character*50, public,  parameter :: LIS_enkfId       = "EnKF"
   character*50, public,  parameter :: LIS_ensrfId      = "EnSRF"
   character*50, public,  parameter :: LIS_enksId       = "EnKS"
   character*50, public,  parameter :: LIS_pfId         = "PF"
!-------------------------------------------------------------------------
! perturbation algorithms
!-------------------------------------------------------------------------
   character*50, public,  parameter :: LIS_uniformpertId = "uniform"
   character*50, public,  parameter :: LIS_gmaopertId = "GMAO scheme"
!-------------------------------------------------------------------------
! Assimilation set
! DA variable being updated with observations
!-------------------------------------------------------------------------
   character*50, public,  parameter :: LIS_noobsId             = "none"
   character*50, public,  parameter :: LIS_synsmId             = &
        "Synthetic SM"
   character*50, public,  parameter :: LIS_synsweId            = &
        "Synthetic SWE"
   character*50, public,  parameter :: LIS_synlstId            = &
        "Synthetic LST"
   character*50, public,  parameter :: LIS_synsndId            = &
        "Synthetic SND"
   character*50, public,  parameter :: LIS_synSnowTbID         = &
        "Synthetic Snow TB"
   character*50, public,  parameter :: LIS_multisynsmobsId     = &
        "Synthetic(Multilayer) sm"
   character*50, public,  parameter :: LIS_isccpTskinId        = &
        "ISCCP LST"
   character*50, public,  parameter :: LIS_NASA_AMSREsmobsId   = &
        "AMSR-E(NASA) soil moisture"
   character*50, public,  parameter :: LIS_LPRM_AMSREsmobsId   = &
        "AMSR-E(LPRM) soil moisture"
   character*50, public,  parameter :: LIS_ESACCIsmobsId       = &
        "ESA CCI soil moisture"
   character*50, public,  parameter :: LIS_WindSatsmobsId      = "Windsat"
   character*50, public,  parameter :: LIS_WindSatCsmobsId     = &
        "Windsat C-band"
   character*50, public,  parameter :: LIS_snodepobsId         = "SNODEP"
   character*50, public,  parameter :: LIS_usafsiobsId         = "USAFSI"
<<<<<<< HEAD
   character*50, public,  parameter :: LIS_ANSASWEsnowobsId    = &
        "ANSA SWE"
   character*50, public,  parameter :: LIS_ANSASCFsnowobsId    = &
        "ANSA SCF"
   character*50, public,  parameter :: LIS_ANSASNWDsnowobsId   = &
        "ANSA snow depth"
   character*50, public,  parameter :: LIS_SMMRSNWDsnowobsId   = &
        "SMMR snow depth"
   character*50, public,  parameter :: LIS_SSMISNWDsnowobsId   = &
        "SSMI snow depth"
   character*50, public,  parameter :: LIS_AMSREsweobsId       = &
        "AMSR-E SWE"
=======
   character*50, public,  parameter :: LIS_snipobsId         = "SNIP"
   character*50, public,  parameter :: LIS_ANSASWEsnowobsId    = "ANSA SWE"
   character*50, public,  parameter :: LIS_ANSASCFsnowobsId    = "ANSA SCF"
   character*50, public,  parameter :: LIS_ANSASNWDsnowobsId   = "ANSA snow depth"
   character*50, public,  parameter :: LIS_SMMRSNWDsnowobsId   = "SMMR snow depth"
   character*50, public,  parameter :: LIS_SSMISNWDsnowobsId   = "SSMI snow depth"
   character*50, public,  parameter :: LIS_AMSREsweobsId       = "AMSR-E SWE"
>>>>>>> 38762757
!   character*50, public,  parameter :: LIS_AMSREsnowobsId      = "AMSR-E snow" !yliu
   character*50, public,  parameter :: LIS_PMWsnowobsId        = &
        "PMW snow" !yliu
   character*50, public,  parameter :: LIS_modisscfId          = &
        "MODIS SCF"
   character*50, public,  parameter :: LIS_GRACEtwsobsId       = &
        "GRACE TWS"
   character*50, public,  parameter :: LIS_simGRACEJPLobsId    = &
        "Simulated GRACE (JPL)"
   character*50, public,  parameter :: LIS_synLbandTbobsId     = &
        "Synthetic L-band Tb"
   character*50, public,  parameter :: LIS_SMOPSsmobsId        = &
        "SMOPS soil moisture"
   character*50, public,  parameter :: LIS_SMOPS_ASCATsmobsId  = &
        "SMOPS-ASCAT soil moisture" ! MN
   character*50, public,  parameter :: LIS_SMOPS_SMOSsmobsId   = &
        "SMOPS-SMOS soil moisture"  ! MN
   character*50, public,  parameter :: LIS_SMOPS_AMSR2smobsId  = &
        "SMOPS-AMSR2 soil moisture" ! MN
   character*50, public,  parameter :: LIS_SMOPS_SMAPsmobsId   = &
        "SMOPS-SMAP soil moisture"  ! MN
   character*50, public,  parameter :: LIS_ASCAT_TUWsmobsId    = &
        "ASCAT (TUW) soil moisture"
   character*50, public,  parameter :: LIS_IMSscaobsId         = &
        "IMS snow cover"
   character*50, public,  parameter :: LIS_GCOMW_AMSR2L3smobsId = &
        "GCOMW AMSR2 L3 soil moisture"
   character*50, public,  parameter :: LIS_GCOMW_AMSR2L3sndobsId = &
        "GCOMW AMSR2 L3 snow depth"
   character*50, public,  parameter :: LIS_SNODASobsId = "SNODAS"
   character*50, public,  parameter :: LIS_SMOSL2smobsId         = &
        "SMOS L2 soil moisture"
   character*50, public,  parameter :: LIS_pildassmobsId         = &
        "PILDAS SM"
   character*50, public,  parameter :: LIS_SMOSNESDISsmobsId     = &
        "SMOS(NESDIS) soil moisture"
   character*50, public,  parameter :: LIS_NASASMAPsmobsId       = &
        "SMAP(NASA) soil moisture"
   character*50, public,  parameter :: LIS_CDFTRANSFERNASASMAPsmobsId = &
        "SMAP(NASA) soil moisture with CDF Transfer"                 !MN
   character*50, public,  parameter :: LIS_SMOSNRTNNL2smobsId    = &
        "SMOS NRT NN soil moisture"                                  !YK
   character*50, public,  parameter :: LIS_SMAPEOPLsmobsId       = &
        "SMAP_E_OPL soil moisture"                                   !YK
   character*50, public,  parameter :: LIS_NASASMAPvodobsId      = &
        "SMAP(NASA) vegetation optical depth"
   character*50, public,  parameter :: LIS_GLASSlaiobsId         = &
        "GLASS LAI"
   character*50, public,  parameter :: LIS_MODISsportLAIobsId    = &
        "MODIS SPoRT LAI"
   character*50, public,  parameter :: LIS_MCD15A2HlaiobsId      = &
        "MCD15A2H LAI"
   character*50, public,  parameter :: LIS_VIIRSgvfobsId         = &
        "VIIRS GVF"                                                  !YK
   character*50, public,  parameter :: LIS_CDFSgvfobsId          = &
        "CDFS GVF"                                                   !YK
   character*50, public,  parameter :: LIS_GLASSalbedoobsId      = &
        "GLASS Albedo"
   character*50, public,  parameter :: LIS_SMAPNRTsmobsId        = &
        "SMAP(NRT) soil moisture"
   character*50, public,  parameter :: LIS_ASOsweobsId           = &
        "ASO SWE"
   character*50, public,  parameter :: LIS_synwlId             = &
        "Synthetic water level"
   character*50, public,  parameter :: LIS_THySMId             = &
           "THySM"
   character*50, public,  parameter :: LIS_hydrowebwlId        = &
        "Hydroweb water level"
   character*50, public,  parameter :: LIS_wusUCLAobsId        = &
        "Western U.S. UCLA snow"

!-------------------------------------------------------------------------
! Bias Estimation Algorithms
!-------------------------------------------------------------------------
   character*50, public,  parameter :: LIS_gmaobiasId = &
        "Adaptive bias correction"
!-------------------------------------------------------------------------
! Optimization / Uncertainty estimation Algorithms
!-------------------------------------------------------------------------
   character*50, public,  parameter :: LIS_ESOptId ="Enumerated search"
   character*50, public,  parameter :: LIS_LMOptId ="Levenberg marquardt"
   character*50, public,  parameter :: LIS_GAOptId = "Genetic algorithm"
   character*50, public,  parameter :: LIS_SCEUAOptId = &
        "Shuffled complex evolution"
   character*50, public,  parameter :: LIS_MCSIMId = &
        "Monte carlo sampling"
   character*50, public,  parameter :: LIS_RWMCMCId = &
        "Random walk markov chain monte carlo"
   character*50, public,  parameter :: LIS_DEMCId = &
        "Differential evolution markov chain"
   character*50, public,  parameter :: LIS_DEMCzId = &
        "Differential evolution markov chain z"
!-------------------------------------------------------------------------
! Optimization Set (parameter estimation calibration dataset) definitions
!-------------------------------------------------------------------------
   character*50, public,  parameter :: LIS_EmptyObsId = "No obs"
   character*50, public,  parameter :: LIS_templateObsId = "NONE"
   character*50, public,  parameter :: LIS_wgPBMRsmId = "WG PBMR sm"
   character*50, public,  parameter :: LIS_pesynsm1Id = "Synthetic sm1"
   character*50, public,  parameter :: LIS_pesynsm2Id = "Synthetic sm2"
   character*50, public,  parameter :: LIS_AmerifluxObsId = &
        "Ameriflux obs"
   character*50, public,  parameter :: LIS_ARMObsId = "ARM obs"
   character*50, public,  parameter :: LIS_maconlandslideObsId = &
        "Macon landslide obs"
   character*50, public,  parameter :: LIS_globallandslideObsId = &
        "Global landslide obs"
   character*50, public,  parameter :: LIS_CNRSObsId = "CNRS"
   character*50, public,  parameter :: LIS_CNRS_MPDIObsId = "CNRS MPDI"
   character*50, public,  parameter :: LIS_AMSRE_SRObsId = "AMSRE SR"
   character*50, public,  parameter :: LIS_LPRM_AMSREsmpeObsId = &
        "AMSR-E(LPRM) pe soil moisture"
   character*50, public,  parameter :: LIS_FLUXNETpeObsId = &
        "Gridded FLUXNET"
   character*50, public,  parameter :: LIS_USDA_ARSsmpeObsId = &
        "USDA ARSsm"
   character*50, public,  parameter :: LIS_ARSsmobsId = "ARS sm" ! SY
   character*50, public,  parameter :: LIS_ISMNsmobsId = "ISMN sm"
   character*50, public,  parameter :: LIS_SMAPsmobsId = "SMAP sm"
   character*50, public,  parameter :: LIS_UAsnowobsId = "UA snow"
!-------------------------------------------------------------------------
! Objective Function Evaluation Criteria
!-------------------------------------------------------------------------
   character*50, public,  parameter :: LIS_LMestimateId = "LM"
   character*50, public,  parameter :: LIS_LSestimateId = "Least squares"
   character*50, public,  parameter :: LIS_LLestimateId = "Likelihood"
   character*50, public,  parameter :: LIS_PestimateId  = "Probability"
!-------------------------------------------------------------------------
! Radiative Transfer Models
!-------------------------------------------------------------------------
   character*50, public, parameter :: LIS_crtmId = "CRTM"
   character*50, public, parameter :: LIS_crtm2Id = "CRTM2"
   character*50, public, parameter :: LIS_crtm2EMId = "CRTM2EM"
   character*50, public, parameter :: LIS_cmem3Id = "CMEM"
   character*50, public, parameter :: LIS_tauomegaRTMId = "Tau Omega"
!-------------------------------------------------------------------------
! Land Slide Models
!-------------------------------------------------------------------------
   character*50, public, parameter :: LIS_GLSId = "GLS"
   character*50, public, parameter :: LIS_TRIGRSId = "TRIGRS"
!-------------------------------------------------------------------------
! Routing Models
!-------------------------------------------------------------------------
   character*50, public, parameter :: LIS_NLDASrouterId = "NLDAS router"
   character*50, public, parameter :: LIS_HYMAProuterId = "HYMAP router"
   character*50, public, parameter :: LIS_HYMAP2routerId = "HYMAP2 router"
   character*50, public, parameter :: LIS_HYMAP3routerId = "HYMAP3 router"
   character*50, public, parameter :: LIS_RAPIDrouterId = "RAPID router"
!-------------------------------------------------------------------------
! Runoff data support
!-------------------------------------------------------------------------
   character*50, public, parameter :: LIS_LISrunoffdataId   = &
        "LIS runoff output"
   character*50, public, parameter :: LIS_HYMAP3_LISrunoffdataId   = &
        "LIS HYMAP3 runoff output"
   character*50, public, parameter :: LIS_GLDAS1runoffdataId = &
        "GLDAS1 runoff data"
   character*50, public, parameter :: LIS_GLDAS2runoffdataId = &
        "GLDAS2 runoff data"
   character*50, public, parameter :: LIS_NLDAS2runoffdataId = &
        "NLDAS2 runoff data"
   character*50, public, parameter :: LIS_MERRA2runoffdataId = &
        "MERRA2 runoff data"
   character*50, public, parameter :: LIS_ERAIlandrunoffdataId = &
        "ERA interim land runoff data"
   character*50, public, parameter :: LIS_GWBMIPrunoffdataId = &
        "GWB MIP runoff data"
!-------------------------------------------------------------------------
!  Irrigation models
!-------------------------------------------------------------------------
   character*50, public, parameter :: LIS_sprinklerIrrigationId = &
        "Sprinkler"
   character*50, public, parameter :: LIS_floodIrrigationId = "Flood"
   character*50, public, parameter :: LIS_dripIrrigationId  = "Drip"
!-------------------------------------------------------------------------
!  Forecasting algorithms
!-------------------------------------------------------------------------
   character*50, public, parameter :: LIS_ESPbootId = "ESP boot"
   character*50, public, parameter :: LIS_ESPconvId = "ESP conventional"

!EOC
 end module LIS_pluginIndices<|MERGE_RESOLUTION|>--- conflicted
+++ resolved
@@ -287,7 +287,7 @@
         "Windsat C-band"
    character*50, public,  parameter :: LIS_snodepobsId         = "SNODEP"
    character*50, public,  parameter :: LIS_usafsiobsId         = "USAFSI"
-<<<<<<< HEAD
+   character*50, public,  parameter :: LIS_snipobsId         = "SNIP"
    character*50, public,  parameter :: LIS_ANSASWEsnowobsId    = &
         "ANSA SWE"
    character*50, public,  parameter :: LIS_ANSASCFsnowobsId    = &
@@ -300,15 +300,6 @@
         "SSMI snow depth"
    character*50, public,  parameter :: LIS_AMSREsweobsId       = &
         "AMSR-E SWE"
-=======
-   character*50, public,  parameter :: LIS_snipobsId         = "SNIP"
-   character*50, public,  parameter :: LIS_ANSASWEsnowobsId    = "ANSA SWE"
-   character*50, public,  parameter :: LIS_ANSASCFsnowobsId    = "ANSA SCF"
-   character*50, public,  parameter :: LIS_ANSASNWDsnowobsId   = "ANSA snow depth"
-   character*50, public,  parameter :: LIS_SMMRSNWDsnowobsId   = "SMMR snow depth"
-   character*50, public,  parameter :: LIS_SSMISNWDsnowobsId   = "SSMI snow depth"
-   character*50, public,  parameter :: LIS_AMSREsweobsId       = "AMSR-E SWE"
->>>>>>> 38762757
 !   character*50, public,  parameter :: LIS_AMSREsnowobsId      = "AMSR-E snow" !yliu
    character*50, public,  parameter :: LIS_PMWsnowobsId        = &
         "PMW snow" !yliu
