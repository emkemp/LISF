--- conflicted
+++ resolved
@@ -831,16 +831,12 @@
                                   
                                   tmp_sfcheadrt         )   ! out   - extra output for WRF-HYDRO [m]
             
-<<<<<<< HEAD
             !Added by Chandana Gangodagamage
             !obtain infiltration excess and soil drain from model physics 
             tmp_infxs1rt = tmp_runsrf * tmp_dt      ! units in [mm]
             tmp_soldrain1rt = tmp_runsub * tmp_dt   ! units in [mm]
             
             ! save state variables from local variables to global variables
-=======
-           ! save state variables from local variables to global variables
->>>>>>> 03d136c0
             NOAHMP36_struc(n)%noahmp36(t)%albold      = tmp_albold
             NOAHMP36_struc(n)%noahmp36(t)%sneqvo      = tmp_sneqvo
             NOAHMP36_struc(n)%noahmp36(t)%sstc(:)     = tmp_sstc(:)
