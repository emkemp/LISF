!-----------------------BEGIN NOTICE -- DO NOT EDIT-----------------------
! NASA Goddard Space Flight Center
! Land Information System Framework (LISF)
! Version 7.5
!
! Copyright (c) 2024 United States Government as represented by the
! Administrator of the National Aeronautics and Space Administration.
! All Rights Reserved.
!-------------------------END NOTICE -- DO NOT EDIT-----------------------
#include "LIS_misc.h"
#include "LIS_NetCDF_inc.h"

!BOP
! !ROUTINE: RAPID_routing_writerst
! \label{RAPID_routing_writerst}
!
! !REVISION HISTORY:
! 13 Jul 2021: Yeosang Yoon;  Initial implementation
! 31 Aug 2022: Yeosang Yoon;  fix code to product rst file on time
! 20 Mar 2024: Yeosang Yoon; Support to run with ensemble mode

subroutine RAPID_routing_writerst(n)

!
! !DESCRIPTION:
!  This routine writes restart files for RAPID. The restart files
!  are in NetCDF format.
!

  use ESMF
<<<<<<< HEAD
  use LIS_constantsMod, only: LIS_CONST_PATH_LEN
=======
  use LIS_constantsMod
>>>>>>> 88fd3a41
  use LIS_coreMod
  use LIS_logMod
  use LIS_fileIOMod
  use LIS_timeMgrMod
  use RAPID_routingMod
#if (defined USE_NETCDF3 || defined USE_NETCDF4)
  use netcdf
#endif

  implicit none
  
  integer, intent(in)   :: n 
  
  character(len=LIS_CONST_PATH_LEN) :: filename
  integer               :: ftn
  integer               :: status
  logical               :: alarmCheck
  integer               :: dimid_time, dimid_riv_bas, dim_Qout(2)
  integer               :: dimid_ens, dimid_Qout_ens(3)            !2d ensemble gridspace
  integer               :: varid_Qout
  integer               :: shuffle, deflate, deflate_level

  integer, dimension(8) :: values
  character(len=8)      :: date
  character(len=10)     :: time
  character(len=5)      :: zone

  integer :: days(12)
  data days /31,28,31,30,31,30,31,31,30,31,30,31/
  integer :: mo, mn, ss

  ! check leap year
  if((mod(LIS_rc%yr,4) .eq. 0 .and. mod(LIS_rc%yr, 100).ne.0) &
       .or.(mod(LIS_rc%yr,400) .eq.0)) then
     days(2) = 29
  else
     days(2) = 28
  endif

  alarmCheck = .false.
  ! "30-day" month interval based alarms:
  if(RAPID_routing_struc(n)%rstInterval == 2592000.0) then
     if (LIS_rc%da == days(LIS_rc%mo) .and. (LIS_rc%hr == 23) &
         .and. (LIS_rc%mn == 45)) then
        alarmCheck = .true.
     endif
  else ! daily interval
     alarmCheck = LIS_isAlarmRinging(LIS_rc,&
         "RAPID router restart alarm")
  endif

  ! for NetCDF deflate compression option
  shuffle = NETCDF_shuffle
  deflate = NETCDF_deflate
  deflate_level =NETCDF_deflate_level

  if(alarmCheck .or. LIS_rc%endtime==1) then
     if(LIS_masterproc) then
        call LIS_create_output_directory('ROUTING')
     endif
     call LIS_create_restart_filename(n,filename,&
          'ROUTING','RAPID_router',wformat="netcdf")
     write(LIS_logunit,*) '[INFO] Writing RAPID routing restart ',trim(filename)

     if(LIS_masterproc) then
#if (defined USE_NETCDF4)
        status = nf90_create(path=filename, cmode=nf90_netcdf4, ncid = ftn)
        call LIS_verify(status,"Error in nf90_open in RAPID_routing_writerst")
#endif
#if (defined USE_NETCDF3)
        status = nf90_create(Path = filename, cmode = nf90_clobber, ncid = ftn)
        call LIS_verify(status, "Error in nf90_open in RAPID_routing_writerst")
#endif
        ! Define the dimensions.
        status = nf90_def_dim(ftn,'time',1,dimid_time)
        call LIS_verify(status, "Error in nf90_def_dim for time in RAPID_routing_writerst")
        status = nf90_def_dim(ftn,'rivid',RAPID_routing_struc(n)%n_riv_bas,dimid_riv_bas)
        call LIS_verify(status, "Error in nf90_def_dim for rivid in RAPID_routing_writerst")
        if(RAPID_routing_struc(n)%useens==2) then         ! ensemble mode
           status = nf90_def_dim(ftn,'ensemble',LIS_rc%nensem(n),dimid_ens)
           call LIS_verify(status, "Error in nf90_def_dim for ensemble in RAPID_routing_writerst")
           dimid_Qout_ens = (/dimid_riv_bas, dimid_ens, dimid_time/)
        else
           dim_Qout = (/dimid_riv_bas, dimid_time/)
        endif
        
        ! Define variables
        if(RAPID_routing_struc(n)%useens==2) then         ! ensemble mode
           status = nf90_def_var(ftn,"Qout",NF90_REAL,dimid_Qout_ens,varid_Qout)
           call LIS_verify(status, "Error in nf90_def_var for Qout in RAPID_ruting_writerst")
        else
           status = nf90_def_var(ftn,"Qout",NF90_REAL,dim_Qout,varid_Qout)
           call LIS_verify(status, "Error in nf90_def_var for Qout in RAPID_routing_writerst")
        endif

        !Define compression parameters
        call LIS_verify(nf90_def_var_deflate(ftn,varid_Qout,shuffle, deflate, deflate_level), &
                        'Error in nf90_def_var_deflate for Qout in RAPID_routing_writerst')

        ! Define variable attributes
        call LIS_verify(nf90_put_att(ftn,varid_Qout,'long_name','average river water discharge ' &
                        // 'downstream of each river reach'), 'nf90_put_att failed for long_name')
        call LIS_verify(nf90_put_att(ftn,varid_Qout,'unit','m3 s-1'), &
                        'nf90_put_att failed for unit')
        call LIS_verify(nf90_put_att(ftn,varid_Qout,'coordinates','lon lat'), &
                        'nf90_put_att failed for coordinates')
        call LIS_verify(nf90_put_att(ftn,varid_Qout,'grid_mapping','crs'), &
                        'nf90_put_att failed for grid_mapping')
        call LIS_verify(nf90_put_att(ftn,varid_Qout,'cell_methods','time: mean'), &
                        'nf90_put_att failed for cell_methods')

        ! Define global attributes
        call date_and_time(date,time,zone,values)
        call LIS_verify(nf90_put_att(ftn,NF90_GLOBAL,"missing_value",LIS_rc%udef), &
             'nf90_put_att failed for missing_value')
        call LIS_verify(nf90_put_att(ftn,NF90_GLOBAL,"title","LIS RAPID model restart"), &
             'nf90_put_att failed for title')
        call LIS_verify(nf90_put_att(ftn,NF90_GLOBAL,"institution",trim(LIS_rc%institution)), &
             'nf90_put_att failed for institution')
        call LIS_verify(nf90_put_att(ftn,NF90_GLOBAL,"source",'RAPID'), &
             'nf90_put_att failed for source')
        call LIS_verify(nf90_put_att(ftn,NF90_GLOBAL,"history", &
             "created on date: "//date(1:4)//"-"//date(5:6)//"-"//&
             date(7:8)//"T"//time(1:2)//":"//time(3:4)//":"//time(5:10)), &
             'nf90_put_att failed for history')
        call LIS_verify(nf90_put_att(ftn,NF90_GLOBAL,"references", &
             "Kumar_etal_EMS_2006, Peters-Lidard_etal_ISSE_2007"), &
             'nf90_put_att failed for references')
        call LIS_verify(nf90_put_att(ftn,NF90_GLOBAL,"conventions", &
             "CF-1.6"),'nf90_put_att failed for conventions') !CF version 1.6
        call LIS_verify(nf90_put_att(ftn,NF90_GLOBAL,"comment", &
             "website: http://lis.gsfc.nasa.gov/"),&
             'nf90_put_att failed for comment')

        ! End define mode. 
        call LIS_verify(nf90_enddef(ftn),'Error in ncf90_enddef in RAPID_routing_writerst')

        !Write data
        if(RAPID_routing_struc(n)%useens==2) then         ! ensemble mode
           status = nf90_put_var(ftn,varid_Qout,RAPID_routing_struc(n)%Qout_ens,&
                    (/1,1,1/), (/RAPID_routing_struc(n)%n_riv_bas,LIS_rc%nensem(n),1/))
           call LIS_verify(status,'Error in nf90_put_var in RAPID_routing_writerst')
        else
           status = nf90_put_var(ftn,varid_Qout,RAPID_routing_struc(n)%Qout,&
                    (/1,1/), (/RAPID_routing_struc(n)%n_riv_bas,1/))
           call LIS_verify(status,'Error in nf90_put_var in RAPID_routing_writerst')
        endif

        ! Close the file.
        call LIS_verify(nf90_close(ftn), "Error in nf90_close in RAPID_routing_writerst")
     endif !if(LIS_masterproc) then
  endif

end subroutine RAPID_routing_writerst
<|MERGE_RESOLUTION|>--- conflicted
+++ resolved
@@ -28,11 +28,7 @@
 !
 
   use ESMF
-<<<<<<< HEAD
   use LIS_constantsMod, only: LIS_CONST_PATH_LEN
-=======
-  use LIS_constantsMod
->>>>>>> 88fd3a41
   use LIS_coreMod
   use LIS_logMod
   use LIS_fileIOMod
