!-----------------------BEGIN NOTICE -- DO NOT EDIT-----------------------
! NASA GSFC Land Data Toolkit (LDT) V1.0
!-------------------------END NOTICE -- DO NOT EDIT-----------------------
#include "LDT_misc.h"
!BOP
!
! !ROUTINE: readNASASMAPsmObs
! \label{readNASASMAPsmObs}
!
! !REVISION HISTORY:
!  21 July 2010: Sujay Kumar, Initial Specification
!  12 Feb 2018: Mahdi Navari, openwater proximity detection was added
!                         edited to read New version of the SPL3SMP_R14 (file structure
!                          differs from the previous versions)
!  31 Aug 2018: Mahdi Navari, Edited to read SPL3SMP.005 & SPL3SMP_E.002
!  04 Jun 2019: Sujay Kumar, Updated to support SMAP L2 retrievals
<<<<<<< HEAD
! 
! !INTERFACE: 
=======
! 15 Aug 2019: Mahdi Navari, There are several version of SMAP sm data available in each directory
!                  with different Release number and different CRID Version Number. The reader was
!                  modified to read the latest version of data (the reader no longer reads the symbolic
!                  link to the SMAP sm data)
!
! !INTERFACE:
>>>>>>> e30f1094
subroutine readNASASMAPsmObs(n)
! !USES:
   use ESMF
   use LDT_coreMod
   use LDT_logMod
   use LDT_timeMgrMod
   use LDT_DAobsDataMod
   use NASASMAPsm_obsMod
   use map_utils

   implicit none
! !ARGUMENTS:
   integer, intent(in) :: n
!
! !DESCRIPTION:
!
! This subroutine provides the data reader for the ESACCI
! soil moisture retrieval product.
!
!EOP

   real*8            :: timenow
   logical           :: alarmCheck
   logical           :: file_exists
   integer           :: c, r, i, j
   character*100     :: fname
   integer           :: mn_ind
   integer           :: yr, mo, da, hr, mn, ss
   integer           :: doy
   integer           :: ftn
   integer           :: ierr
   real              :: gmt
   character*8       :: yyyymmdd
   character*4       :: yyyy
   character*2       :: mm, dd, hh
   character*200     :: list_files
   character*100     :: smap_filename(10)
   real              :: smobs(LDT_rc%lnc(n)*LDT_rc%lnr(n))
   character(len=3) :: CRID
!-----------------------------------------------------------------------
! It is assumed that CDF is computed using daily observations.
!-----------------------------------------------------------------------
   NASASMAPsmobs(n)%smobs = LDT_rc%udef
   smobs = LDT_rc%udef

   if (NASASMAPsmobs(n)%data_designation .eq. "SPL2SMP" .or. &
       NASASMAPsmobs(n)%data_designation .eq. "SPL2SMP_E") then

      if (LDT_rc%ts .gt. 3600) then
         write (LDT_logunit, *) '[ERR] Please set the LDT timestep to 1hr or less'
         write (LDT_logunit, *) '[ERR] This is required for SMAPL2 data processing'
         call LDT_endrun()
      endif

      write (yyyymmdd, '(i4.4,2i2.2)') LDT_rc%yr, LDT_rc%mo, LDT_rc%da
      write (yyyy, '(i4.4)') LDT_rc%yr
      write (mm, '(i2.2)') LDT_rc%mo
      write (dd, '(i2.2)') LDT_rc%da
      write (hh, '(i2.2)') LDT_rc%hr

      list_files = 'ls '//trim(NASASMAPsmobs(n)%odir)// &
                   '/'//trim(yyyy)//'.'//trim(mm)//'.'//dd// &
                   '/SMAP_L2_*'//trim(yyyymmdd)//'T'//trim(hh) &
                   //"*.h5 > SMAP_filelist.dat"

      call system(trim(list_files))

      i = 1
      ftn = LDT_getNextUnitNumber()
      open (ftn, file="./SMAP_filelist.dat", &
            status='old', iostat=ierr)

      do while (ierr .eq. 0)
         read (ftn, '(a)', iostat=ierr) fname
         if (ierr .ne. 0) then
            exit
         endif
         mn_ind = index(fname, trim(yyyymmdd)//'T'//trim(hh))

         mn_ind = index(fname, trim(yyyymmdd)//'T'//trim(hh)) + 11
         read (fname(mn_ind:mn_ind + 1), '(i2.2)') mn
         ss = 0
         call LDT_tick(timenow, doy, gmt, LDT_rc%yr, LDT_rc%mo, LDT_rc%da, &
                       LDT_rc%hr, mn, ss, 0.0)

         smap_filename(i) = fname

         write (LDT_logunit, *) '[INFO] reading ', trim(smap_filename(i))

         call read_SMAPL2sm_data(n, smap_filename(i), &
                                 NASASMAPsmobs(n)%smobs, timenow)

         i = i + 1
      enddo
      call LDT_releaseUnitNumber(ftn)

   elseif (NASASMAPsmobs(n)%data_designation .eq. "SPL3SMP_E") then

!----------------------------------------------------------------------------------------------------------------
! create filename for 9 km product
!----------------------------------------------------------------------------------------------------------------
      write (yyyy, '(i4.4)') LDT_rc%yr
      write (mm, '(i2.2)') LDT_rc%mo
      write (dd, '(i2.2)') LDT_rc%da
      write (CRID, '(a)') NASASMAPsmobs(n)%release_number

      list_files = 'ls '//trim(NASASMAPsmobs(n)%odir)//'/'//trim(yyyy)//'.'//trim(mm)//'.'// &
                   trim(dd)//'/SMAP_L3_SM_P_E_' &
                   //trim(yyyy)//trim(mm)//trim(dd)//'_'// &
                         trim(CRID)//'*.h5> SMAP_filelist'// &
                         '.dat'

      call system(trim(list_files))
      i = 1
      ftn = LDT_getNextUnitNumber()
      open (ftn, file="./SMAP_filelist.dat", &
            status='old', iostat=ierr)

! if multiple files for the same time and orbits are present, the latest
! one will overwrite older ones, though multiple (redundant) reads occur.
! This assumes that the 'ls command' will list the files in that order.

      do while (ierr .eq. 0)
         read (ftn, '(a)', iostat=ierr) fname
         if (ierr .ne. 0) then
            exit
         endif
         smap_filename(i) = fname
         write (LDT_logunit, *) '[INFO] reading ', trim(smap_filename(i))
         call read_NASASMAP_data(n, smap_filename(i), smobs)
         i = i + 1
      enddo
      call LDT_releaseUnitNumber(ftn)

!        write(LDT_logunit,*) '[INFO] Reading ..',trim(fname)
!        call read_NASASMAP_data(n, fname, smobs)
!        write(LDT_logunit,*) '[INFO] Finished reading ',trim(fname)

      do r = 1, LDT_rc%lnr(n)
         do c = 1, LDT_rc%lnc(n)
            if (smobs(c + (r - 1)*LDT_rc%lnc(n)) .ne. -9999.0) then
               NASASMAPsmobs(n)%smobs(c, r) = smobs(c + (r - 1)*LDT_rc%lnc(n))
            endif
         enddo
      enddo
      !endif
   elseif (NASASMAPsmobs(n)%data_designation .eq. "SPL3SMP") then
!----------------------------------------------------------------------------------------------------------------
! create filename for 36 km product
!----------------------------------------------------------------------------------------------------------------
      write (yyyy, '(i4.4)') LDT_rc%yr
      write (mm, '(i2.2)') LDT_rc%mo
      write (dd, '(i2.2)') LDT_rc%da
      write (CRID, '(a)') NASASMAPsmobs(n)%release_number

      list_files = 'ls '//trim(NASASMAPsmobs(n)%odir)//'/'//trim(yyyy)//'.'//trim(mm)//'.'// &
                   trim(dd)//'/SMAP_L3_SM_P_' &
                   //trim(yyyy)//trim(mm)//trim(dd)//'_'// &
                         trim(CRID)//'*.h5> SMAP_filelist'// &
                         '.dat'

      call system(trim(list_files))
      i = 1
      ftn = LDT_getNextUnitNumber()
      open (ftn, file="./SMAP_filelist.dat", &
            status='old', iostat=ierr)

! if multiple files for the same time and orbits are present, the latest
! one will overwrite older ones, though multiple (redundant) reads occur.
! This assumes that the 'ls command' will list the files in that order.

      do while (ierr .eq. 0)
         read (ftn, '(a)', iostat=ierr) fname
         if (ierr .ne. 0) then
            exit
         endif
         smap_filename(i) = fname
         write (LDT_logunit, *) '[INFO] reading ', trim(smap_filename(i))
         call read_NASASMAP_data(n, smap_filename(i), smobs)
         i = i + 1
      enddo

      call LDT_releaseUnitNumber(ftn)
      do r = 1, LDT_rc%lnr(n)
         do c = 1, LDT_rc%lnc(n)
            if (smobs(c + (r - 1)*LDT_rc%lnc(n)) .ne. -9999.0) then
               NASASMAPsmobs(n)%smobs(c, r) = smobs(c + (r - 1)*LDT_rc%lnc(n))
            endif
         enddo
      enddo
   endif ! sensor

   call LDT_logSingleDAobs(n, LDT_DAobsData(n)%soilmoist_obs, &
                           NASASMAPsmobs(n)%smobs, vlevel=1)

end subroutine readNASASMAPsmObs

!BOP
! 
! !ROUTINE: read_SMAPL2sm_data
! \label{read_SMAPL2sm_data}
!
! !INTERFACE:
subroutine read_SMAPL2sm_data(n, fname, smobs_inp, time)
! 
! !USES:   

  use LDT_coreMod
  use LDT_logMod
  use LDT_timeMgrMod
<<<<<<< HEAD
  use LDT_DAobsDataMod
=======
>>>>>>> e30f1094
  use NASASMAPsm_obsMod
#if (defined USE_HDF5) 
  use hdf5
#endif

  implicit none
!
! !INPUT PARAMETERS: 
! 
  integer                  :: n
  character (len=*)        :: fname
  real                     :: smobs_inp(LDT_rc%lnc(n),LDT_rc%lnr(n))
  real*8                   :: time

! !OUTPUT PARAMETERS:
!
!
! !DESCRIPTION: 
!
!
!EOP

<<<<<<< HEAD
  real*8            :: timenow
  logical           :: alarmCheck
  logical           :: file_exists
  integer           :: c,r,i,j
  character*100     :: fname
  integer           :: mn_ind
  integer           :: yr, mo, da, hr, mn, ss
  integer           :: doy
  integer           :: ftn
  integer           :: ierr
  real              :: gmt
  character*8       :: yyyymmdd
  character*4       :: yyyy
  character*2       :: mm,dd,hh
  character*200     :: list_files
  character*100     :: smap_filename(10)
  real              :: smobs(LDT_rc%lnc(n)*LDT_rc%lnr(n))
=======
#if (defined USE_HDF5)
>>>>>>> e30f1094

  character*100,    parameter    :: sm_gr_name = "Soil_Moisture_Retrieval_Data"
  character*100,    parameter    :: sm_field_name = "soil_moisture"
  character*100,    parameter    :: sm_qa_name = "retrieval_qual_flag"

  integer(hsize_t), dimension(1) :: dims
  integer(hsize_t), dimension(1) :: maxdims
  integer(hid_t)                 :: file_id
  integer(hid_t)                 :: dspace_id
  integer(hid_t)                 :: row_id, col_id
  integer(hid_t)                 :: sm_gr_id,sm_field_id, sm_qa_id
  integer(hid_t)                 :: sm_gr_id_A,sm_field_id_A
  real,             allocatable  :: sm_field(:)
  integer,          allocatable  :: sm_qa(:)
  integer,          allocatable  :: ease_row(:)
  integer,          allocatable  :: ease_col(:)
  integer                        :: c,r,t
  logical*1                      :: sm_data_b(NASASMAPsmobs(n)%nc*NASASMAPsmobs(n)%nr)
  logical*1                      :: smobs_b_ip(LDT_rc%lnc(n)*LDT_rc%lnr(n))
  real                           :: sm_data(NASASMAPsmobs(n)%nc*NASASMAPsmobs(n)%nr)
  real                           :: smobs_ip(LDT_rc%lnc(n)*LDT_rc%lnr(n))

  integer                        :: status,ios,iret

<<<<<<< HEAD
  if(NASASMAPsmobs(n)%data_designation.eq."SPL2SMP".or.&
       NASASMAPsmobs(n)%data_designation.eq."SPL2SMP_E") then 

     if(LDT_rc%ts.gt.3600) then 
        write(LDT_logunit,*)'[ERR] Please set the LDT timestep to 1hr or less'
        write(LDT_logunit,*)'[ERR] This is required for SMAPL2 data processing'
        call LDT_endrun()
     endif

     write(yyyymmdd,'(i4.4,2i2.2)') LDT_rc%yr, LDT_rc%mo, LDT_rc%da
     write(yyyy,'(i4.4)') LDT_rc%yr
     write(mm,'(i2.2)') LDT_rc%mo
     write(dd,'(i2.2)') LDT_rc%da
     write(hh,'(i2.2)') LDT_rc%hr
     
     list_files = 'ls '//trim(NASASMAPsmobs(n)%odir)//&
          '/'//trim(yyyy)//'.'//trim(mm)//'.'//dd//&
          '/SMAP_L2_*'//trim(yyyymmdd)//'T'//trim(hh)&
          //"*.h5 > SMAP_filelist.dat"
     
     call system(trim(list_files))

     i = 1
     ftn = LDT_getNextUnitNumber()
     open(ftn,file="./SMAP_filelist.dat",&
          status='old',iostat=ierr)
     
     do while(ierr.eq.0) 
        read(ftn,'(a)',iostat=ierr) fname
        if(ierr.ne.0) then 
           exit
        endif
        mn_ind = index(fname,trim(yyyymmdd)//'T'//trim(hh))
        
        mn_ind = index(fname,trim(yyyymmdd)//'T'//trim(hh))+11        
        read(fname(mn_ind:mn_ind+1),'(i2.2)') mn
        ss=0
        call LDT_tick(timenow,doy,gmt,LDT_rc%yr, LDT_rc%mo, LDT_rc%da, &
                LDT_rc%hr, mn, ss, 0.0)
        
        smap_filename(i) = fname
        
        write(LDT_logunit,*) '[INFO] reading ',trim(smap_filename(i))
        
        call read_SMAPL2sm_data(n,smap_filename(i),&
             NASASMAPsmobs(n)%smobs,timenow)
        
        i = i+1
     enddo
     call LDT_releaseUnitNumber(ftn)
  else
     call create_NASASMAPsm_filename(NASASMAPsmobs(n)%odir, &
          NASASMAPsmobs(n)%data_designation,&
          LDT_rc%yr, LDT_rc%mo, LDT_rc%da, fname)
     
     inquire(file=trim(fname),exist=file_exists)
     if(file_exists) then
        
        write(LDT_logunit,*) '[INFO] Reading ..',trim(fname)
        call read_NASASMAP_data(n, fname, smobs)
        write(LDT_logunit,*) '[INFO] Finished reading ',trim(fname)
        
        do r=1,LDT_rc%lnr(n)
           do c=1,LDT_rc%lnc(n)
              if(smobs(c+(r-1)*LDT_rc%lnc(n)).ne.-9999.0) then 
                 NASASMAPsmobs(n)%smobs(c,r) = smobs(c+(r-1)*LDT_rc%lnc(n))
              endif
           enddo
        enddo
     endif
=======
  call h5open_f(status)
  call LDT_verify(status, 'Error opening HDF fortran interface')
  
  call h5fopen_f(trim(fname),H5F_ACC_RDONLY_F, file_id, status) 
  call LDT_verify(status, 'Error opening SMAP L2 file ')
  
  call h5gopen_f(file_id,sm_gr_name,sm_gr_id, status)
  call LDT_verify(status, 'Error opening SM group in SMAP L2 file')
  
  call h5dopen_f(sm_gr_id,sm_field_name,sm_field_id, status)
  call LDT_verify(status, 'Error opening SM field in SMAP L2 file')

  call h5dopen_f(sm_gr_id,"EASE_row_index",row_id, status)
  call LDT_verify(status, 'Error opening row index field in SMAP L2 file')

  call h5dopen_f(sm_gr_id,"EASE_column_index",col_id, status)
  call LDT_verify(status, 'Error opening column index field in SMAP L2 file')

!  call h5dopen_f(sm_gr_id, sm_qa_name,sm_qa_id, status)
!  call LDT_verify(status, 'Error opening QA field in SMAP L2 file')
  
  call h5dget_space_f(sm_field_id, dspace_id, status)
  call LDT_verify(status, 'Error in h5dget_space_f: readSMAP L2Obs')
  
! Size of the arrays
! This routine returns -1 on failure, rank on success. 
  call h5sget_simple_extent_dims_f(dspace_id, dims, maxdims, status) 
  if(status.eq.-1) then 
     call LDT_verify(status, 'Error in h5sget_simple_extent_dims_f: readSMAP L2Obs')
>>>>>>> e30f1094
  endif
  
  allocate(sm_field(maxdims(1)))
!  allocate(sm_qa(maxdims(1)))
  allocate(ease_row(maxdims(1)))
  allocate(ease_col(maxdims(1)))

  call h5dread_f(row_id, H5T_NATIVE_INTEGER,ease_row,dims,status)
  call LDT_verify(status, 'Error extracting row index from SMAP L2 file')

  call h5dread_f(col_id, H5T_NATIVE_INTEGER,ease_col,dims,status)
  call LDT_verify(status, 'Error extracting col index from SMAP L2 file')
  
  call h5dread_f(sm_field_id, H5T_NATIVE_REAL,sm_field,dims,status)
  call LDT_verify(status, 'Error extracting SM field from SMAP L2 file')

!  call h5dread_f(sm_qa_id, H5T_NATIVE_INTEGER,sm_qa,dims,status)
!  call LDT_verify(status, 'Error extracting SM field from SMAP L2 file')
  
!  call h5dclose_f(sm_qa_id,status)
!  call LDT_verify(status,'Error in H5DCLOSE call')

  call h5dclose_f(row_id,status)
  call LDT_verify(status,'Error in H5DCLOSE call')

  call h5dclose_f(col_id,status)
  call LDT_verify(status,'Error in H5DCLOSE call')

  call h5dclose_f(sm_field_id,status)
  call LDT_verify(status,'Error in H5DCLOSE call')
  
  call h5gclose_f(sm_gr_id,status)
  call LDT_verify(status,'Error in H5GCLOSE call')
    
  call h5fclose_f(file_id,status)
  call LDT_verify(status,'Error in H5FCLOSE call')
  
  call h5close_f(status)
  call LDT_verify(status,'Error in H5CLOSE call')

  sm_data = LDT_rc%udef
  sm_data_b = .false. 

!grid the data in EASE projection
  do t=1,maxdims(1)
     if(ease_col(t).gt.0.and.ease_row(t).gt.0) then 
        sm_data(ease_col(t) + &
             (ease_row(t)-1)*NASASMAPsmobs(n)%nc) = sm_field(t) 
        if(sm_field(t).ne.-9999.0) then 
           sm_data_b(ease_col(t) + &
                (ease_row(t)-1)*NASASMAPsmobs(n)%nc) = .true. 
        endif
     endif
  enddo
  
  t = 1
!--------------------------------------------------------------------------
! Interpolate to the LDT running domain
!-------------------------------------------------------------------------- 
  call neighbor_interp(LDT_rc%gridDesc, sm_data_b, sm_data, &
       smobs_b_ip, smobs_ip, &
       NASASMAPsmobs(n)%nc*NASASMAPsmobs(n)%nr,&
       LDT_rc%lnc(n)*LDT_rc%lnr(n),&
       LDT_domain(n)%lat, LDT_domain(n)%lon,&
       NASASMAPsmobs(n)%n11,LDT_rc%udef, iret)

  deallocate(sm_field)
!  deallocate(sm_qa)
  deallocate(ease_row)
  deallocate(ease_col)

!overwrite the input data 
  do r=1,LDT_rc%lnr(n)
     do c=1,LDT_rc%lnc(n)
        if(smobs_ip(c+(r-1)*LDT_rc%lnc(n)).ne.-9999.0) then 
           smobs_inp(c,r) = & 
                smobs_ip(c+(r-1)*LDT_rc%lnc(n))

!           NASASMAPsmobs(n)%smtime(c,r) = & 
!                time
        endif
     enddo
  enddo

#endif

end subroutine read_SMAPL2sm_data

!BOP
! 
! !ROUTINE: read_SMAPL2sm_data
! \label{read_SMAPL2sm_data}
!
! !INTERFACE:
subroutine read_SMAPL2sm_data(n, fname, smobs_inp, time)
! 
! !USES:   

  use LDT_coreMod
  use LDT_logMod
  use LDT_timeMgrMod
  use NASASMAPsm_obsMod
#if (defined USE_HDF5) 
  use hdf5
#endif

  implicit none
!
! !INPUT PARAMETERS: 
! 
  integer                  :: n
  character (len=*)        :: fname
  real                     :: smobs_inp(LDT_rc%lnc(n),LDT_rc%lnr(n))
  real*8                   :: time

! !OUTPUT PARAMETERS:
!
!
! !DESCRIPTION: 
!
!
!EOP

#if (defined USE_HDF5)

  character*100,    parameter    :: sm_gr_name = "Soil_Moisture_Retrieval_Data"
  character*100,    parameter    :: sm_field_name = "soil_moisture"
  character*100,    parameter    :: sm_qa_name = "retrieval_qual_flag"

  integer(hsize_t), dimension(1) :: dims
  integer(hsize_t), dimension(1) :: maxdims
  integer(hid_t)                 :: file_id
  integer(hid_t)                 :: dspace_id
  integer(hid_t)                 :: row_id, col_id
  integer(hid_t)                 :: sm_gr_id,sm_field_id, sm_qa_id
  integer(hid_t)                 :: sm_gr_id_A,sm_field_id_A
  real,             allocatable  :: sm_field(:)
  integer,          allocatable  :: sm_qa(:)
  integer,          allocatable  :: ease_row(:)
  integer,          allocatable  :: ease_col(:)
  integer                        :: c,r,t
  logical*1                      :: sm_data_b(NASASMAPsmobs(n)%nc*NASASMAPsmobs(n)%nr)
  logical*1                      :: smobs_b_ip(LDT_rc%lnc(n)*LDT_rc%lnr(n))
  real                           :: sm_data(NASASMAPsmobs(n)%nc*NASASMAPsmobs(n)%nr)
  real                           :: smobs_ip(LDT_rc%lnc(n)*LDT_rc%lnr(n))

  integer                        :: status,ios,iret

  call h5open_f(status)
  call LDT_verify(status, 'Error opening HDF fortran interface')
  
  call h5fopen_f(trim(fname),H5F_ACC_RDONLY_F, file_id, status) 
  call LDT_verify(status, 'Error opening SMAP L2 file ')
  
  call h5gopen_f(file_id,sm_gr_name,sm_gr_id, status)
  call LDT_verify(status, 'Error opening SM group in SMAP L2 file')
  
  call h5dopen_f(sm_gr_id,sm_field_name,sm_field_id, status)
  call LDT_verify(status, 'Error opening SM field in SMAP L2 file')

  call h5dopen_f(sm_gr_id,"EASE_row_index",row_id, status)
  call LDT_verify(status, 'Error opening row index field in SMAP L2 file')

  call h5dopen_f(sm_gr_id,"EASE_column_index",col_id, status)
  call LDT_verify(status, 'Error opening column index field in SMAP L2 file')

!  call h5dopen_f(sm_gr_id, sm_qa_name,sm_qa_id, status)
!  call LDT_verify(status, 'Error opening QA field in SMAP L2 file')
  
  call h5dget_space_f(sm_field_id, dspace_id, status)
  call LDT_verify(status, 'Error in h5dget_space_f: readSMAP L2Obs')
  
! Size of the arrays
! This routine returns -1 on failure, rank on success. 
  call h5sget_simple_extent_dims_f(dspace_id, dims, maxdims, status) 
  if(status.eq.-1) then 
     call LDT_verify(status, 'Error in h5sget_simple_extent_dims_f: readSMAP L2Obs')
  endif
  
  allocate(sm_field(maxdims(1)))
!  allocate(sm_qa(maxdims(1)))
  allocate(ease_row(maxdims(1)))
  allocate(ease_col(maxdims(1)))

  call h5dread_f(row_id, H5T_NATIVE_INTEGER,ease_row,dims,status)
  call LDT_verify(status, 'Error extracting row index from SMAP L2 file')

  call h5dread_f(col_id, H5T_NATIVE_INTEGER,ease_col,dims,status)
  call LDT_verify(status, 'Error extracting col index from SMAP L2 file')
  
  call h5dread_f(sm_field_id, H5T_NATIVE_REAL,sm_field,dims,status)
  call LDT_verify(status, 'Error extracting SM field from SMAP L2 file')

!  call h5dread_f(sm_qa_id, H5T_NATIVE_INTEGER,sm_qa,dims,status)
!  call LDT_verify(status, 'Error extracting SM field from SMAP L2 file')
  
!  call h5dclose_f(sm_qa_id,status)
!  call LDT_verify(status,'Error in H5DCLOSE call')

  call h5dclose_f(row_id,status)
  call LDT_verify(status,'Error in H5DCLOSE call')

  call h5dclose_f(col_id,status)
  call LDT_verify(status,'Error in H5DCLOSE call')

  call h5dclose_f(sm_field_id,status)
  call LDT_verify(status,'Error in H5DCLOSE call')
  
  call h5gclose_f(sm_gr_id,status)
  call LDT_verify(status,'Error in H5GCLOSE call')
    
  call h5fclose_f(file_id,status)
  call LDT_verify(status,'Error in H5FCLOSE call')
  
  call h5close_f(status)
  call LDT_verify(status,'Error in H5CLOSE call')

  sm_data = LDT_rc%udef
  sm_data_b = .false. 

!grid the data in EASE projection
  do t=1,maxdims(1)
     if(ease_col(t).gt.0.and.ease_row(t).gt.0) then 
        sm_data(ease_col(t) + &
             (ease_row(t)-1)*NASASMAPsmobs(n)%nc) = sm_field(t) 
        if(sm_field(t).ne.-9999.0) then 
           sm_data_b(ease_col(t) + &
                (ease_row(t)-1)*NASASMAPsmobs(n)%nc) = .true. 
        endif
     endif
  enddo
  
  t = 1
!--------------------------------------------------------------------------
! Interpolate to the LDT running domain
!-------------------------------------------------------------------------- 
  call neighbor_interp(LDT_rc%gridDesc, sm_data_b, sm_data, &
       smobs_b_ip, smobs_ip, &
       NASASMAPsmobs(n)%nc*NASASMAPsmobs(n)%nr,&
       LDT_rc%lnc(n)*LDT_rc%lnr(n),&
       LDT_domain(n)%lat, LDT_domain(n)%lon,&
       NASASMAPsmobs(n)%n11,LDT_rc%udef, iret)

  deallocate(sm_field)
!  deallocate(sm_qa)
  deallocate(ease_row)
  deallocate(ease_col)

!overwrite the input data 
  do r=1,LDT_rc%lnr(n)
     do c=1,LDT_rc%lnc(n)
        if(smobs_ip(c+(r-1)*LDT_rc%lnc(n)).ne.-9999.0) then 
           smobs_inp(c,r) = & 
                smobs_ip(c+(r-1)*LDT_rc%lnc(n))

!           NASASMAPsmobs(n)%smtime(c,r) = & 
!                time
        endif
     enddo
  enddo

#endif

end subroutine read_SMAPL2sm_data


!BOP
! 
! !ROUTINE: read_NASASMAP_data
! \label(read_NASASMAP_data)
!
! !INTERFACE:
subroutine read_NASASMAP_data(n, fname, smobs_ip)
! 
! !USES:   
  use LDT_coreMod
  use LDT_logMod
  use map_utils
  use NASASMAPsm_obsMod, only : NASASMAPsmobs
  use LDT_paramDataMod, only : LDT_LSMparam_struc
#if (defined USE_HDF5) 
  use hdf5
#endif

  implicit none
!
! !INPUT PARAMETERS: 
! 
  integer                       :: n 
  character (len=*)             :: fname
  real                          :: smobs_ip(LDT_rc%lnc(n)*LDT_rc%lnr(n))


! !OUTPUT PARAMETERS:
!
! !DESCRIPTION: 
! 
!  The arguments are: 
!  \begin{description}
!  \item[n]            index of the nest
!  \item[fname]        name of the SMOS NESDIS file
!  \item[smobs\_ip]    soil moisture data processed to the LDT domain
! \end{description}
!
! !FILES USED:
!
! !REVISION HISTORY: 
! 
!EOP
#if (defined USE_HDF5)
  character*100,    parameter    :: sm_gr_name = "Soil_Moisture_Retrieval_Data"
  character*100,    parameter    :: sm_field_name = "soil_moisture"

  character*100,    parameter    :: sm_gr_name_D = "Soil_Moisture_Retrieval_Data_AM"
  character*100,    parameter    :: sm_field_name_D = "soil_moisture"
  character*100,    parameter    :: sm_gr_name_A = "Soil_Moisture_Retrieval_Data_PM"
  character*100,    parameter    :: sm_field_name_A = "soil_moisture_pm"

  integer(hsize_t), allocatable  :: dims(:)
  integer(hsize_t), dimension(2) :: dimsm
  integer(hsize_t), dimension(2) :: count_file
  integer(hsize_t), dimension(2) :: count_mem
  integer(hid_t)                 :: memspace
  integer(hid_t)                 :: dataspace
  integer                        :: memrank = 2
  integer(hsize_t), dimension(2) :: offset_mem = (/0,0/)
  integer(hsize_t), dimension(2) :: offset_file = (/0,0/)
  integer(hid_t)                 :: file_id, sm_gr_id,sm_field_id
  integer(hid_t)                 :: sm_gr_id_D,sm_field_id_D
  integer(hid_t)                 :: sm_gr_id_A,sm_field_id_A
  real,             allocatable  :: sm_field(:,:)
  real,             allocatable  :: sm_field_D(:,:)
  real,             allocatable  :: sm_field_A(:,:)
  integer                        :: c,r,t
  logical*1                      :: sm_data_b(NASASMAPsmobs(n)%nc*NASASMAPsmobs(n)%nr)
  logical*1                      :: smobs_b_ip(LDT_rc%lnc(n)*LDT_rc%lnr(n))
  real                           :: sm_data(NASASMAPsmobs(n)%nc*NASASMAPsmobs(n)%nr)
  integer                        :: search_rad
  integer                        :: ix, jx, c_s, c_e, r_s,r_e
  integer                        :: status

  dimsm      = (/NASASMAPsmobs(n)%nc, NASASMAPsmobs(n)%nr/)
  count_file = (/NASASMAPsmobs(n)%nc, NASASMAPsmobs(n)%nr/)
  count_mem  = (/NASASMAPsmobs(n)%nc, NASASMAPsmobs(n)%nr/)
  
  allocate(sm_field(NASASMAPsmobs(n)%nc, NASASMAPsmobs(n)%nr))
  allocate(sm_field_D(NASASMAPsmobs(n)%nc, NASASMAPsmobs(n)%nr))
  allocate(sm_field_A(NASASMAPsmobs(n)%nc, NASASMAPsmobs(n)%nr))
  allocate(dims(2))

  dims(1) = NASASMAPsmobs(n)%nc
  dims(2) = NASASMAPsmobs(n)%nr

!  if(NASASMAPsmobs(n)%data_designation.eq."SPL3SMP_E") then 

! MN: The structure of the data in the SPL3SMP R14  onward 
! is similar to the SPL3SMP_E
!  if ( (NASASMAPsmobs(n)%data_designation.eq."SPL3SMP_E") .or. &
!       (NASASMAPsmobs(n)%data_designation.eq."SPL3SMP_R14") ) then 

     call h5open_f(status)
     call LDT_verify(status, 'Error opening HDF fortran interface')
     
     call h5fopen_f(trim(fname),H5F_ACC_RDONLY_F, file_id, status) 
     call LDT_verify(status, 'Error opening NASASMAP file ')     

!Read the AM (descending) data     
     call h5gopen_f(file_id,sm_gr_name_D,sm_gr_id_D, status)
     call LDT_verify(status, 'Error opening SM group (AM) in NASASMAP file')

     call h5dopen_f(sm_gr_id_D,sm_field_name_D,sm_field_id_D, status)
     call LDT_verify(status, 'Error opening SM field in NASASMAP file')
     
     call h5dget_space_f(sm_field_id_D, dataspace, status)
     call LDT_verify(status, 'Error in h5dget_space_f: readNASASMAPObs')
     
     call h5sselect_hyperslab_f(dataspace, H5S_SELECT_SET_F, &
          start=offset_file, count=count_file, hdferr=status)
     call LDT_verify(status, 'Error setting hyperslab dataspace in readNASASMAPObs')
     
     call h5screate_simple_f(memrank,dimsm, memspace, status)
     call LDT_verify(status, 'Error in h5create_simple_f; readANSASNWD')
     
     call h5sselect_hyperslab_f(memspace, H5S_SELECT_SET_F, &
          start=offset_mem, count=count_mem, hdferr=status)
     call LDT_verify(status, 'Error in h5sselect_hyperslab_f: readANSASNWD')
     
     call h5dread_f(sm_field_id_D, H5T_NATIVE_REAL,sm_field_D,dims,status, &
          memspace, dataspace)
     call LDT_verify(status, 'Error extracting SM (AM) field from NASASMAPfile')

!Read the PM (ascending) data     
     call h5gopen_f(file_id,sm_gr_name_A,sm_gr_id_A, status)
     call LDT_verify(status, 'Error opening SM group (PM) in NASASMAP file')

     call h5dopen_f(sm_gr_id_A,sm_field_name_A,sm_field_id_A, status)
     call LDT_verify(status, 'Error opening SM field in NASASMAP file')
     
     call h5dget_space_f(sm_field_id_A, dataspace, status)
     call LDT_verify(status, 'Error in h5dget_space_f: readNASASMAPObs')
     
     call h5sselect_hyperslab_f(dataspace, H5S_SELECT_SET_F, &
          start=offset_file, count=count_file, hdferr=status)
     call LDT_verify(status, 'Error setting hyperslab dataspace in readNASASMAPObs')
     
     call h5screate_simple_f(memrank,dimsm, memspace, status)
     call LDT_verify(status, 'Error in h5create_simple_f; readANSASNWD')
     
     call h5sselect_hyperslab_f(memspace, H5S_SELECT_SET_F, &
          start=offset_mem, count=count_mem, hdferr=status)
     call LDT_verify(status, 'Error in h5sselect_hyperslab_f: readANSASNWD')
     
     call h5dread_f(sm_field_id_A, H5T_NATIVE_REAL,sm_field_A,dims,status, &
          memspace, dataspace)
     call LDT_verify(status, 'Error extracting SM (PM) field from NASASMAPfile')


     call h5dclose_f(sm_field_id_D,status)
     call LDT_verify(status,'Error in H5DCLOSE call')

     call h5dclose_f(sm_field_id_A,status)
     call LDT_verify(status,'Error in H5DCLOSE call')

     call h5gclose_f(sm_gr_id_D,status)
     call LDT_verify(status,'Error in H5GCLOSE call')

     call h5gclose_f(sm_gr_id_A,status)
     call LDT_verify(status,'Error in H5GCLOSE call')
     
     call h5fclose_f(file_id,status)
     call LDT_verify(status,'Error in H5FCLOSE call')
     
     call h5close_f(status)
     call LDT_verify(status,'Error in H5CLOSE call')

     sm_field = LDT_rc%udef
     !blend the AM and PM overpasses
     do r=1,NASASMAPsmobs(n)%nr
        do c=1,NASASMAPsmobs(n)%nc
           if(sm_field_D(c,r).ne.LDT_rc%udef) then
              sm_field(c,r) = sm_field_D(c,r)
           endif
        enddo
     enddo

     do r=1,NASASMAPsmobs(n)%nr
        do c=1,NASASMAPsmobs(n)%nc
           if(sm_field_A(c,r).ne.LDT_rc%udef) then
              if(sm_field(c,r).eq.LDT_rc%udef) then 
                 sm_field(c,r) = sm_field_A(c,r)
              endif
           endif
        enddo
     enddo
!  else
!for older versions R13 or older
#if 0 
     call h5open_f(status)
     call LDT_verify(status, 'Error opening HDF fortran interface')
     
     call h5fopen_f(trim(fname),H5F_ACC_RDONLY_F, file_id, status) 
     call LDT_verify(status, 'Error opening NASASMAP file ')
     
     call h5gopen_f(file_id,sm_gr_name,sm_gr_id, status)
     call LDT_verify(status, 'Error opening SM group in NASASMAP file')


     call h5dopen_f(sm_gr_id,sm_field_name,sm_field_id, status)
     call LDT_verify(status, 'Error opening SM field in NASASMAP file')
     
     call h5dget_space_f(sm_field_id, dataspace, status)
     call LDT_verify(status, 'Error in h5dget_space_f: readNASASMAPObs')
  
     call h5sselect_hyperslab_f(dataspace, H5S_SELECT_SET_F, &
          start=offset_file, count=count_file, hdferr=status)
     call LDT_verify(status, 'Error setting hyperslab dataspace in readNASASMAPObs')
     
     call h5screate_simple_f(memrank,dimsm, memspace, status)
     call LDT_verify(status, 'Error in h5create_simple_f; readANSASNWD')
     
     call h5sselect_hyperslab_f(memspace, H5S_SELECT_SET_F, &
          start=offset_mem, count=count_mem, hdferr=status)
     call LDT_verify(status, 'Error in h5sselect_hyperslab_f: readANSASNWD')
     
     call h5dread_f(sm_field_id, H5T_NATIVE_REAL,sm_field,dims,status, &
          memspace, dataspace)
     call LDT_verify(status, 'Error extracting SM field from NASASMAPfile')
     
     call h5dclose_f(sm_field_id,status)
     call LDT_verify(status,'Error in H5DCLOSE call')
     
     call h5gclose_f(sm_gr_id,status)
     call LDT_verify(status,'Error in H5GCLOSE call')
     
     call h5fclose_f(file_id,status)
     call LDT_verify(status,'Error in H5FCLOSE call')
     
     call h5close_f(status)
     call LDT_verify(status,'Error in H5CLOSE call')
#endif     
!  endif

  sm_data_b = .false. 
  t = 1

  do r=1,NASASMAPsmobs(n)%nr
     do c=1,NASASMAPsmobs(n)%nc        
!may need this for global applications? TBD -SVK
!        sm_data(t) = sm_field(NASASMAPsmobs(n)%nc-c+1,r)
        sm_data(t) = sm_field(c,r)
!        sm_data(t) = sm_field(c,NASASMAPsmobs(n)%nr-r+1)
        if(sm_data(t).ne.-9999.0) then 
           sm_data_b(t) = .true.
        endif
        t = t+1
     enddo
  enddo
  
!  open(100,file='test_inp.bin',form='unformatted')
!  write(100) sm_data
!  close(100)

!--------------------------------------------------------------------------
! Interpolate to the LDT running domain
!-------------------------------------------------------------------------- 
  call neighbor_interp(LDT_rc%gridDesc(n,:),&
       sm_data_b, sm_data, smobs_b_ip, smobs_ip, &
       NASASMAPsmobs(n)%nc*NASASMAPsmobs(n)%nr, &
       LDT_rc%lnc(n)*LDT_rc%lnr(n), &
       LDT_domain(n)%lat, LDT_domain(n)%lon,&
       NASASMAPsmobs(n)%n11,&
       LDT_rc%udef, status)

!  print*, LDT_rc%lnc(n), LDT_rc%lnr(n)
  deallocate(sm_field)
  deallocate(dims)
  
  !------------------------------------------------------------------------
  !  Remove pixel close to open water
  !------------------------------------------------------------------------
  do r = 1, LDT_rc%lnr(n)
     do c = 1, LDT_rc%lnc(n)
        if (smobs_ip(c+(r-1)*LDT_rc%lnc(n)) .ne. LDT_rc%udef) then 
           search_rad = nint(NASASMAPsmobs(n)%search_radius)
           
           c_s = max(1,c-search_rad)
           c_e = min(LDT_rc%lnc(n),c+search_rad)
           
           r_s = max(1,r-search_rad)
           r_e = min(LDT_rc%lnr(n),r+search_rad)
           
           do ix=c_s,c_e
              do jx=r_s,r_e
                 if( LDT_LSMparam_struc(n)%landmask%value(ix,jx,1) .eq. 0 ) then
                    smobs_ip(c+(r-1)*LDT_rc%lnc(n)) = LDT_rc%udef
                 end if
              enddo
           enddo
        endif
     enddo
  enddo

#endif

end subroutine read_NASASMAP_data


# if 0
!BOP
! !ROUTINE: create_NASASMAPsm_filename
! \label{create_NASASMAPsm_filename}
! 
! !INTERFACE: 
subroutine create_NASASMAPsm_filename(ndir, designation,yr, mo,da, filename)
! !USES:   

  implicit none
! !ARGUMENTS: 
  character(len=*)  :: filename
  character(len=*)  :: designation
  integer           :: yr, mo, da
  character (len=*) :: ndir
! 
! !DESCRIPTION: 
!  This subroutine creates the timestamped NASASMAP filename 
! 
!  The arguments are: 
!  \begin{description}
!  \item[ndir] name of the NASASMAP soil moisture directory
!  \item[yr]  current year
!  \item[mo]  current month
!  \item[da]  current day
!  \item[filename] Generated NASASMAP filename
! \end{description}
!EOP

  character (len=4) :: fyr
  character (len=2) :: fmo,fda
  
  write(unit=fyr, fmt='(i4.4)') yr
  write(unit=fmo, fmt='(i2.2)') mo
  write(unit=fda, fmt='(i2.2)') da

  if(designation.eq."SPL3SMAP") then 
     filename = trim(ndir)//'/'//trim(fyr)//'.'//trim(fmo)//'.'//&
          trim(fda)//'/SMAP_L3_SM_AP_'&
          //trim(fyr)//trim(fmo)//trim(fda)//&
          '_R12170_001.h5'
! MN:   
! The SMAP file names contain components that change in a way that
! is difficult to programatically generate. So after downloading
! a SMAP data file, a symbolic link was created to it which make it 
! easier to generate file name.
!   For example:
!   SMAP_L3_SM_P_20170902.h5 -> SMAP_L3_SM_P_20170902_R15152_001.h5
  elseif(designation.eq."SPL3SMP") then 
     filename = trim(ndir)//'/'//trim(fyr)//'.'//trim(fmo)//'.'//&
          trim(fda)//'/SMAP_L3_SM_P_'&
          //trim(fyr)//trim(fmo)//trim(fda)//&
         '.h5'
! For example:
! SMAP_L3_SM_P_E_20180811.h5 -> SMAP_L3_SM_P_E_20180811_R16010_001.h5
  elseif(designation.eq."SPL3SMP_E") then 
     filename = trim(ndir)//'/'//trim(fyr)//'.'//trim(fmo)//'.'//&
          trim(fda)//'/SMAP_L3_SM_P_E_'&
          //trim(fyr)//trim(fmo)//trim(fda)//&
          '.h5'
  endif
  
end subroutine create_NASASMAPsm_filename
#endif<|MERGE_RESOLUTION|>--- conflicted
+++ resolved
@@ -14,17 +14,12 @@
 !                          differs from the previous versions)
 !  31 Aug 2018: Mahdi Navari, Edited to read SPL3SMP.005 & SPL3SMP_E.002
 !  04 Jun 2019: Sujay Kumar, Updated to support SMAP L2 retrievals
-<<<<<<< HEAD
-! 
-! !INTERFACE: 
-=======
 ! 15 Aug 2019: Mahdi Navari, There are several version of SMAP sm data available in each directory
 !                  with different Release number and different CRID Version Number. The reader was
 !                  modified to read the latest version of data (the reader no longer reads the symbolic
 !                  link to the SMAP sm data)
 !
 ! !INTERFACE:
->>>>>>> e30f1094
 subroutine readNASASMAPsmObs(n)
 ! !USES:
    use ESMF
@@ -221,280 +216,6 @@
                            NASASMAPsmobs(n)%smobs, vlevel=1)
 
 end subroutine readNASASMAPsmObs
-
-!BOP
-! 
-! !ROUTINE: read_SMAPL2sm_data
-! \label{read_SMAPL2sm_data}
-!
-! !INTERFACE:
-subroutine read_SMAPL2sm_data(n, fname, smobs_inp, time)
-! 
-! !USES:   
-
-  use LDT_coreMod
-  use LDT_logMod
-  use LDT_timeMgrMod
-<<<<<<< HEAD
-  use LDT_DAobsDataMod
-=======
->>>>>>> e30f1094
-  use NASASMAPsm_obsMod
-#if (defined USE_HDF5) 
-  use hdf5
-#endif
-
-  implicit none
-!
-! !INPUT PARAMETERS: 
-! 
-  integer                  :: n
-  character (len=*)        :: fname
-  real                     :: smobs_inp(LDT_rc%lnc(n),LDT_rc%lnr(n))
-  real*8                   :: time
-
-! !OUTPUT PARAMETERS:
-!
-!
-! !DESCRIPTION: 
-!
-!
-!EOP
-
-<<<<<<< HEAD
-  real*8            :: timenow
-  logical           :: alarmCheck
-  logical           :: file_exists
-  integer           :: c,r,i,j
-  character*100     :: fname
-  integer           :: mn_ind
-  integer           :: yr, mo, da, hr, mn, ss
-  integer           :: doy
-  integer           :: ftn
-  integer           :: ierr
-  real              :: gmt
-  character*8       :: yyyymmdd
-  character*4       :: yyyy
-  character*2       :: mm,dd,hh
-  character*200     :: list_files
-  character*100     :: smap_filename(10)
-  real              :: smobs(LDT_rc%lnc(n)*LDT_rc%lnr(n))
-=======
-#if (defined USE_HDF5)
->>>>>>> e30f1094
-
-  character*100,    parameter    :: sm_gr_name = "Soil_Moisture_Retrieval_Data"
-  character*100,    parameter    :: sm_field_name = "soil_moisture"
-  character*100,    parameter    :: sm_qa_name = "retrieval_qual_flag"
-
-  integer(hsize_t), dimension(1) :: dims
-  integer(hsize_t), dimension(1) :: maxdims
-  integer(hid_t)                 :: file_id
-  integer(hid_t)                 :: dspace_id
-  integer(hid_t)                 :: row_id, col_id
-  integer(hid_t)                 :: sm_gr_id,sm_field_id, sm_qa_id
-  integer(hid_t)                 :: sm_gr_id_A,sm_field_id_A
-  real,             allocatable  :: sm_field(:)
-  integer,          allocatable  :: sm_qa(:)
-  integer,          allocatable  :: ease_row(:)
-  integer,          allocatable  :: ease_col(:)
-  integer                        :: c,r,t
-  logical*1                      :: sm_data_b(NASASMAPsmobs(n)%nc*NASASMAPsmobs(n)%nr)
-  logical*1                      :: smobs_b_ip(LDT_rc%lnc(n)*LDT_rc%lnr(n))
-  real                           :: sm_data(NASASMAPsmobs(n)%nc*NASASMAPsmobs(n)%nr)
-  real                           :: smobs_ip(LDT_rc%lnc(n)*LDT_rc%lnr(n))
-
-  integer                        :: status,ios,iret
-
-<<<<<<< HEAD
-  if(NASASMAPsmobs(n)%data_designation.eq."SPL2SMP".or.&
-       NASASMAPsmobs(n)%data_designation.eq."SPL2SMP_E") then 
-
-     if(LDT_rc%ts.gt.3600) then 
-        write(LDT_logunit,*)'[ERR] Please set the LDT timestep to 1hr or less'
-        write(LDT_logunit,*)'[ERR] This is required for SMAPL2 data processing'
-        call LDT_endrun()
-     endif
-
-     write(yyyymmdd,'(i4.4,2i2.2)') LDT_rc%yr, LDT_rc%mo, LDT_rc%da
-     write(yyyy,'(i4.4)') LDT_rc%yr
-     write(mm,'(i2.2)') LDT_rc%mo
-     write(dd,'(i2.2)') LDT_rc%da
-     write(hh,'(i2.2)') LDT_rc%hr
-     
-     list_files = 'ls '//trim(NASASMAPsmobs(n)%odir)//&
-          '/'//trim(yyyy)//'.'//trim(mm)//'.'//dd//&
-          '/SMAP_L2_*'//trim(yyyymmdd)//'T'//trim(hh)&
-          //"*.h5 > SMAP_filelist.dat"
-     
-     call system(trim(list_files))
-
-     i = 1
-     ftn = LDT_getNextUnitNumber()
-     open(ftn,file="./SMAP_filelist.dat",&
-          status='old',iostat=ierr)
-     
-     do while(ierr.eq.0) 
-        read(ftn,'(a)',iostat=ierr) fname
-        if(ierr.ne.0) then 
-           exit
-        endif
-        mn_ind = index(fname,trim(yyyymmdd)//'T'//trim(hh))
-        
-        mn_ind = index(fname,trim(yyyymmdd)//'T'//trim(hh))+11        
-        read(fname(mn_ind:mn_ind+1),'(i2.2)') mn
-        ss=0
-        call LDT_tick(timenow,doy,gmt,LDT_rc%yr, LDT_rc%mo, LDT_rc%da, &
-                LDT_rc%hr, mn, ss, 0.0)
-        
-        smap_filename(i) = fname
-        
-        write(LDT_logunit,*) '[INFO] reading ',trim(smap_filename(i))
-        
-        call read_SMAPL2sm_data(n,smap_filename(i),&
-             NASASMAPsmobs(n)%smobs,timenow)
-        
-        i = i+1
-     enddo
-     call LDT_releaseUnitNumber(ftn)
-  else
-     call create_NASASMAPsm_filename(NASASMAPsmobs(n)%odir, &
-          NASASMAPsmobs(n)%data_designation,&
-          LDT_rc%yr, LDT_rc%mo, LDT_rc%da, fname)
-     
-     inquire(file=trim(fname),exist=file_exists)
-     if(file_exists) then
-        
-        write(LDT_logunit,*) '[INFO] Reading ..',trim(fname)
-        call read_NASASMAP_data(n, fname, smobs)
-        write(LDT_logunit,*) '[INFO] Finished reading ',trim(fname)
-        
-        do r=1,LDT_rc%lnr(n)
-           do c=1,LDT_rc%lnc(n)
-              if(smobs(c+(r-1)*LDT_rc%lnc(n)).ne.-9999.0) then 
-                 NASASMAPsmobs(n)%smobs(c,r) = smobs(c+(r-1)*LDT_rc%lnc(n))
-              endif
-           enddo
-        enddo
-     endif
-=======
-  call h5open_f(status)
-  call LDT_verify(status, 'Error opening HDF fortran interface')
-  
-  call h5fopen_f(trim(fname),H5F_ACC_RDONLY_F, file_id, status) 
-  call LDT_verify(status, 'Error opening SMAP L2 file ')
-  
-  call h5gopen_f(file_id,sm_gr_name,sm_gr_id, status)
-  call LDT_verify(status, 'Error opening SM group in SMAP L2 file')
-  
-  call h5dopen_f(sm_gr_id,sm_field_name,sm_field_id, status)
-  call LDT_verify(status, 'Error opening SM field in SMAP L2 file')
-
-  call h5dopen_f(sm_gr_id,"EASE_row_index",row_id, status)
-  call LDT_verify(status, 'Error opening row index field in SMAP L2 file')
-
-  call h5dopen_f(sm_gr_id,"EASE_column_index",col_id, status)
-  call LDT_verify(status, 'Error opening column index field in SMAP L2 file')
-
-!  call h5dopen_f(sm_gr_id, sm_qa_name,sm_qa_id, status)
-!  call LDT_verify(status, 'Error opening QA field in SMAP L2 file')
-  
-  call h5dget_space_f(sm_field_id, dspace_id, status)
-  call LDT_verify(status, 'Error in h5dget_space_f: readSMAP L2Obs')
-  
-! Size of the arrays
-! This routine returns -1 on failure, rank on success. 
-  call h5sget_simple_extent_dims_f(dspace_id, dims, maxdims, status) 
-  if(status.eq.-1) then 
-     call LDT_verify(status, 'Error in h5sget_simple_extent_dims_f: readSMAP L2Obs')
->>>>>>> e30f1094
-  endif
-  
-  allocate(sm_field(maxdims(1)))
-!  allocate(sm_qa(maxdims(1)))
-  allocate(ease_row(maxdims(1)))
-  allocate(ease_col(maxdims(1)))
-
-  call h5dread_f(row_id, H5T_NATIVE_INTEGER,ease_row,dims,status)
-  call LDT_verify(status, 'Error extracting row index from SMAP L2 file')
-
-  call h5dread_f(col_id, H5T_NATIVE_INTEGER,ease_col,dims,status)
-  call LDT_verify(status, 'Error extracting col index from SMAP L2 file')
-  
-  call h5dread_f(sm_field_id, H5T_NATIVE_REAL,sm_field,dims,status)
-  call LDT_verify(status, 'Error extracting SM field from SMAP L2 file')
-
-!  call h5dread_f(sm_qa_id, H5T_NATIVE_INTEGER,sm_qa,dims,status)
-!  call LDT_verify(status, 'Error extracting SM field from SMAP L2 file')
-  
-!  call h5dclose_f(sm_qa_id,status)
-!  call LDT_verify(status,'Error in H5DCLOSE call')
-
-  call h5dclose_f(row_id,status)
-  call LDT_verify(status,'Error in H5DCLOSE call')
-
-  call h5dclose_f(col_id,status)
-  call LDT_verify(status,'Error in H5DCLOSE call')
-
-  call h5dclose_f(sm_field_id,status)
-  call LDT_verify(status,'Error in H5DCLOSE call')
-  
-  call h5gclose_f(sm_gr_id,status)
-  call LDT_verify(status,'Error in H5GCLOSE call')
-    
-  call h5fclose_f(file_id,status)
-  call LDT_verify(status,'Error in H5FCLOSE call')
-  
-  call h5close_f(status)
-  call LDT_verify(status,'Error in H5CLOSE call')
-
-  sm_data = LDT_rc%udef
-  sm_data_b = .false. 
-
-!grid the data in EASE projection
-  do t=1,maxdims(1)
-     if(ease_col(t).gt.0.and.ease_row(t).gt.0) then 
-        sm_data(ease_col(t) + &
-             (ease_row(t)-1)*NASASMAPsmobs(n)%nc) = sm_field(t) 
-        if(sm_field(t).ne.-9999.0) then 
-           sm_data_b(ease_col(t) + &
-                (ease_row(t)-1)*NASASMAPsmobs(n)%nc) = .true. 
-        endif
-     endif
-  enddo
-  
-  t = 1
-!--------------------------------------------------------------------------
-! Interpolate to the LDT running domain
-!-------------------------------------------------------------------------- 
-  call neighbor_interp(LDT_rc%gridDesc, sm_data_b, sm_data, &
-       smobs_b_ip, smobs_ip, &
-       NASASMAPsmobs(n)%nc*NASASMAPsmobs(n)%nr,&
-       LDT_rc%lnc(n)*LDT_rc%lnr(n),&
-       LDT_domain(n)%lat, LDT_domain(n)%lon,&
-       NASASMAPsmobs(n)%n11,LDT_rc%udef, iret)
-
-  deallocate(sm_field)
-!  deallocate(sm_qa)
-  deallocate(ease_row)
-  deallocate(ease_col)
-
-!overwrite the input data 
-  do r=1,LDT_rc%lnr(n)
-     do c=1,LDT_rc%lnc(n)
-        if(smobs_ip(c+(r-1)*LDT_rc%lnc(n)).ne.-9999.0) then 
-           smobs_inp(c,r) = & 
-                smobs_ip(c+(r-1)*LDT_rc%lnc(n))
-
-!           NASASMAPsmobs(n)%smtime(c,r) = & 
-!                time
-        endif
-     enddo
-  enddo
-
-#endif
-
-end subroutine read_SMAPL2sm_data
 
 !BOP
 ! 
