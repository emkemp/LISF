--- conflicted
+++ resolved
@@ -95,10 +95,7 @@
                     GetSimulation_SumGDD,&
                     GetSimulation_SumGDDfromDay1,&
                     GetSimulation_SWCtopSoilConsidered, &
-<<<<<<< HEAD
-=======
                     GetSimulation_FromDayNr, &
->>>>>>> 86a98036
                     GetSimulation_ToDayNr, &
                     GetSoil,&
                     GetSoilLayer,&
@@ -109,21 +106,16 @@
                     GetTmax,& 
                     GetTmin,& 
                     GetTpot,&
-<<<<<<< HEAD
                     GetCrop_GDDaysToGermination,&
                     GetCrop_GDDaysToMaxRooting,&
                     GetCrop_GDDaysToHarvest,&
                     GetCrop_GDDaysToGermination,&
                     GetCrop_GDDaysToFlowering,&
                     GetCrop_GDDaysToSenescence,&
-                    IrriMethod_MSprinkler, &
-                    IrriMode_Generate, &
-=======
                     IrriMode_Generate,&
                     IrriMode_Inet,&
                     IrriMode_Manual,&
                     IrriMode_NoIrri,&
->>>>>>> 86a98036
                     SetCCiActual,&
                     SetCCiTopEarlySen,&
                     SetCCiprev,&
@@ -187,7 +179,6 @@
                     SetTmax,& 
                     SetTmin,&
                     SetTpot,&
-<<<<<<< HEAD
                     SetTminRun_i, &
                     SetTminRun, &
                     SetTmaxRun_i, &
@@ -195,11 +186,8 @@
                     GetTminRun_i, &
                     GetTminRun, &
                     GetTmaxRun_i, &
-                    GetTmaxRun
-
-=======
+                    GetTmaxRun, &
                     undef_int
->>>>>>> 86a98036
     use ac_kinds, only: intEnum, &
                         int32, &
                         int8, &
@@ -382,10 +370,6 @@
     ! check Ac71 alarm. If alarm is ring, run model.
     alarmCheck = LIS_isAlarmRinging(LIS_rc, "Ac71 model alarm")
     if (alarmCheck) Then
-<<<<<<< HEAD
-        !if ((AC71_struc(n)%ac71(1)%InitializeRun.eq.1).and.(AC71_struc(n)%GDD_Mode.eq.1)) then
-=======
->>>>>>> 86a98036
         if (AC71_struc(n)%ac71(1)%InitializeRun.eq.1) then
             call ac71_read_Trecord(n)
         endif
