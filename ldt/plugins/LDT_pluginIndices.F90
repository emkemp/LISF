!-----------------------BEGIN NOTICE -- DO NOT EDIT-----------------------
! NASA GSFC Land Data Toolkit (LDT) V1.0
!-------------------------END NOTICE -- DO NOT EDIT-----------------------
module LDT_pluginIndices
!BOP

! !MODULE: LDT_pluginIndices
!
! !DESCRIPTION:
!  The code in this file provides values of indices
!  used to register functions in the plugin modules.
!
!  The index definitions are simply a convention.
!  The user may change these options, and the lis.config
!  should be changed appropriately to ensure that the
!  correct function is called at run time.
!
! !REVISION HISTORY:
!  23 Oct 2008: Sujay Kumar  -- Initial Specification
!  17 Jul 2012: KR Arsenault -- Updated entries with capitalization rules
!
!EOP
  PRIVATE

!BOC
!-------------------------------------------------------------------------
! Run modes
!-------------------------------------------------------------------------
   character*50, public,  parameter :: LDT_LSMparamprocId   = "LSM parameter processing"
   character*50, public,  parameter :: LDT_DApreprocId      = "DA preprocessing"
   character*50, public,  parameter :: LDT_EnsRstpreprocId  = "Ensemble restart processing"
   character*50, public,  parameter :: LDT_rstProcId        = "Restart processing"
   character*50, public,  parameter :: LDT_NUWRFpreprocId   = "NUWRF preprocessing for real"
   character*50, public,  parameter :: LDT_ANNprocId        = "ANN processing"
   character*50, public,  parameter :: LDT_MetForcprocId    = "Metforce processing"
   character*50, public,  parameter :: LDT_MetTDscaleprocId = "Metforce temporal downscaling"
   character*50, public,  parameter :: LDT_StatDscaleMetforcprocId = "Statistical downscaling of met forcing"
<<<<<<< HEAD
   character*50, public,  parameter :: LDT_ldtsiId = "LDTSI analysis"
=======
   character*50, public,  parameter :: LDT_usafsiId = "USAFSI analysis"
>>>>>>> 0c1de70e
   character*50, public,  parameter :: LDT_OPTUEparamprocId   = "OPTUE parameter processing"

!-------------------------------------------------------------------------
! Domains
!-------------------------------------------------------------------------
   character*50, public,  parameter :: LDT_latlonId    = "latlon"     ! 0
   character*50, public,  parameter :: LDT_mercId      = "mercator"   ! 1
   character*50, public,  parameter :: LDT_lambertId   = "lambert"    ! 3
   character*50, public,  parameter :: LDT_gaussId     = "gaussian"   ! 4
   character*50, public,  parameter :: LDT_polarId     = "polar"      ! 5
   character*50, public,  parameter :: LDT_easev2Id    = "ease V2"    !
   character*50, public,  parameter :: LDT_utmId       = "UTM"        ! ?
   character*50, public,  parameter :: LDT_hrapId      = "hrap"       ! 10
   character*50, public,  parameter :: LDT_catdomainId = "catchment"

!-------------------------------------------------------------------------
! DA Observations
!-------------------------------------------------------------------------
   character*50, public,  parameter :: LDT_LISlsmSMobsId              &
        = "LIS LSM soil moisture"
   character*50, public,  parameter :: LDT_syntheticSMobsId           &
        = "Synthetic soil moisture"
   character*50, public,  parameter :: LDT_NASA_AMSREsmobsId          &
        = "AMSR-E(NASA) soil moisture"
   character*50, public,  parameter :: LDT_LPRM_AMSREsmobsId          &
        = "AMSR-E(LPRM) soil moisture"
   character*50, public,  parameter :: LDT_ESACCIsmobsId              &
        = "ESA CCI soil moisture"
   character*50, public,  parameter :: LDT_WindSatsmobsId             &
        = "WindSat soil moisture"
   character*50, public,  parameter :: LDT_SMOPSsmobsId               &
        = "SMOPS soil moisture"
   character*50, public,  parameter :: LDT_ASCATTUWsmobsId            &
        = "ASCAT TUW soil moisture"
   character*50, public,  parameter :: LDT_GRACEtwsobsId              &
        = "GRACE TWS"
   character*50, public,  parameter :: LDT_GRACEQLtwsobsId            &
        = "GRACE QL TWS"
   character*50, public,  parameter :: LDT_SMOSL2smobsId              &
        = "SMOS L2 soil moisture"
   character*50, public,  parameter :: LDT_SMOSNESDISsmobsId          &
        = "SMOS NESDIS soil moisture"
   character*50, public,  parameter :: LDT_GCOMW_AMSR2L3smobsId       &
        = "GCOMW AMSR2 L3 soil moisture"
   character*50, public,  parameter :: LDT_AquariusL2smobsId          &
        = "Aquarius L2 soil moisture"
   character*50, public,  parameter :: LDT_simGRACEJPLobsId           &
        = "Simulated GRACE (JPL)"
   character*50, public,  parameter :: LDT_SMMRSNWDsnowobsId          &
        = "SMMR snow depth"
   character*50, public,  parameter :: LDT_SSMISNWDsnowobsId          &
        = "SSMI snow depth"
   character*50, public,  parameter :: LDT_ANSASNWDsnowobsId          &
        = "ANSA snow depth"
   character*50, public,  parameter :: LDT_GCOMWAMSR2L3sndobsId       &
        = "GCOMW AMSR2 L3 snow depth"
   character*50, public,  parameter :: LDT_NASASMAPsmobsId            &
        = "NASA SMAP soil moisture"
   character*50, public,  parameter :: LDT_NASASMAPvodobsId            &
        = "NASA SMAP vegetation optical depth"
   character*50, public,  parameter :: LDT_GLASSlaiobsId            &
        = "GLASS LAI"
   character*50, public,  parameter :: LDT_LPRMvodobsId            &
        = "LPRM vegetation optical depth"

!-------------------------------------------------------------------------
! Meteorological forcings
!-------------------------------------------------------------------------
   character*50, public,  parameter :: LDT_metForcTemplateId = "none"
   character*50, public,  parameter :: LDT_agrmetId       = "AGRMET"
   character*50, public,  parameter :: LDT_agrradpsId     = "AGRMET radiation (polar stereographic)"
   character*50, public,  parameter :: LDT_agrradId       = "AGRMET radiation (latlon)"
   character*50, public,  parameter :: LDT_gdasId         = "GDAS"
   character*50, public,  parameter :: LDT_geos5fcstId    = "GEOS5 forecast"
   character*50, public,  parameter :: LDT_ecmwfId        = "ECMWF"
   character*50, public,  parameter :: LDT_ecmwfreanalId  = "ECMWF reanalysis"
   character*50, public,  parameter :: LDT_princetonId    = "PRINCETON"
   character*50, public,  parameter :: LDT_merralandId    = "MERRA-Land"
   character*50, public,  parameter :: LDT_merra2Id       = "MERRA2"
   character*50, public,  parameter :: LDT_gswp1Id        = "GSWP1"
   character*50, public,  parameter :: LDT_gswp2Id        = "GSWP2"
   character*50, public,  parameter :: LDT_nldas1Id       = "NLDAS1"
   character*50, public,  parameter :: LDT_nldas2Id       = "NLDAS2"
   character*50, public,  parameter :: LDT_gldasId        = "GLDAS"
   character*50, public,  parameter :: LDT_gdas3dId       = "GDAS(3d)"
   character*50, public,  parameter :: LDT_gdasLSWGId     = "GDAS(LSWG)"
   character*50, public,  parameter :: LDT_gfsId          = "GFS"
   character*50, public,  parameter :: LDT_narrId         = "NARR"
   character*50, public,  parameter :: LDT_nam242Id       = "NAM242"
   character*50, public,  parameter :: LDT_cmapId         = "CMAP"
!   character*50, public,  parameter :: LDT_TRMM3B42RTId   = "TRMM 3B42RT"
   character*50, public,  parameter :: LDT_TRMM3B42V6Id   = "TRMM 3B42V6"
   character*50, public,  parameter :: LDT_TRMM3B42V7Id   = "TRMM 3B42V7"
   character*50, public,  parameter :: LDT_TRMM3B42RTV7Id = "TRMM 3B42RTV7"
   character*50, public,  parameter :: LDT_cmorphId       = "CPC CMORPH"
   character*50, public,  parameter :: LDT_stg2Id         = "CPC STAGEII"
   character*50, public,  parameter :: LDT_stg4Id         = "CPC STAGEIV"
   character*50, public,  parameter :: LDT_RFE2DailyId    = "RFE2(daily)"
   character*50, public,  parameter :: LDT_RFE2gdasId     = "RFE2(GDAS bias-corrected)"
   character*50, public,  parameter :: LDT_chirps2Id      = "CHIRPS2"
   character*50, public,  parameter :: LDT_ceopId         = "CEOP"
   character*50, public,  parameter :: LDT_ALMIPIIId      = "ALMIPII"
   character*50, public,  parameter :: LDT_scanId         = "SCAN"
   character*50, public,  parameter :: LDT_armsId         = "ARMS"
   character*50, public,  parameter :: LDT_d2pcpcarId     = "D2PCPCAR"
   character*50, public,  parameter :: LDT_d2pcpoklId     = "D2PCPOKL"
   character*50, public,  parameter :: LDT_Noah31BondId   = "Noah Bondville"
   character*50, public,  parameter :: LDT_FASSTsingleId  = "FASST test"
   character*50, public,  parameter :: LDT_TRIGRSseattleId ="TRIGRS test"
   character*50, public,  parameter :: LDT_snotelId       = "SNOTEL"
   character*50, public,  parameter :: LDT_coopId         = "COOP"
   character*50, public,  parameter :: LDT_rhoneAGGId     = "Rhone AGG"
   character*50, public,  parameter :: LDT_vicforcingId   = "VIC processed forcing"

!-------------------------------------------------------------------------
! LSMS
!-------------------------------------------------------------------------
   character*50, public,  parameter :: LDT_templateLSMId = "none"
   character*50, public,  parameter :: LDT_noah271Id     = "Noah.2.7.1"
   character*50, public,  parameter :: LDT_noah32Id      = "Noah.3.2"
   character*50, public,  parameter :: LDT_noah33Id      = "Noah.3.3"
   character*50, public,  parameter :: LDT_noah36Id      = "Noah.3.6"
   character*50, public,  parameter :: LDT_noah39Id      = "Noah.3.9"
   character*50, public,  parameter :: LDT_noahmp36Id      = "Noah-MP.3.6"
   character*50, public,  parameter :: LDT_noahmp401Id   = "Noah-MP.4.0.1"
   character*50, public,  parameter :: LDT_clm2Id        = "CLM.2"
   character*50, public,  parameter :: LDT_clm45Id       = "CLM.4.5"
   character*50, public,  parameter :: LDT_vic411Id      = "VIC.4.1.1"
   character*50, public,  parameter :: LDT_vic412Id      = "VIC.4.1.2"
   character*50, public,  parameter :: LDT_mosaicId      = "Mosaic"
   character*50, public,  parameter :: LDT_hyssibId      = "HySSIB"
   character*50, public,  parameter :: LDT_sib2Id        = "SiB2"
   character*50, public,  parameter :: LDT_tessId        = "HTESSEL"
   character*50, public,  parameter :: LDT_jules50Id     = "JULES.5.0"
   character*50, public,  parameter :: LDT_cableId       = "CABLE"
   character*50, public,  parameter :: LDT_fasstId       = "FASST"
   character*50, public,  parameter :: LDT_sheelsId      = "SHEELS"
   character*50, public,  parameter :: LDT_clsmf25Id     = "CLSMF2.5"
   character*50, public,  parameter :: LDT_GeoWRSI2Id    = "GeoWRSI.2"
   character*50, public,  parameter :: LDT_rdhm356Id     = "RDHM.3.5.6"
   character*50, public,  parameter :: LDT_sachtet356Id  = "SACHTET.3.5.6"
   character*50, public,  parameter :: LDT_snow17Id      = "SNOW17"
   character*50, public,  parameter :: LDT_ruc37Id       = "RUC.3.7"

!-------------------------------------------------------------------------
! Lake models and data
!-------------------------------------------------------------------------
   character*50, public,  parameter :: LDT_flakeId    = "FLake"
   character*50, public,  parameter :: LDT_gldbv1Id   = "GLDBv1"
   character*50, public,  parameter :: LDT_gldbv2Id   = "GLDBv2"
   character*50, public,  parameter :: LDT_glwdId     = "GLWD"

!-------------------------------------------------------------------------
! Landcover sources
!-------------------------------------------------------------------------
   character*50, public,  parameter :: LDT_avhrrlcLISId   = "AVHRR"
   character*50, public,  parameter :: LDT_avhrrlcGFSId   = "AVHRR_GFS"
   character*50, public,  parameter :: LDT_usgslcLISId    = "USGS_LIS"
   character*50, public,  parameter :: LDT_usgslcNATId    = "USGS_Native"
   character*50, public,  parameter :: LDT_modislcLISId   = "MODIS_LIS"
   character*50, public,  parameter :: LDT_modislcNATId   = "MODIS_Native"
   character*50, public,  parameter :: LDT_modislcPFTId   = "MODIS_Native_PFT"
   character*50, public,  parameter :: LDT_ukmoigbpPFTId  = "UKMO_IGBP_Native_PFT"
   character*50, public,  parameter :: LDT_UM_ancillaryId = "UM_Native_Ancillary"
   character*50, public,  parameter :: LDT_ALMIPIIlcId    = "ALMIPII"
   character*50, public,  parameter :: LDT_isalcId        = "ISA"
   character*50, public,  parameter :: LDT_clsmf25lcId    = "CLSMF2.5"
   character*50, public,  parameter :: LDT_vic411lcId     = "VIC411"
   character*50, public,  parameter :: LDT_vic412lcId     = "VIC412"
   character*50, public,  parameter :: LDT_clm45lcId      = "CLM45"
   character*50, public,  parameter :: LDT_constId        = "CONSTANT"

!-------------------------------------------------------------------------
! Croptype sources
!-------------------------------------------------------------------------
   character*50, public,  parameter :: LDT_umdcropmapId   = "UMDCROPMAP"
   character*50, public,  parameter :: LDT_monfredacropId = "Monfreda08"

!------------------------------------------------------------------------
! Mask sources
!-------------------------------------------------------------------------
! Global/Continent -
   character*50, public,  parameter :: LDT_modis44WmaskId = "MOD44W"
   character*50, public,  parameter :: LDT_vic411maskId   = "VIC411"
! Regional -
   character*50, public,  parameter :: LDT_gismaskId      = "ESRI"
   character*50, public,  parameter :: LDT_wrsimaskId     = "WRSI"
   character*50, public,  parameter :: LDT_maskmaskId     = "file"

!-------------------------------------------------------------------------
! Topography sources
!-------------------------------------------------------------------------
   character*50, public, parameter :: LDT_gtopoLISId = "GTOPO30_LIS"
   character*50, public, parameter :: LDT_gtopoGFSId = "GTOPO30_GFS"
   character*50, public, parameter :: LDT_gtopoNATId = "GTOPO30_Native"
   character*50, public, parameter :: LDT_srtmLISId  = "SRTM_LIS"
   character*50, public, parameter :: LDT_srtmNATId  = "SRTM_Native"

!-------------------------------------------------------------------------
! Soils sources
!-------------------------------------------------------------------------
   character*50, public,  parameter :: LDT_faoSoilId         = "FAO"
   character*50, public,  parameter :: LDT_statsgo1FAOLISId  = "STATSGOFAO_LIS"  ! STATSGO+FAO
   character*50, public,  parameter :: LDT_zoblerGFSId       = "ZOBLER_GFS"
   character*50, public,  parameter :: LDT_statsgo1FAONATId  = "STATSGOFAO_Native"
   character*50, public,  parameter :: LDT_statsgov1LISId    = "STATSGO_LIS"     ! STATSGO v1 only
   character*50, public,  parameter :: LDT_statsgov1NATId    = "STATSGOv1"       ! STATSGO v1 only
   character*50, public,  parameter :: LDT_statsgov2Id       = "STATSGOv2"       ! STATSGO v2 only
   character*50, public,  parameter :: LDT_ALMIPIIsoilId     = "ALMIPII"
   character*50, public,  parameter :: LDT_specialsoilId     = "Special"
   character*50, public,  parameter :: LDT_ISRICsoilId       = "ISRIC"
   character*50, public,  parameter :: LDT_ukmofracId        = "UKMOFRAC"        ! UKMO

!-------------------------------------------------------------------------
! LAI/SAI sources
!-------------------------------------------------------------------------
   character*50, public,  parameter :: LDT_avhrrlaiId    = "AVHRR"
   character*50, public,  parameter :: LDT_modislaiId    = "MODIS"
   character*50, public,  parameter :: LDT_clsmf25laiId  = "CLSMF2.5"
!-------------------------------------------------------------------------
! Greenness data sources
!-------------------------------------------------------------------------
   character*50, public,  parameter :: LDT_gfracClimLISId = "NCEP_LIS"
   character*50, public,  parameter :: LDT_gfracClimNATId = "NCEP_Native"
   character*50, public,  parameter :: LDT_gfracClsmf25Id = "CLSMF2.5"
   character*50, public,  parameter :: LDT_gfracSACHTETId = "SACHTET.3.5.6"
!-------------------------------------------------------------------------
! Maximum greenness data sources
!-------------------------------------------------------------------------
  character*50, public,  parameter :: LDT_ncepshdmaxLISId = "NCEP_LIS"
!-------------------------------------------------------------------------
! Minimum greenness data sources
!-------------------------------------------------------------------------
  character*50, public,  parameter :: LDT_ncepshdminLISId = "NCEP_LIS"
!-------------------------------------------------------------------------
! PET data sources
!-------------------------------------------------------------------------
  character*50, public,  parameter :: LDT_petSACHTETId  = "SACHTET.3.5.6"

!-------------------------------------------------------------------------
! Irrigation sources
!-------------------------------------------------------------------------
   character*50, public,  parameter :: LDT_modisirrigId  = "MODIS"
   character*50, public,  parameter :: LDT_modOGirrigId  = "MODIS_OG"
   character*50, public,  parameter :: LDT_gripcirrigId  = "GRIPC"

!-------------------------------------------------------------------------
! Albedo data sources
!-------------------------------------------------------------------------
   character*50, public,  parameter :: LDT_albedoClimLISId    = "NCEP_LIS"
   character*50, public,  parameter :: LDT_albedoClimNATId    = "NCEP_Native"
   character*50, public,  parameter :: LDT_albedoClimNATQtrId = "NCEP_NativeQtr"
   character*50, public,  parameter :: LDT_mxsnalbMODISId     = "MODIS"
   character*50, public,  parameter :: LDT_mxsnalbGFSId       = "NCEP_GFS"
   character*50, public,  parameter :: LDT_mxsnalbBarlageId   = "Barlage_Native"
   character*50, public,  parameter :: LDT_mxsnalbSACHTETId   = "SACHTET.3.5.6"

   character*50, public,  parameter :: LDT_albnirclsmf25Id = "CLSMF2.5"
   character*50, public,  parameter :: LDT_albvisclsmf25Id = "CLSMF2.5"

!-------------------------------------------------------------------------
! Bottom temperature (Tbot) data sources
!-------------------------------------------------------------------------
   character*50, public,  parameter :: LDT_nceptbotId    = "NCEP_LIS"
   character*50, public,  parameter :: LDT_ncepgfstbotId = "NCEP_GFS"
   character*50, public,  parameter :: LDT_islscp1tbotId = "ISLSCP1"
   character*50, public,  parameter :: LDT_tbotSACHTETId = "SACHTET.3.5.6"

!-------------------------------------------------------------------------
! Slope type data sources
!-------------------------------------------------------------------------
   character*50, public,  parameter :: LDT_slopetypeLISId   = "NCEP_LIS"
   character*50, public,  parameter :: LDT_slopetypeGFSId   = "NCEP_GFS"
   character*50, public,  parameter :: LDT_slopetypeNATId   = "NCEP_Native"
   character*50, public,  parameter :: LDT_slopetypeConstId = "CONSTANT"

!-------------------------------------------------------------------------
! Climate downscaling data sources
!-------------------------------------------------------------------------
!- PPT:
   character*50, public,  parameter :: LDT_prismpptId     = "PRISM"
   character*50, public,  parameter :: LDT_worldclimpptId = "WORLDCLIM"
!- TMIN:
   character*50, public,  parameter :: LDT_prismtminId     = "PRISM"
   character*50, public,  parameter :: LDT_worldclimtminId = "WORLDCLIM"
!- TMAX:
   character*50, public,  parameter :: LDT_prismtmaxId     = "PRISM"
   character*50, public,  parameter :: LDT_worldclimtmaxId = "WORLDCLIM"

!-------------------------------------------------------------------------
! Slope type data sources
!-------------------------------------------------------------------------
   character*50, public,  parameter :: LDT_GLIMSId = "GLIMS"

!-------------------------------------------------------------------------
! Routing model data sources
!-------------------------------------------------------------------------
   character*50, public, parameter  :: LDT_HYMAPId  = "HYMAP"
   character*50, public, parameter  :: LDT_HYMAP2Id = "HYMAP2"

!-------------------------------------------------------------------------
! ANN data sources
!-------------------------------------------------------------------------
   character*50, public,  parameter :: LDT_ANNLISlsmSMId     &
        = "LIS LSM soil moisture"
   character*50, public,  parameter :: LDT_ANNsynSMId     &
        = "Synthetic soil moisture"
   character*50, public,  parameter :: LDT_ANNLPRMAMSREsmobsId &
        = "AMSR-E(LPRM) soil moisture"
   character*50, public,  parameter :: LDT_ANNMODISlstobsId &
        = "MODIS LST"
   character*50, public,  parameter :: LDT_ANNGHCNsnwdobsId &
        = "GHCN snow depth"
   character*50, public,  parameter :: LDT_ANNMOD10A1obsId &
        = "MOD10A1 snow cover"
   character*50, public,  parameter :: LDT_ANNGCOMWAMSR2TbobsId &
        = "GCOMW AMSR2 Tb"

!-------------------------------------------------------------------------
! Met forcing scaling (up/down) options
!-------------------------------------------------------------------------
   character*50, public,  parameter :: LDT_simplewgtId = "Simple weighting"

!-------------------------------------------------------------------------
!  Statistical downscaling options
!-------------------------------------------------------------------------
   character*50, public,  parameter :: LDT_forcingClimoId  = "Climatology"
   character*50, public,  parameter :: LDT_bayesianMergeId = "Bayesian merging"

!EOC
 end module LDT_pluginIndices<|MERGE_RESOLUTION|>--- conflicted
+++ resolved
@@ -35,11 +35,7 @@
    character*50, public,  parameter :: LDT_MetForcprocId    = "Metforce processing"
    character*50, public,  parameter :: LDT_MetTDscaleprocId = "Metforce temporal downscaling"
    character*50, public,  parameter :: LDT_StatDscaleMetforcprocId = "Statistical downscaling of met forcing"
-<<<<<<< HEAD
-   character*50, public,  parameter :: LDT_ldtsiId = "LDTSI analysis"
-=======
    character*50, public,  parameter :: LDT_usafsiId = "USAFSI analysis"
->>>>>>> 0c1de70e
    character*50, public,  parameter :: LDT_OPTUEparamprocId   = "OPTUE parameter processing"
 
 !-------------------------------------------------------------------------
