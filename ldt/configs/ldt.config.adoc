--- conflicted
+++ resolved
@@ -242,11 +242,7 @@
 |"`lapse-rate`" |Use lapse rate correction for forcing
 |===
 
-<<<<<<< HEAD
-Current meteorological forcing datasets supported for applying this lapse-rate adjustment to the temperature, humidity, pressure and downward longwave fields, include: NLDAS2, NAM242, GDAS, PRINCETON, and ECMWF.  Future forcing dataset options will include: GEOS, GLDAS, GFS, and possible others.
-=======
-Current meteorological forcing datasets supported for applying this lapse-rate adjustment to the temperature, humidity, pressure and downward longwave fields, include: NLDAS1, NLDAS2, NAM242, GDAS, PRINCETON, ECMWF, MERRA2 and the new WRFoutv2 and WRF AK forcing datasets.  Future forcing dataset options will include: GEOS, GLDAS, GFS, ECMWF_reanalysis, and possible others.
->>>>>>> e0c852fe
+Current meteorological forcing datasets supported for applying this lapse-rate adjustment to the temperature, humidity, pressure and downward longwave fields, include: NLDAS2, NAM242, GDAS, PRINCETON, ECMWF, MERRA2, and the new WRFoutv2 and WRF AK forcing datasets.  Future forcing dataset options will include: GEOS, GLDAS, GFS, and possible others.
 
 ECMWF and GDAS forcing types include several terrain height maps and not just one overall, either due to change in versions or gridcell size, respective.
 
