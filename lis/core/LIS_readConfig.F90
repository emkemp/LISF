--- conflicted
+++ resolved
@@ -112,9 +112,6 @@
     end if
   endif
 
-<<<<<<< HEAD
-  write(unit=temp1,fmt='(i4.4)') LIS_globalPet
-=======
 ! EMK... Make sure diagnostic file directory has been created before 
 ! continuing.
 #if (defined SPMD)
@@ -122,7 +119,8 @@
 #endif
 
   write(unit=temp1,fmt='(i4.4)') LIS_localPet
->>>>>>> 3625aa38
+  write(unit=temp1,fmt='(i4.4)') LIS_globalPet
+
   read(unit=temp1,fmt='(4a1)')fproc
   LIS_rc%dfile = trim(LIS_rc%dfile)//"."//fproc(1)//fproc(2)//fproc(3)//fproc(4)
   open(unit=LIS_logunit,file=trim(LIS_rc%dfile))
