!-----------------------BEGIN NOTICE -- DO NOT EDIT-----------------------
! NASA Goddard Space Flight Center
! Land Information System Framework (LISF)
! Version 7.3
!
! Copyright (c) 2020 United States Government as represented by the
! Administrator of the National Aeronautics and Space Administration.
! All Rights Reserved.
!-------------------------END NOTICE -- DO NOT EDIT-----------------------
#include "LVT_misc.h"
!BOP
!
! !ROUTINE: readGLASSalbedoObs
! \label{readGLASSalbedoObs}
!
! !INTERFACE:
subroutine readGLASSalbedoObs(source)
!
! !USES:
  use ESMF
  use LVT_coreMod
  use LVT_logMod
  use LVT_histDataMod
  use GLASSalbedoobsMod

  implicit none
!
! !INPUT PARAMETERS:
  integer, intent(in)    :: source
!
! !OUTPUT PARAMETERS:
!
! !DESCRIPTION:
!
!  NOTES:
!
! !FILES USED:
!
! !REVISION HISTORY:
!  7 Mar 2015: Sujay Kumar, Initial Specification
! 14 Sep 2018   Abheera Hazra - Adapted GLASSlai to GLASSalbedo
!
!EOP

  integer                :: c,r, tindex
  integer                :: flag
  integer                :: ftn
  character*200          :: fname
  character*50           :: grid_name
  logical                :: file_exists
  integer                :: iret
  integer                :: nc, nr
  real                   :: varfield(6,LVT_rc%lnc,LVT_rc%lnr)

  varfield = LVT_rc%udef

  nc = GLASSalbedoobs(source)%nc
  nr = GLASSalbedoobs(source)%nr

  LVT_rc%resetFlag(source) = .false.
  GLASSalbedoobs(source)%startFlag = .false.

  if(GLASSalbedoobs(source)%source.eq."AVHRR") then
     grid_name ="GLASS02B05"
  else if(GLASSalbedoobs(source)%source.eq."MODIS") then
     grid_name ="GLASS02B06"
  else
     ! Exit if source is neither AVHRR or MODIS
     write(LVT_logunit,*) '[ERR] GLASS ALBEDO source ', &
          trim(GLASSalbedoobs(source)%source), ' not supported by LVT.'
     write(LVT_logunit,*) '[ERR] program stopping ...'
     call LVT_endrun()
  endif

  call create_GLASSalbedo_filename(glassalbedoobs(source)%odir, &
       LVT_rc%dyr(source),LVT_rc%ddoy(source),&
       fname, grid_name)

  inquire(file=trim(fname),exist=file_exists)

 ! Check if files exist:
  if( file_exists ) then
     write(LVT_logunit,*) '[INFO] Reading GLASS ALBEDO file ', trim(fname)
     call read_GLASS_ALBEDO_data(source, fname, varfield, grid_name)
  else
     write(LVT_logunit,*)'[WARN] GLASS ALBEDO file missing: ',trim(fname)
     varfield  = LVT_rc%udef
  endif


  if(LVT_MOC_VISDIRALBEDO(source).ge.1) then
     call LVT_logSingleDataStreamVar(LVT_MOC_VISDIRALBEDO,source,varfield(1,:,:),vlevel=1,units="-")
  endif

  if(LVT_MOC_VISDIFALBEDO(source).ge.1) then
     call LVT_logSingleDataStreamVar(LVT_MOC_VISDIFALBEDO,source,varfield(2,:,:),vlevel=1,units="-")
  endif

  if(LVT_MOC_NIRDIRALBEDO(source).ge.1) then
     call LVT_logSingleDataStreamVar(LVT_MOC_NIRDIRALBEDO,source,varfield(3,:,:),vlevel=1,units="-")
  endif

  if(LVT_MOC_NIRDIFALBEDO(source).ge.1) then
     call LVT_logSingleDataStreamVar(LVT_MOC_NIRDIFALBEDO,source,varfield(4,:,:),vlevel=1,units="-")
  endif

  if(LVT_MOC_SWDIRALBEDO(source).ge.1) then
     call LVT_logSingleDataStreamVar(LVT_MOC_SWDIRALBEDO,source,varfield(5,:,:),vlevel=1,units="-")
  endif

  if(LVT_MOC_SWDIFALBEDO(source).ge.1) then
     call LVT_logSingleDataStreamVar(LVT_MOC_SWDIFALBEDO,source,varfield(6,:,:),vlevel=1,units="-")
  endif



end subroutine readGLASSalbedoObs

!BOP
!
! !ROUTINE: read_GLASS_ALBEDO_data
! \label{read_GLASS_ALBEDO_data}
!
! !INTERFACE:
subroutine read_GLASS_ALBEDO_data(source, fname, albedoobs_ip, grid_name)
!
! !USES:

  use LVT_coreMod
  use LVT_logMod
  use LVT_timeMgrMod
  use GLASSalbedoobsMod

  implicit none
<<<<<<< HEAD
#if (defined USE_HDF4)
=======
#if (defined USE_HDFEOS2)
>>>>>>> dd91cdd2
#include "hdf.f90"
#endif
!
! !INPUT PARAMETERS:
!
  integer                       :: source
  character (len=*)             :: fname, grid_name
  real                 :: albedoobs_ip(6,LVT_rc%lnc*LVT_rc%lnr)

! !OUTPUT PARAMETERS:
!
!
! !DESCRIPTION:
!  This subroutine reads the GLASS ALBEDO file and applies the data
!  quality flags to filter the data.
!
!  The arguments are:
!  \begin{description}
!  \item[n]            index of the nest
!  \item[fname]        name of the RTGLASS AMSR-E file
!  \item[albedoobs\_ip]    soil moisture data processed to the LIS domain
! \end{description}
!
!
!EOP

#if (defined USE_HDFEOS2)
  integer                 :: k
  real*8                  :: cornerlat(2), cornerlon(2)
  integer,  parameter     :: nc=7200, nr=3600
  integer                 :: gdopen,gdattach,gdrdfld
  integer                 :: gddetach,gdclose
  integer                 :: file_id,grid_id,region_id,c,r,c1,r1,i
<<<<<<< HEAD
  integer		  :: iret,iret1,iret2,iret3,iret4,iret5,iret6
  character*50            :: albedo_name
  character*50            :: albedo_name_ws_vis,albedo_name_bs_vis,albedo_name_ws_nir
  character*50            :: albedo_name_bs_nir,albedo_name_ws_sw,albedo_name_bs_sw
=======
  integer                 :: iret,iret1,iret2,iret3,iret4,iret5,iret6
  character*50            :: grid_name,albedo_name
  character*50            :: albedo_name_ws_vis,albedo_name_bs_vis,albedo_name_ws_nir,albedo_name_bs_nir,albedo_name_ws_sw,albedo_name_bs_sw
>>>>>>> dd91cdd2
  integer                 :: start(2), edge(2), stride(2)
  integer*2, allocatable  :: albedo_raw_avhrr_bs_vis(:),albedo_raw_avhrr_ws_vis(:)
  integer*2, allocatable  :: albedo_raw_avhrr_bs_nir(:),albedo_raw_avhrr_ws_nir(:)
  integer*2, allocatable  :: albedo_raw_avhrr_bs_sw(:),albedo_raw_avhrr_ws_sw(:)
  integer*2, allocatable  :: albedo_raw_modis_bs_vis(:),albedo_raw_modis_ws_vis(:)
  integer*2, allocatable  :: albedo_raw_modis_bs_nir(:),albedo_raw_modis_ws_nir(:)
  integer*2, allocatable   :: albedo_raw_modis_bs_sw(:),albedo_raw_modis_ws_sw(:)
  integer*2, allocatable  :: albedo_raw_avhrr(:),albedo_raw_modis(:)
  integer                 :: lat_off, lon_off
  real                    :: albedo_in(6, GLASSalbedoobs(source)%nc*GLASSalbedoobs(source)%nr)
  logical*1               :: albedo_data_b(6, GLASSalbedoobs(source)%nc*GLASSalbedoobs(source)%nr)
  logical*1               :: albedoobs_b_ip(6,LVT_rc%lnc*LVT_rc%lnr)


  file_id = gdopen(trim(fname),DFACC_READ)
  if (file_id.eq.-1)then
     write(LVT_logunit,*) "[ERR] Failed to open hdf file",fname
     call LVT_endrun()
  endif

  albedo_name_bs_vis = "ABD_BSA_VIS"

  albedo_name_ws_vis = "ABD_WSA_VIS"

  albedo_name_bs_nir = "ABD_BSA_NIR"

  albedo_name_ws_nir = "ABD_WSA_NIR"

  albedo_name_bs_sw = "ABD_BSA_shortwave"

  albedo_name_ws_sw = "ABD_WSA_shortwave"


  grid_id = gdattach(file_id,grid_name)

  start(1)=0  !hdfeos lib uses 0-based count
  start(2)=0
  edge(1)=nc
  edge(2)=nr
  stride(1)=1
  stride(2)=1

  cornerlat(1)=GLASSalbedoobs(source)%gridDesc(4)
  cornerlon(1)=GLASSalbedoobs(source)%gridDesc(5)
  cornerlat(2)=GLASSalbedoobs(source)%gridDesc(7)
  cornerlon(2)=GLASSalbedoobs(source)%gridDesc(8)

  if(GLASSalbedoobs(source)%source.eq."AVHRR") then
     allocate(albedo_raw_avhrr_bs_vis(nc*nr))
     allocate(albedo_raw_avhrr_ws_vis(nc*nr))
     allocate(albedo_raw_avhrr_bs_nir(nc*nr))
     allocate(albedo_raw_avhrr_ws_nir(nc*nr))
     allocate(albedo_raw_avhrr_bs_sw(nc*nr))
     allocate(albedo_raw_avhrr_ws_sw(nc*nr))

     iret1 = gdrdfld(grid_id,albedo_name_bs_vis,start,stride,edge,albedo_raw_avhrr_bs_vis)
     iret2 = gdrdfld(grid_id,albedo_name_ws_vis,start,stride,edge,albedo_raw_avhrr_ws_vis)
     iret3 = gdrdfld(grid_id,albedo_name_bs_nir,start,stride,edge,albedo_raw_avhrr_bs_nir)
     iret4 = gdrdfld(grid_id,albedo_name_ws_nir,start,stride,edge,albedo_raw_avhrr_ws_nir)
     iret5 = gdrdfld(grid_id,albedo_name_bs_sw,start,stride,edge,albedo_raw_avhrr_bs_sw)
     iret6 = gdrdfld(grid_id,albedo_name_ws_sw,start,stride,edge,albedo_raw_avhrr_ws_sw)

     albedo_data_b = .false.

     lat_off = nint((cornerlat(1)+89.975)/0.05)+1
     lon_off = nint((cornerlon(1)+179.975)/0.05)+1

     do r=1,GLASSalbedoobs(source)%nr
        do c=1,GLASSalbedoobs(source)%nc
           c1 = c + lon_off
           r1 = nr - (r + lat_off) + 1
           if(c1.gt.0.and.c1.le.nc.and.&
                r1.gt.0.and.r1.le.nr) then
             if(albedo_raw_avhrr_bs_vis(c1+(r1-1)*nc).ge.0) then
              albedo_in(1,c+(r-1)*GLASSalbedoobs(source)%nc) =&
                   albedo_raw_avhrr_bs_vis(c1+(r1-1)*nc)*0.0001
              albedo_data_b(1,c+(r-1)*GLASSalbedoobs(source)%nc) =  .true.
             else
              albedo_in(1,c+(r-1)*GLASSalbedoobs(source)%nc) = -9999.0
              albedo_data_b(1,c+(r-1)*GLASSalbedoobs(source)%nc) = .false.
             endif
!
             if(albedo_raw_avhrr_ws_vis(c1+(r1-1)*nc).ge.0) then
              albedo_in(2,c+(r-1)*GLASSalbedoobs(source)%nc) =&
                   albedo_raw_avhrr_ws_vis(c1+(r1-1)*nc)*0.0001
              albedo_data_b(2,c+(r-1)*GLASSalbedoobs(source)%nc) =  .true.
             else
              albedo_in(2,c+(r-1)*GLASSalbedoobs(source)%nc) = -9999.0
              albedo_data_b(2,c+(r-1)*GLASSalbedoobs(source)%nc) = .false.
             endif
!
             if(albedo_raw_avhrr_bs_nir(c1+(r1-1)*nc).ge.0) then
              albedo_in(3,c+(r-1)*GLASSalbedoobs(source)%nc) =&
                   albedo_raw_avhrr_bs_nir(c1+(r1-1)*nc)*0.0001
              albedo_data_b(3,c+(r-1)*GLASSalbedoobs(source)%nc) =  .true.
             else
              albedo_in(3,c+(r-1)*GLASSalbedoobs(source)%nc) = -9999.0
              albedo_data_b(3,c+(r-1)*GLASSalbedoobs(source)%nc) = .false.
             endif
!
             if(albedo_raw_avhrr_ws_nir(c1+(r1-1)*nc).ge.0) then
              albedo_in(4,c+(r-1)*GLASSalbedoobs(source)%nc) =&
                   albedo_raw_avhrr_ws_nir(c1+(r1-1)*nc)*0.0001
              albedo_data_b(4,c+(r-1)*GLASSalbedoobs(source)%nc) =  .true.
             else
              albedo_in(4,c+(r-1)*GLASSalbedoobs(source)%nc) = -9999.0
              albedo_data_b(4,c+(r-1)*GLASSalbedoobs(source)%nc) = .false.
             endif
!
             if(albedo_raw_avhrr_bs_sw(c1+(r1-1)*nc).ge.0) then
              albedo_in(5,c+(r-1)*GLASSalbedoobs(source)%nc) =&
                   albedo_raw_avhrr_bs_sw(c1+(r1-1)*nc)*0.0001
              albedo_data_b(5,c+(r-1)*GLASSalbedoobs(source)%nc) =  .true.
             else
              albedo_in(5,c+(r-1)*GLASSalbedoobs(source)%nc) = -9999.0
              albedo_data_b(5,c+(r-1)*GLASSalbedoobs(source)%nc) = .false.
             endif
!
             if(albedo_raw_avhrr_ws_sw(c1+(r1-1)*nc).ge.0) then
              albedo_in(6,c+(r-1)*GLASSalbedoobs(source)%nc) =&
                   albedo_raw_avhrr_ws_sw(c1+(r1-1)*nc)*0.0001
              albedo_data_b(6,c+(r-1)*GLASSalbedoobs(source)%nc) =  .true.
             else
              albedo_in(6,c+(r-1)*GLASSalbedoobs(source)%nc) = -9999.0
              albedo_data_b(6,c+(r-1)*GLASSalbedoobs(source)%nc) = .false.
             endif
           endif
        enddo
     enddo
     deallocate(albedo_raw_avhrr_bs_vis)
     deallocate(albedo_raw_avhrr_ws_vis)
     deallocate(albedo_raw_avhrr_bs_nir)
     deallocate(albedo_raw_avhrr_ws_nir)
     deallocate(albedo_raw_avhrr_bs_sw)
     deallocate(albedo_raw_avhrr_ws_sw)

  elseif(GLASSalbedoobs(source)%source.eq."MODIS") then
     allocate(albedo_raw_modis_bs_vis(nc*nr))
     allocate(albedo_raw_modis_ws_vis(nc*nr))
     allocate(albedo_raw_modis_bs_nir(nc*nr))
     allocate(albedo_raw_modis_ws_nir(nc*nr))
     allocate(albedo_raw_modis_bs_sw(nc*nr))
     allocate(albedo_raw_modis_ws_sw(nc*nr))

     iret1 = gdrdfld(grid_id,albedo_name_bs_vis,start,stride,edge,albedo_raw_modis_bs_vis)
     iret2 = gdrdfld(grid_id,albedo_name_ws_vis,start,stride,edge,albedo_raw_modis_ws_vis)
     iret3 = gdrdfld(grid_id,albedo_name_bs_nir,start,stride,edge,albedo_raw_modis_bs_nir)
     iret4 = gdrdfld(grid_id,albedo_name_ws_nir,start,stride,edge,albedo_raw_modis_ws_nir)
     iret5 = gdrdfld(grid_id,albedo_name_bs_sw,start,stride,edge,albedo_raw_modis_bs_sw)
     iret6 = gdrdfld(grid_id,albedo_name_ws_sw,start,stride,edge,albedo_raw_modis_ws_sw)

     albedo_data_b = .false.

     lat_off = nint((cornerlat(1)+89.975)/0.05)+1
     lon_off = nint((cornerlon(1)+179.975)/0.05)+1

     do r=1,GLASSalbedoobs(source)%nr
        do c=1,GLASSalbedoobs(source)%nc
           c1 = c + lon_off
           r1 = nr - (r + lat_off) + 1
           if(c1.gt.0.and.c1.le.nc.and.&
                r1.gt.0.and.r1.le.nr) then
             if(albedo_raw_modis_bs_vis(c1+(r1-1)*nc).ge.0) then
              albedo_in(1,c+(r-1)*GLASSalbedoobs(source)%nc) =&
                   albedo_raw_modis_bs_vis(c1+(r1-1)*nc)*0.0001
              albedo_data_b(1,c+(r-1)*GLASSalbedoobs(source)%nc) =  .true.
             else
              albedo_in(1,c+(r-1)*GLASSalbedoobs(source)%nc) = -9999.0
              albedo_data_b(1,c+(r-1)*GLASSalbedoobs(source)%nc) = .false.
             endif
!
             if(albedo_raw_modis_ws_vis(c1+(r1-1)*nc).ge.0) then
              albedo_in(2,c+(r-1)*GLASSalbedoobs(source)%nc) =&
                   albedo_raw_modis_ws_vis(c1+(r1-1)*nc)*0.0001
              albedo_data_b(2,c+(r-1)*GLASSalbedoobs(source)%nc) =  .true.
             else
              albedo_in(2,c+(r-1)*GLASSalbedoobs(source)%nc) = -9999.0
              albedo_data_b(2,c+(r-1)*GLASSalbedoobs(source)%nc) = .false.
             endif
!
             if(albedo_raw_modis_bs_nir(c1+(r1-1)*nc).ge.0) then
              albedo_in(3,c+(r-1)*GLASSalbedoobs(source)%nc) =&
                   albedo_raw_modis_bs_nir(c1+(r1-1)*nc)*0.0001
              albedo_data_b(3,c+(r-1)*GLASSalbedoobs(source)%nc) =  .true.
             else
              albedo_in(3,c+(r-1)*GLASSalbedoobs(source)%nc) = -9999.0
              albedo_data_b(3,c+(r-1)*GLASSalbedoobs(source)%nc) = .false.
             endif
!
             if(albedo_raw_modis_ws_nir(c1+(r1-1)*nc).ge.0) then
              albedo_in(4,c+(r-1)*GLASSalbedoobs(source)%nc) =&
                   albedo_raw_modis_ws_nir(c1+(r1-1)*nc)*0.0001
              albedo_data_b(4,c+(r-1)*GLASSalbedoobs(source)%nc) =  .true.
             else
              albedo_in(4,c+(r-1)*GLASSalbedoobs(source)%nc) = -9999.0
              albedo_data_b(4,c+(r-1)*GLASSalbedoobs(source)%nc) = .false.
             endif
!
             if(albedo_raw_modis_bs_sw(c1+(r1-1)*nc).ge.0) then
              albedo_in(5,c+(r-1)*GLASSalbedoobs(source)%nc) =&
                   albedo_raw_modis_bs_sw(c1+(r1-1)*nc)*0.0001
              albedo_data_b(5,c+(r-1)*GLASSalbedoobs(source)%nc) =  .true.
             else
              albedo_in(5,c+(r-1)*GLASSalbedoobs(source)%nc) = -9999.0
              albedo_data_b(5,c+(r-1)*GLASSalbedoobs(source)%nc) = .false.
             endif
!
             if(albedo_raw_modis_ws_sw(c1+(r1-1)*nc).ge.0) then
              albedo_in(6,c+(r-1)*GLASSalbedoobs(source)%nc) =&
                   albedo_raw_modis_ws_sw(c1+(r1-1)*nc)*0.0001
              albedo_data_b(6,c+(r-1)*GLASSalbedoobs(source)%nc) =  .true.
             else
              albedo_in(6,c+(r-1)*GLASSalbedoobs(source)%nc) = -9999.0
              albedo_data_b(6,c+(r-1)*GLASSalbedoobs(source)%nc) = .false.
             endif
           endif
        enddo
     enddo
     deallocate(albedo_raw_modis_bs_vis)
     deallocate(albedo_raw_modis_ws_vis)
     deallocate(albedo_raw_modis_bs_nir)
     deallocate(albedo_raw_modis_ws_nir)
     deallocate(albedo_raw_modis_bs_sw)
     deallocate(albedo_raw_modis_ws_sw)

  endif

  iret=gddetach(grid_id)
  iret=gdclose(file_id)


  if(LVT_isAtAfinerResolution(GLASSalbedoobs(source)%datares)) then
!--------------------------------------------------------------------------
! Interpolate to the LVT analysis domain
!--------------------------------------------------------------------------
      do i=1,6
        call bilinear_interp(LVT_rc%gridDesc,albedo_data_b(i,:), &
          albedo_in(i,:),albedoobs_b_ip(i,:),albedoobs_ip(i,:), &
          GLASSalbedoobs(source)%nc*GLASSalbedoobs(source)%nr, &
          LVT_rc%lnc*LVT_rc%lnr, &
          GLASSalbedoobs(source)%rlat,GLASSalbedoobs(source)%rlon,&
          GLASSalbedoobs(source)%w11,GLASSalbedoobs(source)%w12,&
          GLASSalbedoobs(source)%w21,GLASSalbedoobs(source)%w22,&
          GLASSalbedoobs(source)%n11,GLASSalbedoobs(source)%n12,&
          GLASSalbedoobs(source)%n21,GLASSalbedoobs(source)%n22,LVT_rc%udef,iret)
      enddo
    else
      do i=1,6
        call upscaleByAveraging(GLASSalbedoobs(source)%nc*GLASSalbedoobs(source)%nr,&
          LVT_rc%lnc*LVT_rc%lnr, &
          LVT_rc%udef, GLASSalbedoobs(source)%n11,&
          albedo_data_b(i,:),albedo_in(i,:), albedoobs_b_ip(i,:), albedoobs_ip(i,:))
      enddo
  endif

#endif

end subroutine read_GLASS_ALBEDO_data


!BOP
! !ROUTINE: create_GLASSalbedo_filename
! \label{create_GLASSalbedo_filename}
!
! !INTERFACE:
subroutine create_GLASSalbedo_filename(ndir,  yr, doy, filename, grid_name)
! !USES:

  implicit none
! !ARGUMENTS:
  character(len=*)  :: ndir, filename, grid_name
  integer           :: yr, doy
!
! !DESCRIPTION:
!  This subroutine creates the GLASS ALBEDO filename
!  based on the time and date
!
!  The arguments are:
!  \begin{description}
!  \item[ndir] name of the GLASS ALBEDO data directory
!  \item[yr]  current year
!  \item[mo]  current doy
!  \item[filename] Generated GLASS ALBEDO filename
! \end{description}
!EOP

  character (len=4) :: fyr
  character (len=3) :: fdoy

  write(unit=fyr, fmt='(i4.4)') yr
  write(unit=fdoy, fmt='(i3.3)') doy

  filename = trim(ndir)//'/'//trim(fyr)//'/'//trim(grid_name)//'.V04.A'//&
          trim(fyr)//trim(fdoy)//'.hdf'

end subroutine create_GLASSalbedo_filename<|MERGE_RESOLUTION|>--- conflicted
+++ resolved
@@ -132,11 +132,7 @@
   use GLASSalbedoobsMod
 
   implicit none
-<<<<<<< HEAD
-#if (defined USE_HDF4)
-=======
 #if (defined USE_HDFEOS2)
->>>>>>> dd91cdd2
 #include "hdf.f90"
 #endif
 !
@@ -170,16 +166,10 @@
   integer                 :: gdopen,gdattach,gdrdfld
   integer                 :: gddetach,gdclose
   integer                 :: file_id,grid_id,region_id,c,r,c1,r1,i
-<<<<<<< HEAD
-  integer		  :: iret,iret1,iret2,iret3,iret4,iret5,iret6
+  integer                 :: iret,iret1,iret2,iret3,iret4,iret5,iret6
   character*50            :: albedo_name
   character*50            :: albedo_name_ws_vis,albedo_name_bs_vis,albedo_name_ws_nir
   character*50            :: albedo_name_bs_nir,albedo_name_ws_sw,albedo_name_bs_sw
-=======
-  integer                 :: iret,iret1,iret2,iret3,iret4,iret5,iret6
-  character*50            :: grid_name,albedo_name
-  character*50            :: albedo_name_ws_vis,albedo_name_bs_vis,albedo_name_ws_nir,albedo_name_bs_nir,albedo_name_ws_sw,albedo_name_bs_sw
->>>>>>> dd91cdd2
   integer                 :: start(2), edge(2), stride(2)
   integer*2, allocatable  :: albedo_raw_avhrr_bs_vis(:),albedo_raw_avhrr_ws_vis(:)
   integer*2, allocatable  :: albedo_raw_avhrr_bs_nir(:),albedo_raw_avhrr_ws_nir(:)
