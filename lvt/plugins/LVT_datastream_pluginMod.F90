--- conflicted
+++ resolved
@@ -181,11 +181,8 @@
     use THySM_obsMod,           only : THySM_obsinit
     use UASMAP_obsMod,          only : UASMAP_obsinit
     use GRUNrunoff_obsMod,      only : GRUNrunoffInit 
-<<<<<<< HEAD
     use COAMPSout_dataMod,      only : COAMPSout_datainit
-=======
     use SMAPEOPLSMobsMod,       only : SMAPEOPLSMobsinit
->>>>>>> c907335d
 
     external readtemplateObs
     external readLISoutput
@@ -296,11 +293,8 @@
     external readTHySMobs
     external readUASMAPobs
     external readGRUNrunoffobs
-<<<<<<< HEAD
     external readCOAMPSoutdata
-=======
     external readSMAPEOPL_SMObs
->>>>>>> c907335d
 
     call registerobsread(trim(LVT_LVTbenchmarkobsId)//char(0),&
          readLVTbenchmarkOUTobs)
@@ -749,17 +743,14 @@
     call registerobsread(trim(LVT_GRUNobsId)//char(0),&
          readGRUNrunoffobs)
 
-<<<<<<< HEAD
     call registerobssetup(trim(LVT_COAMPSoutId)//char(0), &
          COAMPSout_datainit)
     call registerobsread(trim(LVT_COAMPSoutId)//char(0),&
          readCOAMPSoutdata)    
-=======
     call registerobssetup(trim(LVT_SMAP_E_OPLId)//char(0), &
          SMAPEOPLSMobsinit)
     call registerobsread(trim(LVT_SMAP_E_OPLId)//char(0),&
          readSMAPEOPL_SMObs)    
->>>>>>> c907335d
     
   end subroutine LVT_datastream_plugin
 end module LVT_datastream_pluginMod