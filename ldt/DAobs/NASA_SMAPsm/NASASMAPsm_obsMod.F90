!-----------------------BEGIN NOTICE -- DO NOT EDIT-----------------------
! NASA GSFC Land Data Toolkit (LDT) V1.0
!-------------------------END NOTICE -- DO NOT EDIT-----------------------
! !MODULE: NASASMAPsm_obsMod
! 
! !DESCRIPTION: 
! This module handles the observation plugin for the 
! NASASMAP soil moisture retrievals
!
!
!   
! !REVISION HISTORY: 
!  21 Aug 2016: Sujay Kumar, Initial Specification
!  12 Feb 2018: Mahdi Navari, openwater proximity detection was added
! 			edited to read New version of the SPL3SMP_R14 (file structure
! 			 differs from the previous versions)
!  04 Jun 2019: Sujay Kumar, Updated to support SMAP L2 retrievals 
<<<<<<< HEAD

=======
!  15 Aug 2019 Mahdi Navari : SMAP Composite Release ID was added (this option asks a user to 
!         enter the part of Composite Release ID a three-character string like R16 )
!
>>>>>>> e30f1094
module NASASMAPsm_obsMod
! !USES: 
  use ESMF
  use map_utils

  implicit none

  PRIVATE 
!-----------------------------------------------------------------------------
! !PUBLIC MEMBER FUNCTIONS:
!-----------------------------------------------------------------------------
  PUBLIC :: NASASMAPsm_obsinit
!-----------------------------------------------------------------------------
! !PUBLIC TYPES:
!-----------------------------------------------------------------------------
  PUBLIC :: NASASMAPsmobs
!EOP
  type, public :: smapsmobsdec

     character*100          :: odir
     character*20           :: data_designation
     character*3             :: release_number
     real                   :: search_radius
     integer                :: mo
     real,    allocatable   :: smobs(:,:)
     integer                :: nc, nr
     type(proj_info)        :: proj
     integer, allocatable   :: n11(:)
  end type smapsmobsdec

  type(smapsmobsdec), allocatable:: NASASMAPsmobs(:)

contains
  
!BOP
! 
! !ROUTINE: NASASMAPsm_obsInit
! \label{NASASMAPsm_obsInit}
! 
! !INTERFACE: 
  subroutine NASASMAPsm_obsinit()
! !USES: 
    use ESMF
    use LDT_coreMod,    only : LDT_rc, LDT_config
    use LDT_DAobsDataMod, only : LDT_DAobsData, LDT_initializeDAobsEntry
    use LDT_timeMgrMod, only : LDT_clock, LDT_calendar
    use LDT_logMod,     only : LDT_verify, LDT_logunit

    implicit none
! !ARGUMENTS: 

! 
! !DESCRIPTION: 
!  This subroutine initializes and sets up the data structures required
!  for reading NASASMAP soil moisture data. 
! 
!EOP
    integer            :: npts
    type(ESMF_TimeInterval) :: alarmInterval
    type(ESMF_Time)         :: alarmTime
    integer                 :: status, rc
    real                    :: gridDesci(20)
    integer                 :: n 

    allocate(NASASMAPsmobs(LDT_rc%nnest))

    call ESMF_ConfigFindLabel(LDT_config, &
         'NASA SMAP soil moisture observation directory:', rc=status)
    do n=1,LDT_rc%nnest
       call ESMF_ConfigGetAttribute(LDT_Config, NASASMAPsmobs(n)%odir, &
            rc=status)
       call LDT_verify(status, &
            'NASA SMAP soil moisture observation directory: not defined')
    enddo

    call ESMF_ConfigFindLabel(LDT_config, &
         'SMAP(NASA) soil moisture Composite Release ID (e.g., R16):', rc=status)
    do n=1,LDT_rc%nnest
       call ESMF_ConfigGetAttribute(LDT_Config, &
            NASASMAPsmobs(n)%release_number, &
            rc=status)
       call LDT_verify(status, &
            'SMAP(NASA) soil moisture Composite Release ID (e.g., R16): not defined')
    enddo

    call ESMF_ConfigFindLabel(LDT_config, &
         'NASA SMAP soil moisture data designation:', rc=status)
    do n=1,LDT_rc%nnest
       call ESMF_ConfigGetAttribute(LDT_Config, &
            NASASMAPsmobs(n)%data_designation, &
            rc=status)
       call LDT_verify(status, &
            'NASA SMAP soil moisture data designation: not defined')
    enddo

    call ESMF_ConfigFindLabel(LDT_config, &
         'NASA SMAP search radius for openwater proximity detection:', rc=status)
    do n=1,LDT_rc%nnest
       call ESMF_ConfigGetAttribute(LDT_Config, NASASMAPsmobs(n)%search_radius, &
            rc=status)
       call LDT_verify(status, &
            'NASA SMAP search radius for openwater proximity detection: not defined')
    enddo

    do n=1,LDT_rc%nnest

       allocate(NASASMAPsmobs(n)%smobs(LDT_rc%lnc(n),LDT_rc%lnr(n)))

       NASASMAPsmobs(n)%smobs = -9999.0
       
       call LDT_initializeDAobsEntry(LDT_DAobsData(n)%soilmoist_obs, &
            "m3/m3",1,1)
       LDT_DAobsData(n)%soilmoist_obs%selectStats = 1
    
       if(NASASMAPsmobs(n)%data_designation.eq."SPL3SMP") then 
          NASASMAPsmobs(n)%nc = 964
          NASASMAPsmobs(n)%nr = 406

          gridDesci = 0 
          gridDesci(1) = 9
          gridDesci(2) = 964
          gridDesci(3) = 406
          gridDesci(9) = 4 !M36 grid
          gridDesci(20) = 64
          gridDesci(10) = 0.36 
          gridDesci(11) = 1 !for the global switch

       elseif(NASASMAPsmobs(n)%data_designation.eq."SPL3SMP_E") then 
          NASASMAPsmobs(n)%nc = 3856
          NASASMAPsmobs(n)%nr = 1624

          gridDesci = 0 
          gridDesci(1) = 9
          gridDesci(2) = 3856
          gridDesci(3) = 1624
          gridDesci(9) = 5 !M09 grid
          gridDesci(20) = 64
          gridDesci(10) = 0.09 
          gridDesci(11) = 1 !for the global switch

       elseif(NASASMAPsmobs(n)%data_designation.eq."SPL2SMP") then 
          NASASMAPsmobs(n)%nc = 964
          NASASMAPsmobs(n)%nr = 406

          gridDesci = 0 
          gridDesci(1) = 9
          gridDesci(2) = 964
          gridDesci(3) = 406
          gridDesci(9) = 4 !M36 grid
          gridDesci(20) = 64
          gridDesci(10) = 0.36 
          gridDesci(11) = 1 !for the global switch

       elseif(NASASMAPsmobs(n)%data_designation.eq."SPL2SMP_E") then 
          NASASMAPsmobs(n)%nc = 3856
          NASASMAPsmobs(n)%nr = 1624

          gridDesci = 0 
          gridDesci(1) = 9
          gridDesci(2) = 3856
          gridDesci(3) = 1624
          gridDesci(9) = 5 !M09 grid
          gridDesci(20) = 64
          gridDesci(10) = 0.09 
          gridDesci(11) = 1 !for the global switch
       endif
       allocate(NASASMAPsmobs(n)%n11(LDT_rc%lnc(n)*LDT_rc%lnr(n)))       
       call neighbor_interp_input (n, gridDesci,&
            NASASMAPsmobs(n)%n11)
       

    enddo
  end subroutine NASASMAPsm_obsinit
     
end module NASASMAPsm_obsMod<|MERGE_RESOLUTION|>--- conflicted
+++ resolved
@@ -15,13 +15,9 @@
 ! 			edited to read New version of the SPL3SMP_R14 (file structure
 ! 			 differs from the previous versions)
 !  04 Jun 2019: Sujay Kumar, Updated to support SMAP L2 retrievals 
-<<<<<<< HEAD
-
-=======
 !  15 Aug 2019 Mahdi Navari : SMAP Composite Release ID was added (this option asks a user to 
 !         enter the part of Composite Release ID a three-character string like R16 )
 !
->>>>>>> e30f1094
 module NASASMAPsm_obsMod
 ! !USES: 
   use ESMF
