--- conflicted
+++ resolved
@@ -309,7 +309,6 @@
          LVT_writeMetric_TFB, LVT_resetMetric_TFB, LVT_writerestart_TFB, &
          LVT_readrestart_TFB
 
-<<<<<<< HEAD
     use LVT_InformationEntropyMod, only : LVT_initInformationEntropy, &
          LVT_diagnoseInformationEntropy, LVT_computeInformationEntropy,&
          LVT_writeMetric_InformationEntropy, &
@@ -323,13 +322,11 @@
          LVT_resetMetric_ConditionalEntropy, &
          LVT_writerestart_ConditionalEntropy, &
          LVT_readrestart_ConditionalEntropy
-=======
+
     use LVT_MutualInformationMod, only : LVT_initMutualInformation, &
          LVT_diagnoseMutualInformation, LVT_computeMutualInformation,&
          LVT_writeMetric_MutualInformation, LVT_resetMetric_MutualInformation,&
          LVT_writerestart_MutualInformation, LVT_readrestart_MutualInformation
-
->>>>>>> 9856d941
 
 #if 0 
     use LVT_ensMEANMod, only : LVT_initensMEAN, LVT_diagnoseensMEAN, &
@@ -945,7 +942,7 @@
     call registermetricreset(LVT_CEid,LVT_resetMetric_ConditionalEntropy)
     call registermetricwriterestart(LVT_CEid,LVT_writerestart_ConditionalEntropy)
     call registermetricreadrestart(LVT_CEid,LVT_readrestart_ConditionalEntropy)
-    ! EMK End of information content metrics
+
     call registermetricinit(LVT_miid,LVT_initMutualInformation)
     call registermetricdiagnose(LVT_miid, LVT_diagnoseMutualInformation)
     call registermetriccompute(LVT_miid, LVT_computeMutualInformation)
@@ -957,6 +954,6 @@
     call registermetricreadrestart(LVT_miid,&
          LVT_readrestart_MutualInformation)
 
-
+    ! EMK End of information content metrics
   end subroutine LVT_metric_plugin
 end module LVT_metric_pluginMod