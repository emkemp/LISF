!-----------------------BEGIN NOTICE -- DO NOT EDIT-----------------------
! NASA Goddard Space Flight Center
! Land Information System Framework (LISF)
! Version 7.3
!
! Copyright (c) 2020 United States Government as represented by the
! Administrator of the National Aeronautics and Space Administration.
! All Rights Reserved.
!-------------------------END NOTICE -- DO NOT EDIT-----------------------
#include "LIS_misc.h"
!BOP
!
! !ROUTINE: Ac71_setup
! \label{Ac71_setup}
!
! !REVISION HISTORY:
!  This subroutine is generated with the Model Implementation Toolkit developed
!  by Shugong Wang for the NASA Land Information System Version 7. The initial 
!  specification of the subroutine is defined by Sujay Kumar. 
!   2023; Michel Bechtold, Initial implementation
!   06 MAR 2024; Louise Busschaert, Clean-up
!
! !INTERFACE:
subroutine Ac71_setup()
! !USES:
    use LIS_logMod,    only: LIS_logunit, LIS_verify, LIS_endrun
    use LIS_fileIOMod, only: LIS_read_param
    use LIS_coreMod,   only: LIS_rc, LIS_surface
    use LIS_timeMgrMod
    use LIS_mpiMod,    only: LIS_mpi_comm

    use module_sf_aclsm_71, only: &
           OC, WP, SAT, FC, INFRATE, SD, CL, SI 
    use Ac71_lsmMod
    use ac71_prep_f,    only: ac71_read_Trecord

    use ac_project_input, only: set_project_input, &
                                allocate_project_input
    use ac_global, only:    GetCCiActual,&
                            GetCCiprev,&
                            GetCCiTopEarlySen,&
                            GetClimRecord,&
                            GetCompartment,&
                            GetCrop,&
                            GetDaySubmerged,&
                            GetDrain,&  
                            GetEact,& 
                            GetECstorage,& 
                            GetFullFileNameProgramParameters, &
                            GetIrriAfterSeason,&
                            GetIrriBeforeSeason,&
                            GetIrriECw,&
                            GetIrriFirstDayNr,&
                            GetIrrigation,&
                            GetIrriMethod,&
                            GetIrriMode,&
                            GetManagement,&
                            GetNrCompartments,&
                            GetRootZoneWC_Actual,&
                            GetRootZoneWC_FC,&
                            GetRootZoneWC_Leaf,&
                            GetRootZoneWC_SAT,&
                            GetRootZoneWC_Sen,&
                            GetRootZoneWC_Thresh,&
                            GetRootZoneWC_WP,&
                            GetRootZoneWC_ZtopAct,&
                            GetRootZoneWC_ZtopFC,&
                            GetRootZoneWC_ZtopThresh,&
                            GetRootZoneWC_ZtopWP,&
                            GetRunoff,& 
                            GetSimulation,&
                            GetSimulation_SumGDD,&
                            GetSimulation_ToDayNr, &
                            GetSoil,&
                            GetSoilLayer,&
                            GetSumWaBal,&
                            GetSurfaceStorage,&
                            GetTact,&
                            GetTactWeedInfested,&
                            GetTpot,&
                            IrriMode_Generate,&
                            IrriMode_Manual,&
                            SetCCiActual,&
                            SetClimFile,&
                            SetClimRecord_DataType, &
                            SetClimRecord_fromd, &
                            SetClimRecord_FromDayNr,&
                            SetClimRecord_fromm, &
                            SetClimRecord_FromString,&
                            SetClimRecord_fromy, &
                            SetClimRecord_NrObs, &
                            SetClimRecord_tod, &
                            SetClimRecord_ToDayNr,&
                            SetClimRecord_tom, &
                            SetClimRecord_ToString,&
                            SetClimRecord_toy,&
                            SetCO2Description,&
                            SetCompartment,&
                            SetETo,& 
                            SetEToRecord, &
                            SetFullFileNameProgramParameters, &
                            SetMultipleProjectDescription, &
                            SetNrCompartments,&
                            SetPathNameList, &
                            SetPathNameOutp, &
                            SetPathNameParam, &
                            SetPathNameProg, &
                            SetPathNameSimul, &
                            SetProfFilefull,&
                            SetRain,& 
                            SetRainRecord,&
                            SetSimulation,&
                            SetSimulation_MultipleRun, &
                            SetSimulation_NrRuns, &
                            SetSimulation_Storage_CropString,&
                            SetSoil,&
                            SetSoilLayer,&
                            SetTemperatureRecord, &
                            SetTmax,& 
                            SetTmin,&
                            SetTmaxRun,& 
                            SetTminRun,&
                            typeproject_typeprm,&
                        GetCrop_DaysToGermination,&
                        GetCrop_DaysToFlowering,&
                        GetCrop_DaysToMaxRooting,&
                        GetCrop_DaysToSenescence,&
                        GetCrop_DaysToHarvest,&
                        GetCrop_DaysToCCini,&
                        GetCrop_DaysToFullCanopy,&
                        GetCrop_DaysToFullCanopySF,&
                        GetCrop_DaysToHIo,&
                        GetCrop_GDDaysToGermination,&
                        FromGravelMassToGravelVolume

    use ac_project_input, only: ProjectInput 
    use ac_run, only:   fIrri_close,& 
                        GetalfaHI,&
                        GetalfaHIAdj,&
                        GetBin,&
                        GetBout,&
                        GetCCiActualWeedInfested,&
                        GetCCoTotal,&
                        GetCCxCropWeedsNoSFstress,&
                        GetCCxTotal,&
                        GetCCxWitheredTpotNoS,&
                        GetCDCTotal,&
                        GetCGCref,&
                        GetCoeffb0,&
                        GetCoeffb0Salt,&
                        GetCoeffb1,&
                        GetCoeffb1Salt,&
                        GetCoeffb2,&
                        GetCoeffb2Salt,&
                        GetDayFraction,&
                        GetDayNri,&
                        GetGDDayFraction,&
                        GetGDDayi,&
                        GetGDDCDCTotal,&
                        GetGDDCGCref ,&
                        GetGDDTadj,&
                        GetHItimesAT,&
                        GetHItimesAT1,&
                        GetHItimesAT2,&
                        GetHItimesBEF,&
                        GetIrriInfoRecord1,&
                        GetIrriInfoRecord2,&
                        GetNoMoreCrop,&
                        GetPreviousStressLevel,&
                        GetScorAT1,&
                        GetScorAT2,&
                        GetSimulation_ToDayNr, &
                        GetStressLeaf,&
                        GetStressSenescence ,&
                        GetStressSFadjNEW,&
                        GetStressTot,&
                        GetSumGDDcuts,&
                        GetSumGDD,&
                        GetSumGDDPrev,&
                        GetSumInterval,&
                        GetSumKci,&
                        GetSumKcTop,&
                        GetSumKcTopStress,&
                        GetTadj,&
                        GetTimeSenescence ,&
                        GetWeedRCi,&
                        GetYprevSum,&
                        GetZiprev,&
                        InitializeRunPart1 ,&
                        InitializeSimulation ,&
                        InitializeSimulationRunPart2, &
                        SetETo, &
                        SetRain,& 
                        SetTmax,& 
                        SetTmin,&
                        SetPlotVarCrop,&
                        GetPlotVarCrop,&
                        SetfWeedNoS,&
                        GetfWeedNoS
                        
        use ac_kinds, only: intEnum, &
                            int32, &
                            int8, &
                            dp,&
                            sp                           
        use ac_startunit, only: GetSimulation_NrRuns, &
                                GetTimeAggregationResults, &
                                GetRequestDailyResults, &
                                GetRequestParticularResults, &
                                LoadProgramParametersProjectPlugIn
        use ac_initialsettings, only: InitializeSettings
    !
    ! !DESCRIPTION:
    !
    !  This routine is the entry point to set up the parameters
    !  required for Ac71.  
    !  The routines invoked are:
    !  \begin{description}
    !  \item[LIS\_read\_param](\ref{LIS_read_param}) \newline
    !    retrieves LIS parameter data from NetCDF file
    !  \item[AC71\_read\_MULTILEVEL\_param](\ref{AC71_read_MULTILEVEL_param}) \newline
    !    retrieves MULTILEVEL spatial parameter from NetCDF file
    !  \item[AC71\_read\_croptype](\ref{AC71_read_croptype}) \newline
    !    retrieves the crop type from LIS_param and table, then assigns
    !    a crop type to each tile.
    !  \end{description}
    !EOP
        implicit none
        integer           :: mtype
        integer           :: t, k, n, l
        integer           :: col, row
        real, allocatable :: placeholder(:,:)

        real              :: Z_surf, cl_tmp, si_tmp, sd_tmp, InfRate_tmp
        integer           :: REW, descr, ierr
        integer           :: time1julhours, timerefjulhours
        integer           :: time1days, time2days
        integer           :: yr2, mo2, da2, hr2, mn2
        
        integer :: daynr, todaynr, iproject, nprojects, NrRuns
        integer(intEnum) :: TheProjectType
        logical :: ListProjectFileExist
        character(len=:), allocatable :: ListProjectsFile, TheProjectFile

        logical ::  ProgramParametersAvailable 
        integer(int32) :: TotalSimRuns
<<<<<<< HEAD
        integer(int32) :: temp1
        character(256) :: irr_dir, man_dir
=======
>>>>>>> 86a98036

        mtype = LIS_rc%lsm_index

        
        do n=1, LIS_rc%nnest
            ! allocate memory for place holder for #n nest
            allocate(placeholder(LIS_rc%lnc(n), LIS_rc%lnr(n)))

            ! Check for AC simulation period start at LIS start for coldstart
            if (trim(LIS_rc%startcode) .eq. "coldstart") then
                if ((AC71_struc(n)%Sim_AnnualStartMonth.eq.LIS_rc%smo) &
                    .and.(AC71_struc(n)%Sim_AnnualStartDay.eq.LIS_rc%sda)) then
                    write(LIS_logunit, *) 'AC coldstart: simulation period start matches LIS start'
                else
                    write(LIS_logunit, *) 'AC coldstart: simulation period start does not match LIS start'
                    write(LIS_logunit, *) 'program stopping ...'
                    !call LIS_endrun
                endif
            endif
            
            !------------------------------------!
            ! reading spatial spatial parameters !
            !------------------------------------!
            ! croptype
            ! Read crop type:

            call ac71_read_croptype(n)

            ! soiltype takes value from the LIS built-in parameter soilt
            if(LIS_rc%usetexturemap(n) .ne. 'none') then
                write(LIS_logunit,*) "Ac71: retrieve parameter SOILTYPE from LIS"
                do t=1, LIS_rc%npatch(n, mtype)
                    AC71_struc(n)%ac71(t)%soiltype= LIS_surface(n, mtype)%tile(t)%soilt
                enddo
            else 
                ! read: soiltype
                write(LIS_logunit,*) "Ac71: reading parameter SOILTYPE from ", trim(LIS_rc%paramfile(n))
                call LIS_read_param(n, trim(AC71_struc(n)%LDT_ncvar_soiltype), placeholder)
                do t = 1, LIS_rc%npatch(n, mtype)
                    col = LIS_surface(n, mtype)%tile(t)%col
                    row = LIS_surface(n, mtype)%tile(t)%row
                    AC71_struc(n)%ac71(t)%soiltype = placeholder(col, row)
                enddo 
            endif
            deallocate(placeholder)
            ! Read soil table
            call SOIL_PARM_71(AC71_struc(n)%soil_tbl_name)
            TheProjectType = typeproject_typeprm

            ! Create AquaCrop 'Run' Structure
            call LIS_get_julhr(1901,1,1,0,0,0,timerefjulhours)
            TotalSimRuns = LIS_rc%eyr - LIS_rc%syr + 1
            call allocate_project_input(TotalSimRuns)
            do l=1, TotalSimRuns  ! TotalSimRuns
                ! MB: for current generic crop this is fixed to 1
                call set_project_input(l, 'Simulation_YearSeason', 1_int8)
                ! Simulation
                call LIS_get_julhr(LIS_rc%syr+(l-1), AC71_struc(n)%Sim_AnnualStartMonth, &
                                   AC71_struc(n)%Sim_AnnualStartDay,0,0,0,time1julhours)
                time1days = (time1julhours - timerefjulhours)/24 + 1
                ! Find last day of simulation (check for leap year)
                if ((((mod(LIS_rc%syr+(l-1),4).eq.0.and.mod(LIS_rc%syr+(l-1),100).ne.0) &
                    .or.(mod(LIS_rc%syr+(l-1),400).eq.0)).and.(LIS_rc%smo.le.2)) &
                    .or.(((mod(LIS_rc%syr+(l),4).eq.0.and.mod(LIS_rc%syr+(l),100).ne.0) &
                    .or.(mod(LIS_rc%syr+(l),400).eq.0)).and.(LIS_rc%smo.gt.2))) then ! leap year sim period
                    time2days = time1days + 366
                else ! no leap year
                    time2days = time1days + 365
                endif
                call set_project_input(l, 'Simulation_DayNr1', time1days)
                call set_project_input(l, 'Simulation_DayNrN', time2days)
                ! Crop
                call LIS_get_julhr(LIS_rc%syr+(l-1),AC71_struc(n)%Crop_AnnualStartMonth, &
                                   AC71_struc(n)%Crop_AnnualStartDay,0,0,0,time1julhours)
                time1days = (time1julhours - timerefjulhours)/24 + 1
                !Note: end of cropping period is defined by crop params
                call set_project_input(l, 'Crop_Day1', time1days)
                call set_project_input(l, 'Crop_DayN', time2days)
                ! Note: '(External)' input sources can vary spatially (e.g. soil, crop, meteo)
                call set_project_input(l, 'Description', ' LIS ')
                call set_project_input(l, 'Climate_Info', '(External)')
                call set_project_input(l, 'Climate_Filename', '(External)')
                call set_project_input(l, 'Climate_Directory', '(None)')
                call set_project_input(l, 'VersionNr', 7.1_dp)
                call set_project_input(l, 'Temperature_Info', '(None)')
                call set_project_input(l, 'Temperature_Filename', '(External)')
                call set_project_input(l, 'Temperature_Directory', '(None)')
                call set_project_input(l, 'ETo_Info', '(None)')
                call set_project_input(l, 'ETo_Filename', '(External)')
                call set_project_input(l, 'ETo_Directory', '(None)')
                call set_project_input(l, 'Rain_Info', ' LIS ')
                call set_project_input(l, 'Rain_Filename', '(External)')
                call set_project_input(l, 'Rain_Directory', '(None)')
                call set_project_input(l, 'CO2_Info', ' LIS ')
                call set_project_input(l, 'CO2_Filename', trim(AC71_struc(n)%CO2_Filename))
                call set_project_input(l, 'CO2_Directory', trim(AC71_struc(n)%PathNameSimul))
                call set_project_input(l, 'Calendar_Info', '(None)')
                call set_project_input(l, 'Calendar_Filename', '(None)')
                call set_project_input(l, 'Calendar_Directory', '(None)')
                call set_project_input(l, 'Crop_Info', '(None)')
                call set_project_input(l, 'Crop_Filename', '(External)')
                call set_project_input(l, 'Crop_Directory', trim(AC71_struc(n)%PathCropFiles))
                call set_project_input(l, 'Irrigation_Info', ' LIS ')
                call set_project_input(l, 'Irrigation_Filename', trim(AC71_struc(n)%Irrigation_Filename))
                call set_project_input(l, 'Irrigation_Directory', trim(AC71_struc(n)%PathNameSimul))
                call set_project_input(l, 'Management_Info', ' LIS ')
                call set_project_input(l, 'Management_Filename',  trim(AC71_struc(n)%Management_Filename))
                call set_project_input(l, 'Management_Directory', trim(AC71_struc(n)%PathNameSimul))
                call set_project_input(l, 'GroundWater_Info', '(None)')
                call set_project_input(l, 'GroundWater_Filename', '(None)')
                call set_project_input(l, 'GroundWater_Directory', '(None)')
                call set_project_input(l, 'Soil_Info', '(External)')
                call set_project_input(l, 'Soil_Filename', '(External)')
                call set_project_input(l, 'Soil_Directory', '(External)')
                call set_project_input(l, 'SWCIni_Info', '(None)')
                if (l == 1) then
                    call set_project_input(l, 'SWCIni_Filename', '(None)') !Initial conditions are deifned in config
                else
                    call set_project_input(l, 'SWCIni_Filename', 'KeepSWC')
                end if
                call set_project_input(l, 'SWCIni_Directory', '(None)')
                call set_project_input(l, 'OffSeason_Info', '(None)')
                call set_project_input(l, 'OffSeason_Filename', '(None)')
                call set_project_input(l, 'OffSeason_Directory', '(None)')
                call set_project_input(l, 'Observations_Info', '(None)')
                call set_project_input(l, 'Observations_Filename', '(None)')
                call set_project_input(l, 'Observations_Directory', '(None)')
            end do
            ! Get end day and month
            call LIS_julhr_date((time2days-1)*24 + timerefjulhours,yr2,mo2,da2,hr2)
            AC71_struc(n)%Sim_AnnualEndMonth = mo2
            AC71_struc(n)%Sim_AnnualEndDay = da2

<<<<<<< HEAD
            ! Read annual temperature record if GDD_Mode
            !if(AC71_struc(n)%GDD_Mode.eq.1) then 
                call ac71_read_Trecord(n)
            !endif
=======
            ! Read annual temperature record
            call ac71_read_Trecord(n)
>>>>>>> 86a98036

            do t = 1, LIS_rc%npatch(n, mtype)
                
                col = LIS_surface(n, mtype)%tile(t)%col
                row = LIS_surface(n, mtype)%tile(t)%row

                call SetPathNameSimul(trim(AC71_struc(n)%PathNameSimul)) ! needed for InitializeSettings
                ! Initializes all settings to default, later overwritten in main
                call InitializeSettings(use_default_soil_file=.false.,use_default_crop_file=.false.)
                ! It uses the defaults anyway
                !!! Start the Program AC71
                call SetPathNameOutp('')
                call SetPathNameList('')
                call SetPathNameParam('')
                call SetPathNameProg('')

                call GetTimeAggregationResults()
                call GetRequestDailyResults()
                call GetRequestParticularResults()

                call SetClimRecord_DataType(0_int8)
                call SetClimRecord_fromd(LIS_rc%sda)
                call SetClimRecord_fromdaynr(ProjectInput(1)%Simulation_DayNr1)
                call SetClimRecord_fromm(LIS_rc%smo)
                call SetClimRecord_fromstring("")
                call SetClimRecord_fromy(LIS_rc%syr)
                call SetClimRecord_NrObs(999)
                call SetClimRecord_tod(LIS_rc%eda)
                call SetClimRecord_todaynr(ProjectInput(GetSimulation_NrRuns())%Simulation_DayNrN)
                call SetClimRecord_tom(LIS_rc%emo)
                call SetClimRecord_tostring("")
                call SetClimRecord_toy(LIS_rc%eyr)
                call SetClimFile('(External)')
                call SetCO2Description('')
                call SetProfFilefull('External')
                call SetTemperatureRecord(GetClimRecord())
                call SetEToRecord(GetClimRecord())
                call SetRainRecord(GetClimRecord())
                call SetSimulation_Storage_CropString('None') ! perennial crops for later

                ! Set AC71 soil parameters based on soiltype
                ! Note: 2 soil layers with the same texture
                AC71_struc(n)%ac71(t)%SoilLayer(1)%wp = WP(AC71_struc(n)%ac71(t)%soiltype) * 100
                AC71_struc(n)%ac71(t)%SoilLayer(1)%sat = SAT(AC71_struc(n)%ac71(t)%soiltype) * 100
                AC71_struc(n)%ac71(t)%SoilLayer(1)%fc = FC(AC71_struc(n)%ac71(t)%soiltype) * 100
                AC71_struc(n)%ac71(t)%SoilLayer(1)%InfRate = INFRATE(AC71_struc(n)%ac71(t)%soiltype) * 86400000
                sd_tmp = sd(AC71_struc(n)%ac71(t)%soiltype)*100
                cl_tmp = cl(AC71_struc(n)%ac71(t)%soiltype)*100
                si_tmp = si(AC71_struc(n)%ac71(t)%soiltype)*100
                    
                ! define default CN
                if (AC71_struc(n)%ac71(t)%SoilLayer(1)%InfRate>864) then
                    AC71_struc(n)%ac71(t)%Soil%CNvalue = 46
                elseif (AC71_struc(n)%ac71(t)%SoilLayer(1)%InfRate>=347) then
                    AC71_struc(n)%ac71(t)%Soil%CNvalue = 61
                elseif (AC71_struc(n)%ac71(t)%SoilLayer(1)%InfRate>=36) then
                    AC71_struc(n)%ac71(t)%Soil%CNvalue = 72
                else
                    AC71_struc(n)%ac71(t)%Soil%CNvalue = 77
                endif
                
                ! define default REW (only top layer will be used)
                Z_surf = 0.04_dp
                REW=nint(10.0_dp*(AC71_struc(n)%ac71(t)%SoilLayer(1)%fc-(AC71_struc(n)%ac71(t)%SoilLayer(1)%wp/2.0))*Z_surf)
                if (REW < 0) REW = 0
                if (REW > 15) REW = 15
                AC71_struc(n)%ac71(t)%Soil%REW = REW

                !  associate soil class with USDA soil type for soil description
                if ((1.5 * cl_tmp + si_tmp) < 15.0) then
                    descr = 0
                elseif (((1.5 * cl_tmp + si_tmp) >= 15) .and. ((2 * cl_tmp + si_tmp) <= 30)) then
                    descr = 1
                elseif ((cl_tmp >= 7 .and. cl_tmp < 20 .and. sd_tmp >= 52) .and. (2 * cl_tmp + si_tmp >= 30)) then
                    descr = 2
                elseif ((cl_tmp < 7) .and. (si_tmp < 50) .and. (2 * cl_tmp + si_tmp >= 30)) then
                    descr = 2
                elseif ((cl_tmp >= 7) .and. (cl_tmp < 27) .and. (si_tmp >= 28) .and. (si_tmp < 50) .and. (sd_tmp < 52)) then
                    descr = 3
                elseif ((si_tmp >= 50) .and. (cl_tmp >= 12) .and. (cl_tmp < 27)) then
                    descr = 4
                elseif ((si_tmp >= 50) .and. (si_tmp < 80) .and. (cl_tmp < 12)) then
                    descr = 4
                elseif ((si_tmp >= 80) .and. (cl_tmp < 12)) then
                    descr = 5
                elseif ((cl_tmp >= 20) .and. (cl_tmp < 35) .and. (si_tmp < 28) .and. (sd_tmp > 45)) then
                    descr = 6
                elseif ((cl_tmp >= 27) .and. (cl_tmp < 40) .and. (sd_tmp >= 20) .and. (sd_tmp < 45)) then
                    descr = 7
                elseif ((cl_tmp >= 27) .and. (cl_tmp < 40) .and. (sd_tmp < 20)) then
                    descr = 8
                elseif ((cl_tmp >= 35) .and. (cl_tmp < 55) .and. (sd_tmp >= 45) .and. (sd_tmp < 65)) then
                    descr = 9
                elseif ((cl_tmp >= 40) .and. (si_tmp >= 40)) then
                    descr = 10
                elseif ((cl_tmp >= 40) .and. (sd_tmp < 45) .and. (si_tmp < 40)) then
                    descr = 11
                else
                   write(LIS_logunit, *) 'no soil texture found'
                   write(LIS_logunit, *) 'program stopping ...'
                   call LIS_endrun
                end if
                InfRate_tmp = AC71_struc(n)%ac71(t)%SoilLayer(1)%InfRate
                if ((descr == 0) .or. (descr == 1) .or. (descr == 2)) then
                    AC71_struc(n)%ac71(t)%SoilLayer(1)%CRa = -0.3112-10**(-5)*InfRate_tmp
                    AC71_struc(n)%ac71(t)%SoilLayer(1)%CRb = -1.4936+0.2416*log(InfRate_tmp)
                elseif ((descr == 3) .or. (descr == 4) .or. (descr == 5)) then
                    AC71_struc(n)%ac71(t)%SoilLayer(1)%CRa = -0.4986-9*10**(-5)*InfRate_tmp
                    AC71_struc(n)%ac71(t)%SoilLayer(1)%CRb = -2.1320+0.4778*log(InfRate_tmp)
                elseif ((descr == 6) .or. (descr == 7) .or. (descr == 9)) then
                    AC71_struc(n)%ac71(t)%SoilLayer(1)%CRa = -0.5677-4*10**(-5)*InfRate_tmp
                    AC71_struc(n)%ac71(t)%SoilLayer(1)%CRb = -3.7189+0.5922*log(InfRate_tmp)
                elseif ((descr == 8) .or. (descr == 10) .or. (descr == 11)) then
                    AC71_struc(n)%ac71(t)%SoilLayer(1)%CRa = -0.6366+8*10**(-4)*InfRate_tmp
                    AC71_struc(n)%ac71(t)%SoilLayer(1)%CRb = -1.9165+0.7163*log(InfRate_tmp)
                endif
                ! Set GravelMass and Penetrability
                AC71_struc(n)%ac71(t)%SoilLayer(1)%Penetrability = 100.0
                AC71_struc(n)%ac71(t)%SoilLayer(1)%GravelMass = 10.0
                ! Set GravelVol
                AC71_struc(n)%ac71(t)%SoilLayer(1)%GravelVol = &
                    FromGravelMassToGravelVolume(AC71_struc(n)%ac71(t)%SoilLayer(1)%sat,&
                    AC71_struc(n)%ac71(t)%SoilLayer(1)%GravelMass)

                AC71_struc(n)%ac71(t)%SoilLayer(1)%Description = 'soil type from LIS'


                AC71_struc(n)%ac71(t)%SoilLayer(1)%Thickness = AC71_struc(n)%Thickness(1)

                ! loop if more than 2 layers
                if (AC71_struc(n)%NrSoilLayers.gt.1) then
                    do l = 2, AC71_struc(n)%NrSoilLayers
                        AC71_struc(n)%ac71(t)%SoilLayer(l) = AC71_struc(n)%ac71(t)%SoilLayer(1)
                        AC71_struc(n)%ac71(t)%SoilLayer(l)%Thickness = AC71_struc(n)%Thickness(l)
                        AC71_struc(n)%ac71(t)%SoilLayer(l)%GravelMass = 0.0
                        AC71_struc(n)%ac71(t)%SoilLayer(l)%GravelVol = 0.0
                    enddo
                endif

                if (AC71_struc(n)%NrSoilLayers.lt.5) then !repeat the last layer
                    do l = AC71_struc(n)%NrSoilLayers+1, 5
                        AC71_struc(n)%ac71(t)%SoilLayer(l) = AC71_struc(n)%ac71(t)%SoilLayer(AC71_struc(n)%NrSoilLayers)
                    enddo
                endif
                
                AC71_struc(n)%ac71(t)%Soil%NrSoilLayers = AC71_struc(n)%NrSoilLayers
                AC71_struc(n)%ac71(t)%NrCompartments = AC71_struc(n)%max_No_compartments

                ! Set soil global variables 
                call SetSoilLayer(AC71_struc(n)%ac71(t)%SoilLayer)
                call SetSoil(AC71_struc(n)%ac71(t)%Soil)
                call SetNrCompartments(AC71_struc(n)%ac71(t)%NrCompartments)

                call SetPathNameProg('')
                !
                call SetMultipleProjectDescription('undefined')
                ProgramParametersAvailable = .false.
                call SetFullFileNameProgramParameters("(None)") ! Running with default rogram parameters
                call LoadProgramParametersProjectPlugIn(&
                      GetFullFileNameProgramParameters(), &
                             ProgramParametersAvailable)
                call SetSimulation_MultipleRun(.true.)
                call SetSimulation_NrRuns(TotalSimRuns)

                ! InitializeSimulation (year)
                AC71_struc(n)%ac71(t)%irun = 1

                call SetClimRecord_DataType(0_int8)
                call SetClimRecord_fromd(0)
                call SetClimRecord_fromdaynr(ProjectInput(1)%Simulation_DayNr1)
                call SetClimRecord_fromm(0)
                call SetClimRecord_fromstring("")
                call SetClimRecord_fromy(LIS_rc%syr)
                call SetClimRecord_NrObs(999)
                call SetClimRecord_tod(0)
                call SetClimRecord_todaynr(ProjectInput(GetSimulation_NrRuns())%Simulation_DayNrN)
                call SetClimRecord_tom(0)
                call SetClimRecord_tostring("")
                call SetClimRecord_toy(0)
                call SetClimFile('(External)')

                AC71_struc(n)%ac71(t)%WPi = 0._dp

                ! Set crop file (crop parameters are read when calling InitializeRunPart1)
                call set_project_input(int(AC71_struc(n)%ac71(t)%irun, kind=int32), &
                                       'Crop_Filename', &
                                        trim(AC71_struc(n)%ac71(t)%cropt)//'.CRO')

                ! Set Global variable to pass T record to AquaCrop
                call SetTminRun(AC71_struc(n)%Trecord(LIS_surface(n,LIS_rc%lsm_index)%tile(t)%index)%Tmin_record)    
                call SetTmaxRun(AC71_struc(n)%Trecord(LIS_surface(n,LIS_rc%lsm_index)%tile(t)%index)%Tmax_record)
                call SetTmin(real(AC71_struc(n)%Trecord(LIS_surface(n,LIS_rc%lsm_index)%tile(t)%index)%Tmin_record(1),kind=dp))    
                call SetTmax(real(AC71_struc(n)%Trecord(LIS_surface(n,LIS_rc%lsm_index)%tile(t)%index)%Tmax_record(1),kind=dp))
                ! InitializeRunPart1    
                call InitializeRunPart1(int(AC71_struc(n)%ac71(t)%irun, kind=int8), AC71_struc(n)%ac71(t)%TheProjectType)
                call InitializeSimulationRunPart2()
                AC71_struc(n)%ac71(t)%HarvestNow = .false.
                ! Close irrigation file after Run Initialization
                ! Note: only 2 irrigation records can be passed
                if((AC71_struc(n)%ac71(t)%IrriMode.eq.IrriMode_Generate)&
                   .or.(AC71_struc(n)%ac71(t)%IrriMode.eq.IrriMode_Manual)) then
                    call fIrri_close()
                endif
                AC71_struc(n)%ac71(t)%InitializeRun = 0

                ! Set AC71_struc after Initialization
                AC71_struc(n)%ac71(t)%Crop_DaysToGermination = GetCrop_DaysToGermination()
                AC71_struc(n)%ac71(t)%Crop_DaysToFlowering = GetCrop_DaysToFlowering()
                AC71_struc(n)%ac71(t)%Crop_DaysToMaxRooting = GetCrop_DaysToMaxRooting()
                AC71_struc(n)%ac71(t)%Crop_DaysToSenescence = GetCrop_DaysToSenescence()
                AC71_struc(n)%ac71(t)%Crop_DaysToHarvest = GetCrop_DaysToHarvest()
                AC71_struc(n)%ac71(t)%Crop_DaysToCCini = GetCrop_DaysToCCini()
                AC71_struc(n)%ac71(t)%Crop_DaysToFullCanopy = GetCrop_DaysToFullCanopy()
                AC71_struc(n)%ac71(t)%Crop_DaysToFullCanopySF = GetCrop_DaysToFullCanopySF()
                AC71_struc(n)%ac71(t)%Crop_DaysToHIo = GetCrop_DaysToHIo()
                AC71_struc(n)%ac71(t)%Bin = GetBin()
                AC71_struc(n)%ac71(t)%Bout = GetBout()
                AC71_struc(n)%ac71(t)%CCiActual = GetCCiActual()
                AC71_struc(n)%ac71(t)%CCiActualWeedInfested = GetCCiActualWeedInfested()
                AC71_struc(n)%ac71(t)%CCiTopEarlySen = GetCCiTopEarlySen()
                AC71_struc(n)%ac71(t)%CCiprev = GetCCiprev()
                AC71_struc(n)%ac71(t)%CCoTotal = GetCCoTotal()
                AC71_struc(n)%ac71(t)%CCxCropWeedsNoSFstress = GetCCxCropWeedsNoSFstress()
                AC71_struc(n)%ac71(t)%CCxTotal = GetCCxTotal()
                AC71_struc(n)%ac71(t)%CCxWitheredTpotNoS = GetCCxWitheredTpotNoS()
                AC71_struc(n)%ac71(t)%CDCTotal = GetCDCTotal()
                AC71_struc(n)%ac71(t)%CGCref = GetCGCref()
                AC71_struc(n)%ac71(t)%Coeffb0 = GetCoeffb0()
                AC71_struc(n)%ac71(t)%Coeffb0Salt = GetCoeffb0Salt()
                AC71_struc(n)%ac71(t)%Coeffb1 = GetCoeffb1()
                AC71_struc(n)%ac71(t)%Coeffb1Salt = GetCoeffb1Salt()
                AC71_struc(n)%ac71(t)%Coeffb2 = GetCoeffb2()
                AC71_struc(n)%ac71(t)%Coeffb2Salt = GetCoeffb2Salt()
                AC71_struc(n)%ac71(t)%Compartment = GetCompartment()
                AC71_struc(n)%ac71(t)%DayFraction = GetDayFraction()
                AC71_struc(n)%ac71(t)%DaySubmerged = GetDaySubmerged()
                AC71_struc(n)%ac71(t)%Drain = GetDrain()  
                AC71_struc(n)%ac71(t)%ECstorage = GetECstorage()
                AC71_struc(n)%ac71(t)%Eact = GetEact()
                AC71_struc(n)%ac71(t)%GDDCDCTotal = GetGDDCDCTotal()
                AC71_struc(n)%ac71(t)%GDDCGCref = GetGDDCGCref ()
                AC71_struc(n)%ac71(t)%GDDTadj = GetGDDTadj()
                AC71_struc(n)%ac71(t)%GDDayFraction = GetGDDayFraction()
                AC71_struc(n)%ac71(t)%GDDayi = GetGDDayi()
                AC71_struc(n)%ac71(t)%HItimesAT = GetHItimesAT()
                AC71_struc(n)%ac71(t)%HItimesAT1 = GetHItimesAT1()
                AC71_struc(n)%ac71(t)%HItimesAT2 = GetHItimesAT2()
                AC71_struc(n)%ac71(t)%HItimesBEF = GetHItimesBEF()
                AC71_struc(n)%ac71(t)%IrriAfterSeason = GetIrriAfterSeason()
                AC71_struc(n)%ac71(t)%IrriBeforeSeason = GetIrriBeforeSeason()
                AC71_struc(n)%ac71(t)%IrriECw = GetIrriECw()
                AC71_struc(n)%ac71(t)%IrriFirstDayNr = GetIrriFirstDayNr()
                AC71_struc(n)%ac71(t)%IrriInfoRecord1 = GetIrriInfoRecord1()
                AC71_struc(n)%ac71(t)%IrriInfoRecord2 = GetIrriInfoRecord2()
                AC71_struc(n)%ac71(t)%Irrigation = GetIrrigation()
                AC71_struc(n)%ac71(t)%IrriMethod = GetIrriMethod()
                AC71_struc(n)%ac71(t)%IrriMode = GetIrriMode()
                AC71_struc(n)%ac71(t)%Management = GetManagement()
                AC71_struc(n)%ac71(t)%NrCompartments = GetNrCompartments()
                AC71_struc(n)%ac71(t)%NoMoreCrop = GetNoMoreCrop()
                AC71_struc(n)%ac71(t)%PreviousStressLevel = GetPreviousStressLevel()
                AC71_struc(n)%ac71(t)%RootZoneWC_Actual = GetRootZoneWC_Actual()
                AC71_struc(n)%ac71(t)%RootZoneWC_FC = GetRootZoneWC_FC()
                AC71_struc(n)%ac71(t)%RootZoneWC_Leaf = GetRootZoneWC_Leaf()
                AC71_struc(n)%ac71(t)%RootZoneWC_SAT = GetRootZoneWC_SAT()
                AC71_struc(n)%ac71(t)%RootZoneWC_Sen = GetRootZoneWC_Sen()
                AC71_struc(n)%ac71(t)%RootZoneWC_Thresh = GetRootZoneWC_Thresh()
                AC71_struc(n)%ac71(t)%RootZoneWC_WP = GetRootZoneWC_WP()
                AC71_struc(n)%ac71(t)%RootZoneWC_ZtopAct = GetRootZoneWC_ZtopAct()
                AC71_struc(n)%ac71(t)%RootZoneWC_ZtopFC = GetRootZoneWC_ZtopFC()
                AC71_struc(n)%ac71(t)%RootZoneWC_ZtopThresh = GetRootZoneWC_ZtopThresh()
                AC71_struc(n)%ac71(t)%RootZoneWC_ZtopWP = GetRootZoneWC_ZtopWP()
                AC71_struc(n)%ac71(t)%Runoff = GetRunoff()
                AC71_struc(n)%ac71(t)%ScorAT1 = GetScorAT1()
                AC71_struc(n)%ac71(t)%ScorAT2 = GetScorAT2()
                AC71_struc(n)%ac71(t)%Simulation = GetSimulation()
                AC71_struc(n)%ac71(t)%Soil = GetSoil()
                AC71_struc(n)%ac71(t)%SoilLayer = GetSoilLayer()
                AC71_struc(n)%ac71(t)%StressLeaf = GetStressLeaf()
                AC71_struc(n)%ac71(t)%StressSFadjNEW = GetStressSFadjNEW()
                AC71_struc(n)%ac71(t)%StressSenescence = GetStressSenescence ()
                AC71_struc(n)%ac71(t)%StressTot = GetStressTot()
                AC71_struc(n)%ac71(t)%SumGDDcuts = GetSumGDDcuts()
                AC71_struc(n)%ac71(t)%SumGDD = GetSumGDD()
                AC71_struc(n)%ac71(t)%SumGDDPrev = GetSumGDDPrev()
                AC71_struc(n)%ac71(t)%SumInterval = GetSumInterval()
                AC71_struc(n)%ac71(t)%SumKcTop = GetSumKcTop()
                AC71_struc(n)%ac71(t)%SumKcTopStress = GetSumKcTopStress()
                AC71_struc(n)%ac71(t)%SumKci = GetSumKci()
                AC71_struc(n)%ac71(t)%SumWaBal = GetSumWaBal()
                AC71_struc(n)%ac71(t)%SurfaceStorage = GetSurfaceStorage()
                AC71_struc(n)%ac71(t)%Tact = GetTact()
                AC71_struc(n)%ac71(t)%TactWeedInfested = GetTactWeedInfested()
                AC71_struc(n)%ac71(t)%Tadj = GetTadj()
                AC71_struc(n)%ac71(t)%TheProjectType = TheProjectType
                AC71_struc(n)%ac71(t)%TimeSenescence = GetTimeSenescence ()
                AC71_struc(n)%ac71(t)%Tpot = GetTpot()
                AC71_struc(n)%ac71(t)%WeedRCi = GetWeedRCi()
                AC71_struc(n)%ac71(t)%YprevSum = GetYprevSum()
                AC71_struc(n)%ac71(t)%Ziprev = GetZiprev()
                AC71_struc(n)%ac71(t)%alfaHI = GetalfaHI()
                AC71_struc(n)%ac71(t)%alfaHIAdj = GetalfaHIAdj()
                AC71_struc(n)%ac71(t)%crop = GetCrop()
                AC71_struc(n)%ac71(t)%PlotVarCrop = GetPlotVarCrop()
                AC71_struc(n)%ac71(t)%fWeedNoS = GetfWeedNoS()
                temp1 = GetCrop_GDDaysToGermination()
                AC71_struc(n)%ac71(t)%daynri = GetDayNri()

<<<<<<< HEAD
                !if ((LIS_rc%mo .eq. AC71_struc(n)%Sim_AnnualEndMonth) &
                !    .and.(LIS_rc%da .eq. AC71_struc(n)%Sim_AnnualEndDay)) then
                !    AC71_struc(n)%ac71(t)%irun = 2 ! Means that we need to start a new sim
                !    AC71_struc(n)%ac71(t)%InitializeRun = 1
                !endif
=======
                ! Check for irrigation (irrigation file management)
                if(AC71_struc(n)%ac71(t)%IrriMode.eq.IrriMode_Manual)then
                    if(AC71_struc(n)%ac71(t)%IrriInfoRecord1%NoMoreInfo)then
                        AC71_struc(n)%ac71(t)%irri_lnr = 9
                    else
                        AC71_struc(n)%ac71(t)%irri_lnr = 10
                    endif
                elseif(AC71_struc(n)%ac71(t)%IrriMode.eq.IrriMode_Generate)then
                    if(AC71_struc(n)%ac71(t)%IrriInfoRecord1%NoMoreInfo)then
                        AC71_struc(n)%ac71(t)%irri_lnr = 11
                    else
                        AC71_struc(n)%ac71(t)%irri_lnr = 12
                    endif
                else ! no irrigation, set to 0
                    AC71_struc(n)%ac71(t)%irri_lnr = 0
                endif

                if (GetDayNri() .eq. GetSimulation_ToDayNr())  then
                    AC71_struc(n)%ac71(t)%irun = 2 ! Means that we need to start a new sim
                    AC71_struc(n)%ac71(t)%InitializeRun = 1
                endif
>>>>>>> 86a98036
        enddo ! do t = 1, LIS_rc%npatch(n, mtype)
    enddo
end subroutine Ac71_setup

!BOP
!
! !ROUTINE: AC71_read_MULTILEVEL_param
!  \label{AC71_read_MULTILEVEL_param}
!
! !REVISION HISTORY:
!  20 FEB: Louise Busschaert; Initial implementation
!
! !INTERFACE:
subroutine AC71_read_MULTILEVEL_param(n, ncvar_name, level, placeholder)
! !USES:
    use netcdf
    use LIS_coreMod, only : LIS_rc, LIS_domain, LIS_localPet,   &   
                            LIS_ews_halo_ind, LIS_ewe_halo_ind, &
                            LIS_nss_halo_ind, LIS_nse_halo_ind   
    use LIS_logMod,  only : LIS_logunit, LIS_verify, LIS_endrun
    use LIS_fileIOMod, only: LIS_read_param
    implicit none
! !ARGUMENTS: 
    integer, intent(in)          :: n
    integer, intent(in)          :: level
    character(len=*), intent(in) :: ncvar_name 
    real, intent(out)            :: placeholder(LIS_rc%lnc(n), LIS_rc%lnr(n))
! !DESCRIPTION:
!  This subroutine reads MULTILEVEL parameters from the LIS
!  NetCDF parameter data file
!  
!  The arguments are:
!  \begin{description}
!   \item[n]
!    index of n
!   \item[level]
!    level index (month, quarter, soil layer, snow layer) of the data to be read
!   \item[array]
!    array containing returned values
!   \end{description}
!
!EOP      

    integer       :: ios1
    integer       :: ios, nid, param_ID, nc_ID, nr_ID, dimids(3)
    integer       :: nc, nr, t, nlevel, k
    real, pointer :: level_data(:, :, :)
    logical       :: file_exists

    inquire(file=LIS_rc%paramfile(n), exist=file_exists)
    if(file_exists) then
        write(LIS_logunit, *) 'Reading '//trim(ncvar_name)//' map for level ', level

        ! open NetCDF parameter file
        ios = nf90_open(path=trim(LIS_rc%paramfile(n)), mode=NF90_NOWRITE, ncid=nid)
        call LIS_verify(ios, 'Error in nf90_open in AC71_read_MULTILEVEL_param')

        ! inquire the ID of east-west dimension
        ios = nf90_inq_dimid(nid, 'east_west', nc_ID)
        call LIS_verify(ios, 'Error in nf90_inq_dimid in AC71_read_MULTILEVEL_param')

        ! inquire the ID of north-south dimension
        ios = nf90_inq_dimid(nid, 'north_south', nr_ID)
        call LIS_verify(ios, 'Error in nf90_inq_dimid in AC71_read_MULTILEVEL_param')

        ! inquire the length of east-west dimension
        ios = nf90_inquire_dimension(nid, nc_ID, len=nc)
        call LIS_verify(ios, 'Error in nf90_inquire_dimension in AC71_read_MULTILEVEL_param')

        ! inquire the length of north-south dimension
        ios = nf90_inquire_dimension(nid, nr_ID, len=nr)
        call LIS_verify(ios, 'Error in nf90_inquire_dimension in AC71_read_MULTILEVEL_param')

        ! inquire the ID of parameter. 
        ios = nf90_inq_varid(nid, Trim(ncvar_name), param_ID)
        call LIS_verify(ios, trim(ncvar_name)//' field not found in the LIS param file')

        ! inquire the IDs of all dimensions. The third dimension is the level dimension
        ios = nf90_inquire_variable(nid, param_ID, dimids = dimids)
        call LIS_verify(ios, trim(ncvar_name)//' failed to inquire dimensions')

        ! inquire the length of the level dimension
        ios = nf90_inquire_dimension(nid, dimids(3), len=nlevel)
        call LIS_verify(ios, trim(ncvar_name)//' failed to inquire the length of the 3rd dimension')

        ! allocate memory
        allocate(level_data (LIS_rc%gnc(n), LIS_rc%gnr(n), nlevel))

        ! inquire the variable ID of parameter 
        ios = nf90_inq_varid(nid, trim(ncvar_name), param_ID)
        call LIS_verify(ios, trim(ncvar_name)//' field not found in the LIS param file')

        ! read parameter 
        ios = nf90_get_var(nid, param_ID, level_data)
        call LIS_verify(ios, 'Error in nf90_get_var in AC71_read_MULTILEVEL_param')

        ! close netcdf file 
        ios = nf90_close(nid)
        call LIS_verify(ios, 'Error in nf90_close in AC71_read_MULTILEVEL_param')

        ! grab parameter at specific level
        placeholder(:, :) = & 
             level_data(LIS_ews_halo_ind(n, LIS_localPet+1):LIS_ewe_halo_ind(n, LIS_localPet+1), &
                        LIS_nss_halo_ind(n, LIS_localPet+1):LIS_nse_halo_ind(n, LIS_localPet+1), level)

        ! free memory 
        deallocate(level_data)

    else
        write(LIS_logunit, *) 'MULTILEVEL parameter data file: ', LIS_rc%paramfile(n), ' does not exist'
        write(LIS_logunit, *) 'program stopping ...'
        call LIS_endrun
    endif
 end subroutine AC71_read_MULTILEVEL_param

!BOP
!
! !ROUTINE: Ac71_read_croptype
!  \label{Ac71_read_croptype}
!
! !REVISION HISTORY:
!  06 MAR 2024; Louise Busschaert, initial implementation
!
! !INTERFACE:
subroutine ac71_read_croptype(n)
! !USES
    use ESMF
    use LIS_fileIOMod
    use LIS_logMod,    only: LIS_logunit, LIS_verify, LIS_endrun
    use LIS_coreMod
    use LIS_constantsMod, only : LIS_CONST_PATH_LEN
    use Ac71_lsmMod
#if(defined USE_NETCDF3 || defined USE_NETCDF4)
    use netcdf
#endif
    implicit none
! !ARGUMENTS
    integer, intent(in)     :: n

! !DESCRIPTION:
!  This subroutine checks the crop classifcation and assigns a
!  a crop (corresponding to a crop file .CRO) to each tile.
!  
!  The arguments are:
!  \begin{description}
!   \item[n]
!    index of n
!   \end{description}
!
!EOP   
    character(len=LIS_CONST_PATH_LEN) :: crop_path
    integer                 :: ftn
    integer                 :: t,j,col,row,IINDEX,CT,n_crops
    integer                 :: nid, ios, status, croptypeId
    integer                 :: rc
    logical                 :: file_exists
    character(len=100),allocatable :: croptypes(:)
    real, allocatable       :: l_croptype(:,:)
    real, allocatable       :: glb_croptype(:,:)
    real, allocatable       :: glb_croptype1(:,:)
    character*128 :: mess
! __________________________________________________________________________
    
#if (defined USE_NETCDF3 || defined USE_NETCDF4)

    call ESMF_ConfigFindLabel(LIS_config,"AquaCrop.7.1 crop library directory:",rc=rc)
    call ESMF_ConfigGetAttribute(LIS_config,crop_path,rc=rc)
    call LIS_verify(rc,'AquaCrop.7.1 crop library directory: not specified')

 !- Set path to crop files
      AC71_struc(n)%PathCropFiles = trim(crop_path)//"AC_Crop.Files/"

 !- Read in crop table
      open(19, FILE=trim(crop_path)//"AC_Crop.Inventory",FORM='FORMATTED',STATUS='OLD',IOSTAT=rc)
      call LIS_verify(rc,'Ac71_setup.F: failure opening AC_Crop.Inventory')

      read(19,*) n_crops

      allocate(character(len=100) :: croptypes(n_crops))

      write( mess , *) 'AC_Crop.Inventory contains ', n_crops, ' types' 
      if (LIS_masterproc) then
            write(LIS_logunit, *) trim(mess)
      endif
      read(19,*)
      do CT=1,n_crops
        read(19,*) IINDEX, croptypes(CT)
      enddo
      close(19)

    allocate(l_croptype(LIS_rc%lnc(n),LIS_rc%lnr(n)))


 !- Read in crop type map file (specified in LIS parameter input file)
    inquire(file=LIS_rc%paramfile(n), exist=file_exists)
    if(file_exists) then 
       ios = nf90_open(path=LIS_rc%paramfile(n),&
                       mode=NF90_NOWRITE,ncid=nid)
       call LIS_verify(ios,'Error in nf90_open in the lis input netcdf file')

       write(LIS_logunit,*) "[INFO] Reading in the crop type field ... "
       
       allocate(glb_croptype(LIS_rc%gnc(n),LIS_rc%gnr(n)))
       
       ios = nf90_inq_varid(nid,'AC_CROPT',croptypeId)
       call LIS_verify(ios,'nf90_inq_varid failed for AC_CROPT')
       
       ios = nf90_get_var(nid, croptypeId, glb_croptype)
       call LIS_verify(ios,'nf90_get_var failed for AC_CROPT')

       ios = nf90_close(nid)
       call LIS_verify(ios,'nf90_close failed in AC71_setup')
       
       l_croptype(:,:) = glb_croptype(&
            LIS_ews_halo_ind(n,LIS_localPet+1):&         
            LIS_ewe_halo_ind(n,LIS_localPet+1), &
            LIS_nss_halo_ind(n,LIS_localPet+1): &
            LIS_nse_halo_ind(n,LIS_localPet+1))
       deallocate(glb_croptype)

       do t=1,LIS_rc%npatch(n,LIS_rc%lsm_index)
          col = LIS_surface(n,LIS_rc%lsm_index)%tile(t)%col
          row = LIS_surface(n,LIS_rc%lsm_index)%tile(t)%row
          
          AC71_struc(n)%ac71(t)%cropt = trim(croptypes(nint(l_croptype(col,row))))
       enddo
       deallocate(croptypes)

    else
       write(LIS_logunit,*) "[ERR] The croptype inventory: ",&
             LIS_rc%paramfile(n)," does not exist."
       write(LIS_logunit,*) "[ERR] Program stopping ..."
       call LIS_endrun
    endif
    deallocate(l_croptype)
#endif

  end subroutine ac71_read_croptype
                                          
<|MERGE_RESOLUTION|>--- conflicted
+++ resolved
@@ -244,11 +244,7 @@
 
         logical ::  ProgramParametersAvailable 
         integer(int32) :: TotalSimRuns
-<<<<<<< HEAD
         integer(int32) :: temp1
-        character(256) :: irr_dir, man_dir
-=======
->>>>>>> 86a98036
 
         mtype = LIS_rc%lsm_index
 
@@ -382,15 +378,8 @@
             AC71_struc(n)%Sim_AnnualEndMonth = mo2
             AC71_struc(n)%Sim_AnnualEndDay = da2
 
-<<<<<<< HEAD
-            ! Read annual temperature record if GDD_Mode
-            !if(AC71_struc(n)%GDD_Mode.eq.1) then 
-                call ac71_read_Trecord(n)
-            !endif
-=======
             ! Read annual temperature record
             call ac71_read_Trecord(n)
->>>>>>> 86a98036
 
             do t = 1, LIS_rc%npatch(n, mtype)
                 
@@ -699,13 +688,6 @@
                 temp1 = GetCrop_GDDaysToGermination()
                 AC71_struc(n)%ac71(t)%daynri = GetDayNri()
 
-<<<<<<< HEAD
-                !if ((LIS_rc%mo .eq. AC71_struc(n)%Sim_AnnualEndMonth) &
-                !    .and.(LIS_rc%da .eq. AC71_struc(n)%Sim_AnnualEndDay)) then
-                !    AC71_struc(n)%ac71(t)%irun = 2 ! Means that we need to start a new sim
-                !    AC71_struc(n)%ac71(t)%InitializeRun = 1
-                !endif
-=======
                 ! Check for irrigation (irrigation file management)
                 if(AC71_struc(n)%ac71(t)%IrriMode.eq.IrriMode_Manual)then
                     if(AC71_struc(n)%ac71(t)%IrriInfoRecord1%NoMoreInfo)then
@@ -727,7 +709,6 @@
                     AC71_struc(n)%ac71(t)%irun = 2 ! Means that we need to start a new sim
                     AC71_struc(n)%ac71(t)%InitializeRun = 1
                 endif
->>>>>>> 86a98036
         enddo ! do t = 1, LIS_rc%npatch(n, mtype)
     enddo
 end subroutine Ac71_setup
