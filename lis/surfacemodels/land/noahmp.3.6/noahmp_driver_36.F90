!-----------------------BEGIN NOTICE -- DO NOT EDIT-----------------------
! NASA Goddard Space Flight Center Land Information System (LIS) v7.2
!
! Copyright (c) 2015 United States Government as represented by the
! Administrator of the National Aeronautics and Space Administration.
! All Rights Reserved.
!-------------------------END NOTICE -- DO NOT EDIT-----------------------
#define LIS_NoahMP_TEST 0
!#define WRF_HYDRO 0  
! !INTERFACE
subroutine noahmp_driver_36(iloc, jloc, &
     landuse_tbl_name, soil_tbl_name,  gen_tbl_name,             & 
                            noahmp_tbl_name, landuse_scheme_name, soil_scheme_name,     &
                            dveg_opt, crs_opt, btr_opt, run_opt, sfc_opt, frz_opt,      &
                            inf_opt, rad_opt, alb_opt , snf_opt, tbot_opt, stc_opt,     &
                            nslcats, nlucats, nslpcats,                                 &
                            latitude, longitude,                                        &
                            year    , month   , day     , hour    , minute   ,          &
                            dt      , upd_alb_flag,albd_in,  albi_in, nsoil   , sldpth  , nsnow,  & ! in : model configuration 
                            shdfac_monthly,                                             &   
                            vegetype  , soiltype, slopetype, urban_vegetype,            &
                            ice_flag, st_flag, sc_idx, iz0tlnd , smceq,                 & ! in : user options
                            tair    , psurf   , wind_e  , wind_n  , qair    ,           & ! in : forcing
                            swdown  , lwdown  , prcp    ,                               &
                            tbot    , pblh    , zlvl    ,                               & ! in : forcing
                            p_csoil , p_bexp  , p_dksat , p_dwsat , p_psisat,           & ! SY: in : calibratable parameters for enabling OPTUE
                            p_quartz, p_smcmax, p_smcref, p_smcwlt,                     & ! SY: in : calibratable parameters for enabling OPTUE
                            p_czil  , p_frzk  , p_refdk , p_refkdt, p_slope ,          & ! SY: in : calibratable parameters for enabling OPTUE
                            p_topt  , p_rgl   , p_rsmax , p_rsmin , p_hs, p_nroot,     & ! SY: in : calibratable parameters for enabling OPTUE
                            p_CH2OP , p_DLEAF , p_Z0MVT , p_HVT   , p_HVB   ,          & ! SY: in : calibratable parameters for enabling OPTUE
                            p_RC    , p_RHOL1 , p_RHOL2 , p_RHOS1 , p_RHOS2 ,          & ! SY: in : calibratable parameters for enabling OPTUE
                            p_TAUL1 , p_TAUL2 , p_TAUS1 , p_TAUS2 , p_XL    ,          & ! SY: in : calibratable parameters for enabling OPTUE
                            p_CWPVT , p_C3PSN , p_KC25  , p_AKC   , p_KO25  ,          & ! SY: in : calibratable parameters for enabling OPTUE
                            p_AKO   , p_AVCMX , p_AQE   , p_LTOVRC, p_DILEFC,          & ! SY: in : calibratable parameters for enabling OPTUE
                            p_DILEFW, p_RMF25 , p_SLA   , p_FRAGR , p_TMIN  ,          & ! SY: in : calibratable parameters for enabling OPTUE
                            p_VCMX25, p_TDLEF , p_BP    , p_MP    , p_QE25  ,          & ! SY: in : calibratable parameters for enabling OPTUE
                            p_RMS25 , p_RMR25 , p_ARM   , p_FOLNMX, p_WDPOOL,          & ! SY: in : calibratable parameters for enabling OPTUE
                            p_WRRAT , p_MRP   ,                                        & ! SY: in : calibratable parameters for enabling OPTUE
                            albold  , sneqvo  ,                                         & ! in/out : 
                            sstc    , sh2o    , smc     , tah     , eah     , fwet    , & ! in/out : 
                            canliq  , canice  , tv      , tg      , qsnow   ,           & ! in/out : 
                            isnow   , zss     , snowh   , sneqv   , snowice , snowliq , & ! in/out : 
                            zwt     , wa      , wt      , wslake  , lfmass  , rtmass  , & ! in/out : 
                            stmass  , wood    , stblcp  , fastcp  , lai     , sai     , & ! in/out : 
                            cm      , ch      , tauss   ,                               & ! in/out : 
                            smcwtd  ,deeprech , rech    ,                               & ! in/out :
                            fsa     , fsr     , fira    , fsh     , ssoil   , fcev    , & ! out : 
                            fgev    , fctr    , ecan    , etran   , edir    , trad    , & ! out :
                            subsnow ,                                                   & ! out :
                            tgb     , tgv     , t2mv    , t2mb    , q2v     , q2b     , & ! out :
                            runsrf  , runsub  , apar    , psn     , sav     , sag     , & ! out :
                            fsno    , nee     , gpp     , npp     , fveg    , albedo  , & ! out :
                            qsnbot  , ponding , ponding1, ponding2, rssun   , rssha   , & ! out :
                            bgap    , wgap    , chv     , chb     , emissi  ,           & ! out :
                            shg     , shc     , shb     , evg     , evb     , ghv     , & ! out :
                            ghb     , irg     , irc     , irb     , tr      , evc     , & ! out :
                            chleaf  , chuc    , chv2    , chb2    , fpice   , &
                            !ag (12Sep2019)
                            rivsto, fldsto, fldfrc, &
                            sfcheadrt)  ! out 
  
  ! use LIS_FORC_AttributesMod 
  use module_sf_noahlsm_36, only: slcats, lucats, slpcats
  use noahmp_globals_36, only: dveg, opt_crs , opt_btr , opt_run ,      &
                               opt_sfc , opt_frz, opt_inf , opt_rad ,   &
                               opt_alb , opt_snf , opt_tbot, opt_stc,   & ! SY
                               CSOIL_DATA, BB, SATDK, SATDW, & ! SY
                               SATPSI, QTZ, MAXSMC, REFSMC, WLTSMC, & ! SY
                               CZIL_DATA, FRZK_DATA, REFDK_DATA, REFKDT_DATA, SLOPE_DATA, & ! SY
                               TOPT_DATA, RGLTBL, RSMAX_DATA, RSTBL, HSTBL, NROTBL, & ! SY
                               CH2OP, DLEAF, Z0MVT, HVT, HVB, RC, RHOL, RHOS, TAUL, TAUS, & ! SY
                               XL, CWPVT, C3PSN, KC25, AKC, KO25, AKO, AVCMX, AQE, & ! SY
                               LTOVRC,  DILEFC,  DILEFW,  RMF25,  SLA,  FRAGR,  TMIN, & ! SY
                               VCMX25,  TDLEF,  BP, MP, QE25, RMS25, RMR25, ARM, & ! SY
                               FOLNMX, WDPOOL, WRRAT, MRP ! SY    
  use noahmp_routines_36, only: noahmp_sflx_36, redprm 
  implicit none
  character(len=256), intent(in) :: landuse_tbl_name      ! Noah model landuse parameter table
  character(len=256), intent(in) :: soil_tbl_name         ! Noah model soil parameter table
  character(len=256), intent(in) :: gen_tbl_name          ! Noah model general parameter table
  character(len=256), intent(in) :: noahmp_tbl_name       ! NoahMP parameter table
  character(len=256), intent(in) :: landuse_scheme_name   ! Landuse classficiation scheme
  character(len=256), intent(in) :: soil_scheme_name      ! Soil classification scheme  
  integer, intent(in) :: dveg_opt             ! vegetation model ( 1->prescribed [table LAI, shdfac=FVEG]; 2->dynamic; 3->table LAI, calculate FVEG 4->table LAI, shdfac=maximum)    
  integer, intent(in) :: crs_opt              ! canopy stomatal resistance (1-> Ball-Berry; 2->Jarvis)
  integer, intent(in) :: btr_opt              ! soil moisture factor for stomatal resistance (1-> Noah; 2-> CLM; 3-> SSiB)
  integer, intent(in) :: run_opt              ! runoff and groundwater (1->SIMGM; 2->SIMTOP; 3->Schaake96; 4->BATS)
  integer, intent(in) :: sfc_opt              ! surface layer drag coeff (CH & CM) (1->M-O; 2->Chen97)
  integer, intent(in) :: frz_opt              ! supercooled liquid water (1-> NY06; 2->Koren99)
  integer, intent(in) :: inf_opt              ! frozen soil permeability (1-> NY06; 2->Koren99)
  integer, intent(in) :: rad_opt              ! radiation transfer (1->gap=F(3D,cosz); 2->gap=0; 3->gap=1--Fveg)
  integer, intent(in) :: alb_opt              ! snow surface albedo (1->BATS; 2->CLASS)
  integer, intent(in) :: snf_opt              ! rainfall & snowfall (1-Jordan91; 2->BATS; 3->Noah)
  integer, intent(in) :: tbot_opt             ! lower boundary of soil temperature (1->zero-flux; 2->Noah)
  integer, intent(in) :: stc_opt              ! snow/soil temperature time scheme (1->semi-implicit; 2->fully implicit)                                                             
  integer, intent(in) :: nslcats              ! the number of total soil types in parameter tabel [-]
  integer, intent(in) :: nlucats              ! the number of total land cover types in parameter tabel [-]
  integer, intent(in) :: nslpcats             ! the number of total slope category for Noah baseflow [-] 
  real,    intent(in) :: latitude             ! latitude in decimal degree [-]
  real,    intent(in) :: longitude            ! longitude in decimal degree [-]
  integer, intent(in) :: year                 ! year of the current time step [-]
  integer, intent(in) :: month                ! month of the current time step [-] 
  integer, intent(in) :: day                  ! day of the current time step [-]
  integer, intent(in) :: hour                 ! hour of the current time step [-] 
  integer, intent(in) :: minute               ! minute of the current time step [-]
  real,    intent(in) :: dt                   ! time step in seconds [s]  
  logical             :: upd_alb_flag
  real                :: albd_in(2)
  real                :: albi_in(2)
  integer, intent(in) :: nsoil                ! number of soil layers [-] 
  real,    intent(in) :: sldpth(nsoil)        ! thickness of soil layers [-]  
  integer, intent(in) :: nsnow                ! maximum number of snow layers (e.g. 3) [-] 
  real,    intent(in) :: shdfac_monthly(12)   ! monthly values for green vegetation fraction [-]
  integer, intent(in) :: vegetype               ! land cover type index [-] 
  integer, intent(in) :: soiltype             ! soil type index [-] 
  integer, intent(in) :: slopetype            ! slope type for Noah baseflow [-] 
  integer, intent(in) :: urban_vegetype         ! urban land cover type index [-]   
  integer, intent(in) :: ice_flag             ! ice flag: 0 = no ice, 1 = ice  (default: 0) [-]
  integer, intent(in) :: st_flag              ! surface type 1=soil, 2=lake (default: 1) [-] 
  integer, intent(in) :: sc_idx               ! soil color type, an integer index from 1 to 8 (default: 4) [-]  
  integer, intent(in) :: iz0tlnd              ! option of Chen adjustment of Czil (default: 0-not use, other wise 1) [-]   
  real,    intent(in) :: smceq(nsoil)         ! equilibrium soil water content [m^3 m-3]
  real,    intent(in) :: tair                 ! air temperature [K] 
  real,    intent(in) :: psurf                ! air pressure [Pa] 
  real,    intent(in) :: wind_e               ! eastard wind speed [m s-1] 
  real,    intent(in) :: wind_n               ! northward wind speed [m s-1] 
  real,    intent(in) :: qair                 ! near Surface Specific Humidity [kg kg-1] 
  real,    intent(in) :: swdown               ! downward solar radiation [w/m2]
  real,    intent(in) :: lwdown               ! downward longwave radiation [w/m2]
  real,    intent(in) :: prcp                 ! total precip (rainfall+snowfall) Rate [kg m-2 s-1]   
  !real,    intent(in) :: rainf                ! rainfall Rate [kg m-2 s-1]   
  !real,    intent(in) :: snowf                ! snowfall Rate [kg m-2 s-1] 
  real,    intent(in) :: tbot                 ! deep-layer soil temperature [K]
  real,    intent(in) :: pblh                 ! planetary boundary layer height [m] 
  real, intent(inout) :: zlvl                 ! reference height of temperature and humidity [m] 
  ! SY: Begin for enabling OPTUE, added 02/08/18. 
  real,    intent(in) :: p_csoil                ! vol. soil heat capacity [j/m3/K]
  real,    intent(in) :: p_bexp                 ! B parameter
  real,    intent(in) :: p_dksat                ! saturated soil hydraulic conductivity
  real,    intent(in) :: p_dwsat                ! saturated soil hydraulic diffusivity
  real,    intent(in) :: p_psisat               ! saturated soil matric potential
  real,    intent(in) :: p_quartz               ! soil quartz content
  real,    intent(in) :: p_smcmax               ! porosity, saturated value of soil moisture (volumetric)
  real,    intent(in) :: p_smcref               ! reference soil moisture (field capacity)
  real,    intent(in) :: p_smcwlt               ! wilting point soil moisture (volumetric)
  real,    intent(in) :: p_czil                 ! Calculate roughness length of heat
  real,    intent(in) :: p_frzk                 ! frozen ground parameter
  real,    intent(in) :: p_refdk                ! parameters in the surface runoff parameteriz.
  real,    intent(in) :: p_refkdt               ! parameters in the surface runoff parameteriz.
  real,    intent(in) :: p_slope                ! slope index (0 - 1)
  real,    intent(in) :: p_topt                 ! optimum transpiration air temperature
  real,    intent(in) :: p_rgl                  ! parameter used in radiation stress function
  real,    intent(in) :: p_rsmax                ! maximum stomatal resistance
  real,    intent(in) :: p_rsmin                ! minimum Canopy Resistance [s/m]
  real,    intent(in) :: p_hs                   ! parameter used in vapor pressure deficit function
  real,    intent(in) :: p_nroot
  real,    intent(in) :: p_CH2OP                ! maximum intercepted h2o per unit lai+sai [mm]
  real,    intent(in) :: p_DLEAF                ! characteristic leaf dimension [m]
  real,    intent(in) :: p_Z0MVT                ! momentum roughness length [m]
  real,    intent(in) :: p_HVT                  ! top of canopy [m]
  real,    intent(in) :: p_HVB                  ! bottom of canopy [m]
  real,    intent(in) :: p_RC                   ! tree crown radius [m]
  real,    intent(in) :: p_RHOL1                ! leaf reflectance (1=vis)
  real,    intent(in) :: p_RHOL2                ! leaf reflectance (2=nir)
  real,    intent(in) :: p_RHOS1                ! stem reflectance (1=vis)
  real,    intent(in) :: p_RHOS2                ! stem reflectance (2=nir)
  real,    intent(in) :: p_TAUL1                ! leaf transmittance (1=vis)
  real,    intent(in) :: p_TAUL2                ! leaf transmittance (2=nir)
  real,    intent(in) :: p_TAUS1                ! stem transmittance (1=vis)
  real,    intent(in) :: p_TAUS2                ! stem transmittance (2=nir)
  real,    intent(in) :: p_XL                   ! leaf/stem orientation index
  real,    intent(in) :: p_CWPVT                ! empirical canopy wind parameter
  real,    intent(in) :: p_C3PSN                ! photosynthetic pathway (0. = c4, 1. = c3)
  real,    intent(in) :: p_KC25                 ! co2 michaelis-menten constant at 25c [pa]
  real,    intent(in) :: p_AKC                  ! q10 for kc25
  real,    intent(in) :: p_KO25                 ! o2 michaelis-menten constant at 25c [pa]
  real,    intent(in) :: p_AKO                  ! q10 for ko25
  real,    intent(in) :: p_AVCMX                ! q10 for vcmx25
  real,    intent(in) :: p_AQE                  ! q10 for qe25
  real,    intent(in) :: p_LTOVRC               ! leaf turnover [1/s]
  real,    intent(in) :: p_DILEFC               ! coeficient for leaf stress death [1/s]
  real,    intent(in) :: p_DILEFW               ! coeficient for leaf stress death [1/s]
  real,    intent(in) :: p_RMF25                ! leaf maintenance respiration at 25c [umol co2/m**2/s]
  real,    intent(in) :: p_SLA                  ! single-side leaf area per Kg [m2/kg]
  real,    intent(in) :: p_FRAGR                ! fraction of growth respiration. original was 0.3
  real,    intent(in) :: p_TMIN                 ! minimum temperature for photosynthesis [k]
  real,    intent(in) :: p_VCMX25               ! maximum rate of carboxylation at 25c. unit [umol co2/m**2/s]
  real,    intent(in) :: p_TDLEF                ! characteristic T for leaf freezing [K]
  real,    intent(in) :: p_BP                   ! minimum leaf conductance [umol/m**2/s]
  real,    intent(in) :: p_MP                   ! slope of conductance-to-photosynthesis relationship
  real,    intent(in) :: p_QE25                 ! quantum efficiency at 25c [umol co2 / umol photon]
  real,    intent(in) :: p_RMS25                ! stem maintenance respiration at 25c [umol co2/kg bio/s]
  real,    intent(in) :: p_RMR25                ! root maintenance respiration at 25c [umol co2/kg bio/s]
  real,    intent(in) :: p_ARM                  ! q10 for maintenance respiration
  real,    intent(in) :: p_FOLNMX               ! foliage nitrogen concentration when f(n)=1 [%]
  real,    intent(in) :: p_WDPOOL               ! wood pool (switch 1 or 0) depending on woody or not [-]
  real,    intent(in) :: p_WRRAT                ! wood to non-wood ratio
  real,    intent(in) :: p_MRP                  ! microbial respiration parameter [umol co2 /kg c/ s]
  ! SY: End for enabling OPTUE, added 02/08/18
  real, intent(inout) :: albold               ! snow albedo at last time step [-]
  real, intent(inout) :: sneqvo               ! snow mass at the last time step [mm] 
  real, intent(inout) :: sstc(nsnow+nsoil)    ! snow/soil temperature [K]
  real, intent(inout) :: sh2o(nsoil)          ! volumetric liquid soil moisture [m^3 m-3]
  real, intent(inout) :: smc(nsoil)           ! volumetric soil moisture, ice + liquid [m^3 m-3] 
  real, intent(inout) :: tah                  ! canopy air temperature [K]  
  real, intent(inout) :: eah                  ! canopy air vapor pressure [Pa]  
  real, intent(inout) :: fwet                 ! wetted or snowed fraction of canopy [-]  
  real, intent(inout) :: canliq               ! intercpted liquid water [mm]
  real, intent(inout) :: canice               ! intercepted ice mass [mm]
  real, intent(inout) :: tv                   ! vegetation temperature [K] 
  real, intent(inout) :: tg                   ! ground temperature (skin temperature) [K]
  real, intent(inout) :: qsnow                ! snowfall on the ground [mm s-1]
  integer, intent(inout) :: isnow             ! actual number of snow layers [-]
  real, intent(inout) :: zss(nsnow+nsoil)     ! snow/soil layer-bottom depth from snow surface [m]
  real, intent(inout) :: snowh                ! snow height [m] 
  real, intent(inout) :: sneqv                ! snow water equivalent [mm] 
  real, intent(inout) :: snowice(nsnow)       ! snow-layer ice [mm] 
  real, intent(inout) :: snowliq(nsnow)       ! snow-layer liquid water [mm] 
  real, intent(inout) :: zwt                  ! depth to water table [m]
  real, intent(inout) :: wa                   ! water storage in aquifer [mm]
  real, intent(inout) :: wt                   ! water in aquifer and saturated soil [mm]
  real, intent(inout) :: wslake               ! lake water storage (can be negative) [mm]
  real, intent(inout) :: lfmass               ! leaf mass (used only for dveg_opt=2)  [g/m2]
  real, intent(inout) :: rtmass               ! mass of fine roots [g/m2] 
  real, intent(inout) :: stmass               ! stem mass [g/m2] 
  real, intent(inout) :: wood                 ! mass of wood (including woody roots) [g/m2]
  real, intent(inout) :: stblcp               ! stable carbon in deep soil [g/m2]
  real, intent(inout) :: fastcp               ! short-lived carbon in shallow soil [g/m2] 
  real, intent(inout) :: lai                  ! leaf area index [-]
  real, intent(inout) :: sai                  ! stem area index [-] 
  real, intent(inout) :: cm                   ! momentum drag coefficient [s/m] 
  real, intent(inout) :: ch                   ! sensible heat exchange coefficient [s/m] 
  real, intent(inout) :: tauss                ! snow aging term [-] 
  real, intent(inout) :: smcwtd               ! soil water content between bottom of the soil and water table [m^3 m-3]
  real, intent(inout) :: deeprech             ! recharge to or from the water table when deep [m]
  real, intent(inout) :: rech                 ! recharge to or from the water table when shallow [m]
  real,   intent(out) :: fsa                  ! total absorbed solar radiation [W m-2]
  real,   intent(out) :: fsr                  ! total reflected solar radiation [W m-2] 
  real,   intent(out) :: fira                 ! total net longwave radiation to atmosphere [W m-2] 
  real,   intent(out) :: fsh                  ! total sensible heat to atmosphere [W m-2]
  real,   intent(out) :: ssoil                ! ground heat flux to soil [W m-2]
  real,   intent(out) :: fcev                 ! canopy evaporative heat to atmosphere [W m-2]
  real,   intent(out) :: fgev                 ! ground evaporative heat to atmosphere [W m-2]  
  real,   intent(out) :: fctr                 ! transpiration heat to atmosphere [W m-2]
  real,   intent(out) :: ecan                 ! evaporation rate of canopy water [kg m-2 s-1] 
  real,   intent(out) :: etran                ! transpiration rate [kg m-2 s-1] 
  real,   intent(out) :: edir                 ! direct evaporation rate from surface [kg m-2 s-1] 
  real,   intent(out) :: trad                 ! surface radiative temperature [K]  
  real,   intent(out) :: subsnow              ! snow sublimation rate [kg m-2 s-1]
  real,   intent(out) :: tgb                  ! ground temperature (K)
  real,   intent(out) :: tgv                  ! ground surface temperature [K]
  real,   intent(out) :: t2mv                 ! 2-m air temperature over vegetated part [K]
  real,   intent(out) :: t2mb                 ! 2-m height air temperature [K] 
  real,   intent(out) :: q2v                  ! 2-m specific humidity over vegetation [kg kg-1]
  real,   intent(out) :: q2b                  ! 2-m air specific humidity [kg kg-1]
  real,   intent(out) :: runsrf               ! surface runoff [kg m-2 s-1]
  real,   intent(out) :: runsub               ! baseflow (saturation excess) [kg m-2 s-1] 
  real,   intent(out) :: apar                 ! photosynthesis active energy by canopy [W m-2]
  real,   intent(out) :: psn                  ! total photosynthesis of CO2 [umol m-2 s-1] 
  real,   intent(out) :: sav                  ! solar radiation absorbed by vegetation [W m-2] 
  real,   intent(out) :: sag                  ! solar radiation absorbed by ground [W m-2] 
  real,   intent(out) :: fsno                 ! snow-cover fraction on the ground [-]
  real,   intent(out) :: nee                  ! net ecosystem exchange of CO2 [g/m2s] 
  real,   intent(out) :: gpp                  ! net instantaneous assimilation of carbon [g/m2s] 
  real,   intent(out) :: npp                  ! net primary productivity of carbon [g/m2s]
  real,   intent(out) :: fveg                 ! green vegetation fraction [-]
  real,   intent(out) :: albedo               ! surface albedo [-] 
  real,   intent(out) :: qsnbot               ! melting water out of snow bottom [kg m-2 s-1]
  real,   intent(out) :: ponding              ! surface ponding [mm]
  real,   intent(out) :: ponding1             ! surface ponding1 [mm]
  real,   intent(out) :: ponding2             ! surface ponding2 [mm] 
  real,   intent(out) :: rssun                ! sunlit stomatal resistance (s/m)
  real,   intent(out) :: rssha                ! shaded stomatal resistance (s/m)
  real,   intent(out) :: bgap                 ! between canopy gap fraction for beam [-]
  real,   intent(out) :: wgap                 ! within canopy gap fraction for beam [-] 
  real,   intent(out) :: chv                  ! sensible heat exchange coeffieient over vegetated fraction [s/m]
  real,   intent(out) :: chb                  ! sensible heat exchange coefficient over bare-ground fraction [s/m]
  real,   intent(out) :: emissi               ! surface emissivity [-] 
  real,   intent(out) :: shg                  ! ground sensible heat (+ to atm) [W m-2]     
  real,   intent(out) :: shc                  ! canopy sensible heat (+ to atm) [W m-2]   
  real,   intent(out) :: shb                  ! bare ground sensible heat (+ to atm) [W m-2]     
  real,   intent(out) :: evg                  ! ground evaporation heat (+ to atm) [W m-2]  
  real,   intent(out) :: evb                  ! bare ground evaporation heat (+ to atm) [W m-2]  
  real,   intent(out) :: ghv                  ! ground heat flux (+ to soil]) [W m-2] 
  real,   intent(out) :: ghb                  ! bare ground heat flux (+ to soil) [W m-2] 
  real,   intent(out) :: irg                  ! ground net long wave radiation (+ to atm) [W m-2] 
  real,   intent(out) :: irc                  ! canopy net long wave radiation (+ to atm) [W m-2] 
  real,   intent(out) :: irb                  ! bare ground net long wave radiation (+ to atm) [W m-2] 
  real,   intent(out) :: tr                   ! transpiration heat (+ to atm) [W m-2] 
  real,   intent(out) :: evc                  ! canopy evaporation heat (+ to atm) [W m-2] 
  real,   intent(out) :: chleaf               ! leaf exchange coefficient [-]  
  real,   intent(out) :: chuc                 ! under canopy exchange coefficient  [-]
  real,   intent(out) :: chv2                 ! sensible heat exchange coefficient over vegetated fraction [-] 
  real,   intent(out) :: chb2                 ! sensible heat exchange coefficient over bare-ground [-] 
  real,   intent(out) :: fpice                ! snow fraction in precipitation [-] 
<<<<<<< HEAD
  real,   intent(inout) :: sfcheadrt          ! extra output for WRF-HYDRO [m] 
=======
  !ag (12Sep2019)
  real, intent(inout) :: rivsto               ! river storage
  real, intent(inout) :: fldsto               ! flood storage
  real, intent(inout) :: fldfrc               ! flood storage
  
  real,   intent(out) :: sfcheadrt            ! extra output for WRF-HYDRO [m] 
>>>>>>> 03d136c0

  ! external function
  real, external      :: month_d_36

  ! local variables 
  integer             :: iloc, jloc 
  real                :: dx
  integer             :: isurban
  character(len=12)   :: nowdate
  integer :: n 
  integer :: ice
  integer :: ist
  integer :: isc
  real    :: q2
  real    :: sfctmp
  real    :: uu
  real    :: vv
  real    :: soldn
  real    :: lwdn
  !real    :: prcp
  real    :: co2air
  real    :: o2air
  real    :: cosz
  real    :: foln
  real    :: sfcprs
  integer :: yearlen
  real    :: julian
  real    :: shdfac
  real    :: shdmax
  real    :: lat
  real    :: z0
  real, allocatable, dimension(:) :: zsoil
  real, allocatable, dimension(:) :: ficeold
  real, allocatable, dimension(:) :: zsnso
  real, allocatable, dimension(:) :: snice
  real, allocatable, dimension(:) :: snliq
  real, allocatable, dimension(:) :: stc

  real    :: qfx
  real    :: flxsum
  real    :: ir_sh_ev_gh
  real    :: fsa_fsr
  real    :: dz8w
  real    :: qsfc
  real    :: qc             ! cloud water mixing ratio, unit [-], not actually used? 
  real    :: psfc
  integer :: snl_idx
#if(LIS_NoahMP_TEST)
  write(*,*) " Noah model landuse parameter table: ",  landuse_tbl_name    
  write(*,*) " Noah model soil parameter table: ",     soil_tbl_name       
  write(*,*) " Noah model general parameter table: ",  gen_tbl_name        
  write(*,*) " NoahMP parameter table: ",              noahmp_tbl_name     
  write(*,*) " Landuse classficiation scheme: ",       landuse_scheme_name 
  write(*,*) " Soil classification scheme: ",          soil_scheme_name    
#endif

  !!!! kludge fixes by Shugong Wang to
  !!!!   prevent crashes (next three lines)
  if (wood .gt. 2500.0)  wood=2000.0
  if (wood .lt. 0.0) wood = 0.0 
  if (tv .gt. tg+20.0) tv = tg+20.0  
  
  slcats   = nslcats     
  lucats   = nlucats     
  slpcats  = nslpcats 
  
  ! 12 MP options   
  dveg     = dveg_opt 
  opt_crs  = crs_opt  
  opt_btr  = btr_opt  
  opt_run  = run_opt  
  opt_sfc  = sfc_opt  
  opt_frz  = frz_opt  
  opt_inf  = inf_opt  
  opt_rad  = rad_opt  
  opt_alb  = alb_opt  
  opt_snf  = snf_opt  
  opt_tbot = tbot_opt 
  opt_stc  = stc_opt  


  ! dummy arguments for Noah-MP 
!  iloc = 1
!  jloc = 1 
#ifndef WRF_HYDRO
  sfcheadrt = 0.0 
#endif

  if (opt_sfc == 3) then
     stop "(opt_sfc == 3) and (opt_sfc == 4) are not for offline use"
  endif

  ist     = st_flag   ! surface type:  ist=1 => soil;  ist=2 => lake
  isc     = sc_idx    ! soil color type
  ice     = ice_flag  ! surface type:  ice=0 => soil;  ice=1 => sea-ice

  ! set ZSOIL 
  allocate(zsoil(nsoil))
  ! zsoil is negative.
  zsoil(1) = -sldpth(1)
  do n = 2, nsoil
     zsoil(n) = zsoil(n-1) - sldpth(n)
  enddo

  !!!!!! convert latitude from decimal degree into radius  
  lat     = latitude * (3.1415926535/180.0)
  ! dx is horizontal grid spacing. dx should not be used. set it to a dummy value 1.0 first. 
  dx      = 1.0  
  
  isurban = urban_vegetype  
  
  allocate(ficeold(-nsnow+1:0))
  allocate(zsnso(-nsnow+1:nsoil))
  allocate(snice(-nsnow+1:0))
  allocate(snliq(-nsnow+1:0))
  allocate(stc(-nsnow+1:nsoil))


  zsnso = 0.0
  snice = 0.0
  snliq = 0.0
  stc   = 0.0
  ficeold = 0.0 

  ! state variables 
  zsnso = 0.0
  snice = 0.0
  snliq = 0.0
  stc   = 0.0
  ficeold = 0.0

  zsnso(-nsnow+1:nsoil) = zss(1:nsnow+nsoil) 
  snice(-nsnow+1:0)     = snowice(1:nsnow)
  snliq(-nsnow+1:0)     = snowliq(1:nsnow) 
  stc(-nsnow+1:nsoil)   = sstc(1:nsnow+nsoil) 
  ! ice fraction at the last timestep, add check for both snice and snliq are 0.0
  do snl_idx=isnow+1,0
    if(snice(snl_idx)+snliq(snl_idx)>0.0) then
      ficeold(snl_idx)  = snice(snl_idx) / (snice(snl_idx)+snliq(snl_idx))
    else 
      ficeold(snl_idx)  = 0.0
    endif
  enddo

  ! ficeold(isnow+1:0)    = snice(isnow+1:0) / ( snice(isnow+1:0)+snliq(isnow+1:0) ) ! ice fraction at the last timestep

  ! cosz, yearlen, and julian are calculated in subroutine calc_declin_36 
  ! be careful here!!!, LIS uses GMT. the date for calc_declin_36 should be local time. Longitude is need to cnvert GMT 
  ! into local time!!!. To be implemented after bondville test 
  write(nowdate,'(I4.4,4I2.2)') year, month, day, hour, minute
  call calc_declin_36(nowdate(1:4)//"-"//nowdate(5:6)//"-"//nowdate(7:8)//"_"//nowdate(9:10)//":"//nowdate(11:12)//":00", &
      latitude, longitude, cosz, yearlen, julian)

  ! SY: Begin for enabling OPTUE
  ! SY: Begin lines following those in REDPRM and NoahMP36_setup
  ! SY: Begin SOIL PARAMETERS
  CSOIL_DATA = p_csoil
  BB(soiltype) = p_bexp
  SATDK(soiltype) = p_dksat
  SATDW(soiltype) = p_dwsat
  SATPSI(soiltype) = p_psisat
  QTZ(soiltype) = p_quartz
  MAXSMC(soiltype) = p_smcmax
  REFSMC(soiltype) = p_smcref
  WLTSMC(soiltype) = p_smcwlt
  ! SY: End SOIL PARAMETERS
  ! SY: Begin UNIVERSAL PARAMETERS
  CZIL_DATA = p_czil
  FRZK_DATA = p_frzk
  REFDK_DATA = p_refdk
  REFKDT_DATA = p_refkdt
  SLOPE_DATA(slopetype) = p_slope
  ! SY: End UNIVERSAL PARAMETERS
  ! SY: Begin VEGETATION PARAMETERS
  TOPT_DATA = p_topt
  RGLTBL(vegetype) = p_rgl   
  RSMAX_DATA = p_rsmax
  RSTBL(vegetype) = p_rsmin   
  HSTBL(vegetype) = p_hs  
  NROTBL(vegetype) = p_nroot  
  ! SY: End VEGETATION PARAMETERS  
  ! SY: End lines following those in REDPRM and NoahMP36_setup
  ! SY: Begin lines following those in read_mp_veg_parameters and NoahMP36_setup
  CH2OP(vegetype) = p_CH2OP
  DLEAF(vegetype) = p_DLEAF
  Z0MVT(vegetype) = p_Z0MVT
  HVT(vegetype) = p_HVT
  HVB(vegetype) = p_HVB
  RC(vegetype) = p_RC
  RHOL(vegetype,1) = p_RHOL1
  RHOL(vegetype,2) = p_RHOL2
  RHOS(vegetype,1) = p_RHOS1
  RHOS(vegetype,2) = p_RHOS2
  TAUL(vegetype,1) = p_TAUL1
  TAUL(vegetype,2) = p_TAUL2
  TAUS(vegetype,1) = p_TAUS1
  TAUS(vegetype,2) = p_TAUS2
  XL(vegetype) = p_XL
  CWPVT(vegetype) = p_CWPVT
  C3PSN(vegetype) = p_C3PSN
  KC25(vegetype) = p_KC25
  AKC(vegetype) = p_AKC
  KO25(vegetype) = p_KO25
  AKO(vegetype) = p_AKO
  AVCMX(vegetype) = p_AVCMX
  AQE(vegetype) = p_AQE
  LTOVRC(vegetype) = p_LTOVRC
  DILEFC(vegetype) = p_DILEFC
  DILEFW(vegetype) = p_DILEFW
  RMF25(vegetype) = p_RMF25
  SLA(vegetype) = p_SLA
  FRAGR(vegetype) = p_FRAGR
  TMIN(vegetype) = p_TMIN
  VCMX25(vegetype) = p_VCMX25
  TDLEF(vegetype) = p_TDLEF
  BP(vegetype) = p_BP
  MP(vegetype) = p_MP
  QE25(vegetype) = p_QE25
  RMS25(vegetype) = p_RMS25
  RMR25(vegetype) = p_RMR25
  ARM(vegetype) = p_ARM
  FOLNMX(vegetype) = p_FOLNMX
  WDPOOL(vegetype) = p_WDPOOL
  WRRAT(vegetype) = p_WRRAT
  MRP(vegetype) = p_MRP
  ! SY: End lines following those in read_mp_veg_parameters and NoahMP36_setup
  ! SY: End for enabling OPTUE

  call redprm (vegetype, soiltype, slopetype, zsoil, nsoil, isurban)


  if ( dveg == 1 ) then
    ! with dveg==1, shdfac is fed directly to fveg
    shdfac = month_d_36(shdfac_monthly, nowdate)
  else
    ! with dveg==2, fveg is computed from lai and sai, and shdfac is unused
    shdfac = -1.e38
  endif
  shdmax = maxval(shdfac_monthly)

  ! assign forcing variables 
  sfctmp = tair 
  sfcprs = psurf 
  q2     = qair 
  soldn  = swdown
  lwdn   = lwdown
  dz8w = -1.e36 ! not used
  qsfc = q2 !?
  psfc = sfcprs !?
  uu = wind_e
  vv = wind_n 
  co2air  = 355.e-6 * sfcprs ! partial pressure of co2 (pa) ! from noah-mp-wrf
  o2air   = 0.209   * sfcprs ! partial pressure of o2 (pa)  ! from noah-mp-wrf
  foln    = 1.0              ! foliage nitrogen, (fraction) a kind of forcing from WRF? 
                             ! in simple driver, it is set to 1.0. In NoahMP code, it 
                             ! is just input (check intent) 
  call  noahmp_sflx_36 (                                                   &
               iloc    , jloc    , lat     , yearlen , julian  , cosz    , & ! in : time/space-related
               dt      , dx      , upd_alb_flag,albd_in, albi_in, &
               dz8w    , nsoil   , zsoil   , nsnow   , & ! in : model configuration 
               shdfac  , shdmax  , vegetype  , isurban , ice   , ist     , & ! in : vegetation/soil characteristics
               isc     , smceq   ,                                         & ! in : vegetation/soil characteristics
               iz0tlnd ,                                                   & ! in : user options
               sfctmp  , sfcprs  , psfc    , uu      , vv      , q2      , & ! in : forcing
               qc      , soldn   , lwdn    , prcp    , tbot    , co2air  , & ! in : forcing
               o2air   , foln    , ficeold , pblh    , zlvl,               & ! in : forcing
               albold  , sneqvo  ,                                         & ! in/out : 
               stc     , sh2o    , smc     , tah     , eah     , fwet    , & ! in/out : 
               canliq  , canice  , tv      , tg      , qsfc    , qsnow   , & ! in/out : 
               isnow   , zsnso   , snowh   , sneqv   , snice   , snliq   , & ! in/out : 
               zwt     , wa      , wt      , wslake  , lfmass  , rtmass  , & ! in/out : 
               stmass  , wood    , stblcp  , fastcp  , lai     , sai     , & ! in/out : 
               cm      , ch      , tauss   ,                               & ! in/out : 
               smcwtd  , deeprech, rech    ,                               & ! in/out :
               fsa     , fsr     , fira    , fsh     , ssoil   , fcev    , & ! out : 
               fgev    , fctr    , ecan    , etran   , edir    , trad    , & ! out :
               subsnow ,                                                   & ! out :
               tgb     , tgv     , t2mv    , t2mb    , q2v     , q2b     , & ! out :
               runsrf  , runsub  , apar    , psn     , sav     , sag     , & ! out :
               fsno    , nee     , gpp     , npp     , fveg    , albedo  , & ! out :
               qsnbot  , ponding , ponding1, ponding2, rssun   , rssha   , & ! out :
               bgap    , wgap    , chv     , chb     , emissi  ,           & ! out :
               shg     , shc     , shb     , evg     , evb     , ghv     , & ! out :
               ghb     , irg     , irc     , irb     , tr      , evc     , & ! out :
               chleaf  , chuc    , chv2    , chb2    , fpice   , &
               !ag (12Sep2019)
               rivsto  , fldsto, fldfrc            &
#ifdef WRF_HYDRO
               ,sfcheadrt                                                  & ! in/out :
#endif
               )


  qfx = fgev + fcev + fctr
  ir_sh_ev_gh = fira + fsh + qfx + ssoil
  flxsum = (-fsa) + fira + fsh + qfx + ssoil
  fsa_fsr = fsa + fsr
  
  ! state variables 
  sstc(1:nsnow+nsoil) = stc(-nsnow+1:nsoil) 
  zss(1:nsnow+nsoil)  = zsnso(-nsnow+1:nsoil) 
  snowice(1:nsnow)    = snice(-nsnow+1:0)     
  snowliq(1:nsnow)    = snliq(-nsnow+1:0)     
  
  deallocate(zsoil)
  deallocate(ficeold)
  deallocate(zsnso)
  deallocate(snice)
  deallocate(snliq)
  deallocate(stc)
end subroutine noahmp_driver_36

real function month_d_36(a12, nowdate) result (nowval)
  !
  ! Given a set of 12 values, taken to be valid on the fifteenth of each month (Jan through Dec)
  ! and a date in the form <YYYYMMDD[HHmmss]> ....
  ! 
  ! Return a value valid for the day given in <nowdate>, as an interpolation from the 12
  ! monthly values.
  !
  use kwm_date_utilities_36
  implicit none
  real, dimension(12), intent(in) :: a12 ! 12 monthly values, taken to be valid on the 15th of
  !                                      ! the month
  character(len=12), intent(in) :: nowdate ! Date, in the form <YYYYMMDD[HHmmss]>
  integer :: nowy, nowm, nowd
  integer :: prevm, postm
  real    :: factor
  integer, dimension(12) :: ndays = (/ 31, 28, 31, 30, 31, 30, 31, 31, 30, 31, 30, 31 /)

  !
  ! Handle leap year by setting the number of days in February for the year in question.
  !
  read(nowdate(1:8),'(I4,I2,I2)') nowy, nowm, nowd
  ndays(2) = nfeb(nowy)

  !
  ! Do interpolation between the fifteenth of two successive months.
  !
  if (nowd == 15) then
     nowval = a12(nowm)
     return
  else if (nowd < 15) then
     postm = nowm
     prevm = nowm - 1
     if (prevm == 0) prevm = 12
     factor = real(ndays(prevm)-15+nowd)/real(ndays(prevm))
  else if (nowd > 15) then
     prevm = nowm
     postm = nowm + 1
     if (postm == 13) postm = 1
     factor = real(nowd-15)/real(ndays(prevm))
  endif

  nowval = a12(prevm)*(1.0-factor) + a12(postm)*factor

end function month_d_36 

SUBROUTINE calc_declin_36 ( nowdate, latitude, longitude, cosz, yearlen, julian)
  use kwm_date_utilities_36 
!---------------------------------------------------------------------
  IMPLICIT NONE
!---------------------------------------------------------------------

  REAL, PARAMETER :: DEGRAD = 3.14159265/180.
  REAL, PARAMETER :: DPD    = 360./365.
! !ARGUMENTS:
  character(len=19), intent(in)  :: nowdate    ! YYYY-MM-DD_HH:mm:ss
  real,              intent(in)  :: latitude
  real,              intent(in)  :: longitude
  real,              intent(out) :: cosz
  integer,           intent(out) :: yearlen
  real,              intent(out) :: JULIAN

  REAL                           :: hrang
  real                           :: DECLIN
  real                           :: tloctim
  REAL                           :: OBECL
  REAL                           :: SINOB
  REAL                           :: SXLONG
  REAL                           :: ARG
  integer                        :: iyear
  integer                        :: iday
  integer                        :: ihour
  integer                        :: iminute
  integer                        :: isecond

  !
  ! Determine the number of days in the year
  !

  read(nowdate(1:4), '(I4)') iyear
  yearlen = 365
  if (mod(iyear,4) == 0) then
     yearlen = 366
     if (mod(iyear,100) == 0) then
        yearlen = 365
        if (mod(iyear,400) == 0) then
           yearlen = 366
           if (mod(iyear,3600) == 0) then
              yearlen = 365
           endif
        endif
     endif
  endif

  !
  ! Determine the Julian time (floating-point day of year).
  !

  call geth_idts(nowdate(1:10), nowdate(1:4)//"-01-01", iday)
  read(nowdate(12:13), *) ihour
  read(nowdate(15:16), *) iminute
  read(nowdate(18:19), *) isecond
  julian = real(iday) + real(ihour)/24.

!
! for short wave radiation

  DECLIN=0.

!-----OBECL : OBLIQUITY = 23.5 DEGREE.

  OBECL=23.5*DEGRAD
  SINOB=SIN(OBECL)

!-----CALCULATE LONGITUDE OF THE SUN FROM VERNAL EQUINOX:

  IF(JULIAN.GE.80.)SXLONG=DPD*(JULIAN-80.)*DEGRAD
  IF(JULIAN.LT.80.)SXLONG=DPD*(JULIAN+285.)*DEGRAD
  ARG=SINOB*SIN(SXLONG)
  DECLIN=ASIN(ARG)

  TLOCTIM = REAL(IHOUR) + REAL(IMINUTE)/60.0 + REAL(ISECOND)/3600.0 + LONGITUDE/15.0 ! Local time in hours
  tloctim = AMOD(tloctim+24.0, 24.0)
  HRANG=15.*(TLOCTIM-12.)*DEGRAD
  COSZ=SIN(LATITUDE*DEGRAD)*SIN(DECLIN)+COS(LATITUDE*DEGRAD)*COS(DECLIN)*COS(HRANG)
  COSZ=MIN(COSZ,1.0);   !Added by kwH 3/1/16 to address floating point roundoff errors 
  COSZ=MAX(COSZ,-1.0);  !

!KWM   write(wrf_err_message,10)DECDEG/DEGRAD
!KWM10 FORMAT(1X,'*** SOLAR DECLINATION ANGLE = ',F6.2,' DEGREES.',' ***')
!KWM   CALL wrf_debug (50, wrf_err_message)

END SUBROUTINE calc_declin_36 

! Subroutine SNOW_INIT grabbed from NOAH-MP-WRF
SUBROUTINE SNOW_INIT_36 ( jts, jtf, its, itf, ims, ime, jms, jme, NSNOW, NSOIL, ZSOIL,  &
     SWE, tgxy, SNODEP, ZSNSOXY, TSNOXY, SNICEXY, SNLIQXY, ISNOWXY)

! ------------------------------------------------------------------------------------------
  IMPLICIT NONE
! ------------------------------------------------------------------------------------------
  INTEGER, INTENT(IN) :: jts,jtf,its,itf,ims,ime, jms,jme,NSNOW,NSOIL
  REAL,    INTENT(IN), DIMENSION(ims:ime, jms:jme) :: SWE 
  REAL,    INTENT(IN), DIMENSION(ims:ime, jms:jme) :: SNODEP
  REAL,    INTENT(IN), DIMENSION(ims:ime, jms:jme) :: tgxy
  REAL,    INTENT(IN), DIMENSION(1:NSOIL) :: ZSOIL

  INTEGER, INTENT(OUT), DIMENSION(ims:ime, jms:jme) :: ISNOWXY
  REAL,    INTENT(OUT), DIMENSION(ims:ime, -NSNOW+1:NSOIL,jms:jme) :: ZSNSOXY
  REAL,    INTENT(OUT), DIMENSION(ims:ime, -NSNOW+1:    0,jms:jme) :: TSNOXY
  REAL,    INTENT(OUT), DIMENSION(ims:ime, -NSNOW+1:    0,jms:jme) :: SNICEXY
  REAL,    INTENT(OUT), DIMENSION(ims:ime, -NSNOW+1:    0,jms:jme) :: SNLIQXY

!local
  INTEGER :: I,J,IZ
  REAL,                 DIMENSION(ims:ime, -NSNOW+1:    0,jms:jme) :: DZSNOXY
  REAL,                 DIMENSION(ims:ime, -NSNOW+1:NSOIL,jms:jme) :: DZSNSOXY
! ------------------------------------------------------------------------------------------


  DO J = jts,jtf
     DO I = its,itf
        IF (SNODEP(I,J) < 0.025) THEN
           ISNOWXY(I,J) = 0
           DZSNOXY(I,-NSNOW+1:0,J) = 0.
        ELSE
           IF ((SNODEP(I,J) >= 0.025) .AND. (SNODEP(I,J) <= 0.05)) THEN
              ISNOWXY(I,J)    = -1
              DZSNOXY(I,0,J)  = SNODEP(I,J)
           ELSE IF ((SNODEP(I,J) > 0.05) .AND. (SNODEP(I,J) <= 0.10)) THEN
              ISNOWXY(I,J)    = -2
              DZSNOXY(I,-1,J) = SNODEP(I,J)/2.
              DZSNOXY(I, 0,J) = SNODEP(I,J)/2.
           ELSE IF ((SNODEP(I,J) > 0.10) .AND. (SNODEP(I,J) <= 0.25)) THEN
              ISNOWXY(I,J)    = -2
              DZSNOXY(I,-1,J) = 0.05
              DZSNOXY(I, 0,J) = SNODEP(I,J) - DZSNOXY(I,-1,J)
           ELSE IF ((SNODEP(I,J) > 0.25) .AND. (SNODEP(I,J) <= 0.35)) THEN
              ISNOWXY(I,J)    = -3
              DZSNOXY(I,-2,J) = 0.05
              DZSNOXY(I,-1,J) = 0.5*(SNODEP(I,J)-DZSNOXY(I,-2,J))
              DZSNOXY(I, 0,J) = 0.5*(SNODEP(I,J)-DZSNOXY(I,-2,J))
           ELSE IF (SNODEP(I,J) > 0.35) THEN
              ISNOWXY(I,J)     = -3
              DZSNOXY(I,-2,J) = 0.05
              DZSNOXY(I,-1,J) = 0.10
              DZSNOXY(I, 0,J) = SNODEP(I,J) - DZSNOXY(I,-1,J) - DZSNOXY(I,-2,J)
           END IF
        END IF
     ENDDO
  ENDDO

  DO J = jts,jtf
     DO I = its,itf
        TSNOXY( I,-NSNOW+1:0,J) = 0.
        SNICEXY(I,-NSNOW+1:0,J) = 0.
        SNLIQXY(I,-NSNOW+1:0,J) = 0.
        DO IZ = ISNOWXY(I,J)+1, 0
           TSNOXY(I,IZ,J)  = tgxy(I,J)  ! [k]
           SNLIQXY(I,IZ,J) = 0.00
           SNICEXY(I,IZ,J) = 1.00 * DZSNOXY(I,IZ,J) * (SWE(I,J)/SNODEP(I,J))  ! [kg/m3]
        END DO

        DO IZ = ISNOWXY(I,J)+1, 0
           DZSNSOXY(I,IZ,J) = -DZSNOXY(I,IZ,J)
        END DO

        DZSNSOXY(I,1,J) = ZSOIL(1)
        DO IZ = 2,NSOIL
           DZSNSOXY(I,IZ,J) = (ZSOIL(IZ) - ZSOIL(IZ-1))
        END DO

        ZSNSOXY(I,ISNOWXY(I,J)+1,J) = DZSNSOXY(I,ISNOWXY(I,J)+1,J)
        DO IZ = ISNOWXY(I,J)+2 ,NSOIL
           ZSNSOXY(I,IZ,J) = ZSNSOXY(I,IZ-1,J) + DZSNSOXY(I,IZ,J)
        ENDDO

     END DO
  END DO

END SUBROUTINE SNOW_INIT_36<|MERGE_RESOLUTION|>--- conflicted
+++ resolved
@@ -293,16 +293,13 @@
   real,   intent(out) :: chv2                 ! sensible heat exchange coefficient over vegetated fraction [-] 
   real,   intent(out) :: chb2                 ! sensible heat exchange coefficient over bare-ground [-] 
   real,   intent(out) :: fpice                ! snow fraction in precipitation [-] 
-<<<<<<< HEAD
-  real,   intent(inout) :: sfcheadrt          ! extra output for WRF-HYDRO [m] 
-=======
+
   !ag (12Sep2019)
   real, intent(inout) :: rivsto               ! river storage
   real, intent(inout) :: fldsto               ! flood storage
   real, intent(inout) :: fldfrc               ! flood storage
   
   real,   intent(out) :: sfcheadrt            ! extra output for WRF-HYDRO [m] 
->>>>>>> 03d136c0
 
   ! external function
   real, external      :: month_d_36
