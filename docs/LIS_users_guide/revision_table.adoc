--- conflicted
+++ resolved
@@ -2,12 +2,9 @@
 |====
 |Revision | Summary of Changes                         | Date
 
-<<<<<<< HEAD
 |1.18     | LISF Public 7.3.2 release                  | Dec 06, 2021
+|1.17     | Updates for LISF 557WW 7.4.6 release       | Nov 17, 2021
 |1.16     | LISF Public 7.3.1 release                  | Mar 31, 2021
-=======
-|1.17     | Updates for LISF 557WW 7.4.6 release       | Nov 17, 2021
->>>>>>> e977f3d1
 |1.15     | Updates for LISF 557WW 7.4.0 release       | Mar 4, 2021
 |1.14     | Updates for LIS 557WW 7.3.3 release        | Jan 25, 2021
 |1.13     | LISF Public 7.3.0 release                  | Dec 21, 2020
