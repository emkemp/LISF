--- conflicted
+++ resolved
@@ -154,12 +154,10 @@
   public :: LIS_vecTile
   public :: LIS_vecPatch
   public :: LIS_vecGrid
-<<<<<<< HEAD
+
   public :: LIS_locStream
-=======
   public :: LIS_routing
   public :: LIS_routing_gdeltas, LIS_routing_goffsets
->>>>>>> 03d136c0
 
   integer, allocatable  :: LIS_routing_gdeltas(:,:), LIS_routing_goffsets(:,:)
 
