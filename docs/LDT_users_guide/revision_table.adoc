
|====
| Revision | Summary of Changes             | Date

<<<<<<< HEAD
| 4.0      | LISF 557WW 7.6.0 release       | Nov 12, 2024
| 2.6      | LISF 557WW 7.5.19 release      | Nov 1, 2024
| 2.5      | LISF 557WW 7.5.18 release      | Aug 27, 2024
=======
| 3.1      | LISF Public 7.5.3 release      | Apr 29, 2025
>>>>>>> a3b73b30
| 3.0      | LISF Public 7.5.0 release      | Jan 10, 2024
| 2.4      | LISF Public 7.4.3 release      | Oct 03, 2023
| 2.3      | LISF 557WW 7.5.9 release       | Jul 05, 2023
| 2.2      | LISF 557WW 7.5.8 release       | Jun 30, 2023
| 2.1      | LISF 557WW 7.5.0 release       | Nov 30, 2022
| 2.0      | LISF Public 7.4.0 release      | Jun 22, 2022
| 1.18     | LISF Public 7.3.5 release      | Jun 10, 2022
| 1.17     | LISF 557WW 7.4.8 release       | Jan 20, 2022
| 1.16     | LISF Public 7.3.2 release      | Dec 06, 2021
| 1.15     | LISF 557WW 7.4.6 release       | Nov 17, 2021
| 1.14     | LISF 557WW 7.4.5 release       | Sep 28, 2021
| 1.13     | LISF Public 7.3.1 release      | Mar 31, 2021
| 1.12     | LISF 557WW 7.4.0 release       | Mar 4, 2021
| 1.11     | LDT 557WW 7.3.3 release        | Jan 25, 2021
| 1.10     | LISF Public 7.3.0 release      | Dec 21, 2020
| 1.9      | LDT 557WW 7.3.0 release        | Aug 24, 2020
| 1.8      | LDT 557WW 7.3 release candidate 4 | Aug 28, 2019
| 1.7      | LDT 7.2 AFWA Release patch 1   | Feb 9, 2018
| 1.6      | LDT 7.2 AFWA Release           | Feb 2, 2018
| 1.5      | LDT 7.2 AFWA Beta Release      | Nov 24, 2017
| 1.4      | LDT 7.2 Public Release         | May 6, 2017
| 1.3      | LDT 7.1 Public Release patch 3 | November 7, 2016
| 1.2      | LDT 7.1 Public Release patch 1 | October 22, 2015
| 1.1      | LDT 7.1 Public Release         | April 27, 2015
| 1.0      | LDT 7.1 Initial Release        | April 9, 2015
|====
<|MERGE_RESOLUTION|>--- conflicted
+++ resolved
@@ -2,13 +2,10 @@
 |====
 | Revision | Summary of Changes             | Date
 
-<<<<<<< HEAD
+| 3.1      | LISF Public 7.5.3 release      | Apr 29, 2025
 | 4.0      | LISF 557WW 7.6.0 release       | Nov 12, 2024
 | 2.6      | LISF 557WW 7.5.19 release      | Nov 1, 2024
 | 2.5      | LISF 557WW 7.5.18 release      | Aug 27, 2024
-=======
-| 3.1      | LISF Public 7.5.3 release      | Apr 29, 2025
->>>>>>> a3b73b30
 | 3.0      | LISF Public 7.5.0 release      | Jan 10, 2024
 | 2.4      | LISF Public 7.4.3 release      | Oct 03, 2023
 | 2.3      | LISF 557WW 7.5.9 release       | Jul 05, 2023
