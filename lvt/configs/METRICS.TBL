#latex: \comment{
# This is the METRICS.TBL file.  It contains the user-configurable
# options plus documentation for specifying metrics to be computed
# through LVT.
#
# Please add any updates to the LIS code regarding configuration
# options to this file -- including documentation.
#
# Documentation must be placed in between
#    #latex: BEGIN_DESCRIPTION
#    #latex: END_DESCRIPTION
# markers.
#
# All documentation must the marked up with "#latex: " tags.
#
# Actual lines of the MODEL_OUTPUT_LIST.TBL file should not be marked up.
#
# To include this file in the User's Guide:
# 1) Checkout the latest copy of this file from the repository.
# 2) Place it with the source for the User's Guide.
# 3) Rename it MODEL_OUTPUT_LIST.TBL.tex
# 4) Edit the MODEL_OUTPUT_LIST.TBL.tex file:
#    Remove the string "#latex:"
#    Replace the string "BEGIN_DESCRIPTION" with the string "\end{verbatim}"
#    Replace the string "END_DESCRIPTION" with the string "\begin{verbatim}"
#
# These are the commands (vi) that I use to process this file for the
# User's Guide.
#
#:%s/#latex://
#:%s/BEGIN_DESCRIPTION/\\end{verbatim}/
#:%s/END_DESCRIPTION/\\begin{verbatim}/
#latex: }

#latex: \begin{verbatim}
#latex:
#latex: BEGIN_DESCRIPTION
#latex: \section{Configuration of metrics} \label{sec:metricslisttable}
#latex: This section defines the specification of various metrics in LVT.
#latex: This file is specified in a space delimited column format.
#latex: Each row consists of the following entries:
#latex:
#latex: \var{Name}: Name of the metric
#latex:
#latex: \var{Use option}: determines whether to use this metric.
#latex: When enabled, the metric will be computed through the
#latex: duration of the evaluation and a final file will be
#latex: written out.
#latex: Acceptable values are:
#latex:
#latex: \begin{tabular}{ll}
#latex: Value & Description             \\
#latex:  0 & do not use the metric      \\
#latex:  1 & use the metric             \\
#latex: \end{tabular}
#latex:
#latex: \var{Time option}: specifies whether to compute the
#latex: metric in time, at the specified stats output intervals.
#latex: Acceptable values are:
#latex:
#latex: \begin{tabular}{ll}
#latex: Value & Description             \\
#latex:  0 & do not compute the metric  \\
#latex:  1 & compute the metric         \\
#latex: \end{tabular}
#latex:
#latex: \var{Temporal output}:
#latex: determines whether to write (gridded) metric files at the
#latex: specified stats output intervals.  The 'Time option' must
#latex: also be enabled when this option is enabled.
#latex: Acceptable values are:
#latex:
#latex: \begin{tabular}{ll}
#latex: Value & Description             \\
#latex:  0 & do not write gridded files \\
#latex:  1 & write gridded time files   \\
#latex: \end{tabular}
#latex:
#latex: \var{Extract time series}:
#latex: determines whether to extract (ASCII) time series files
#latex: for the metric, at each sub-domain specified in the
#latex: time series location file.
#latex: Acceptable values are:
#latex:
#latex: \begin{tabular}{ll}
#latex: Value & Description             \\
#latex:  0 & do not write ASCII files   \\
#latex:  1 & write ASCII time files     \\
#latex: \end{tabular}
#latex:
#latex: \var{Threshold}: specifies the threshold values to be used
#latex: in computing the metric.  Note that this is used only for
#latex: the categorical metrics.  Two values must be specified.
#latex: The first value is the minimum threshold and the second
#latex: values is the maximum threshold.
#latex:
#latex: \var{Compute average seasonal cycle}:
#latex: determines whether to generate the average seasonal cycle
#latex: of the metric (for each domain specified in the time series
#latex: location file).
#latex: Acceptable values are:
#latex:
#latex: \begin{tabular}{ll}
#latex: Value & Description             \\
#latex:  0 & do not generate            \\
#latex:  1 & generate seasonal cycle    \\
#latex: \end{tabular}
#latex:
#latex: \var{Compute average diurnal cycle}:
#latex: determines whether to generate the average diurnal cycle
#latex: of the metric (for each domain specified in the time series
#latex: location file).
#latex: Acceptable values are:
#latex:
#latex: \begin{tabular}{ll}
#latex: Value & Description             \\
#latex:  0 & do not generate            \\
#latex:  1 & generate diurnal cycle     \\
#latex: \end{tabular}
#latex:
#latex: END_DESCRIPTION

#name                                 Use  Time  WriteTS  ExtractTS  Threshold(min/max)  ASC  ADC  short_name
Mean:                                  1    1       1         1       -9999.0  -9999.0    1    0  #MEAN
Anomaly:                               0    0       0         0       -9999.0  -9999.0    0    0  #Anomaly
Min:                                   0    0       0         0       -9999.0  -9999.0    0    0  #MIN
Max:                                   0    0       0         0       -9999.0  -9999.0    0    0  #MAX
MinTime:                               0    0       0         0       -9999.0  -9999.0    0    0  #MINTIME
MaxTime:                               0    0       0         0       -9999.0  -9999.0    0    0  #MAXTIME
Sum:                                   0    0       0         0       -9999.0  -9999.0    0    0  #SUM
Standard deviation:                    0    0       0         0       -9999.0  -9999.0    0    0  #STDEV
Variance:                              0    0       0         0       -9999.0  -9999.0    0    0  #VARIANCE
Bias:                                  0    0       0         0       -9999.0  -9999.0    0    0  #BIAS
RMSE:                                  0    0       0         0       -9999.0  -9999.0    0    0  #RMSE
ubRMSE:                                0    0       0         0       -9999.0  -9999.0    0    0  #ubRMSE
Anomaly RMSE:                          0    0       0         0       -9999.0  -9999.0    0    0  #ARMSE
Mean absolute error:                   0    0       0         0       -9999.0  -9999.0    0    0  #MAE
Anomaly correlation:                   0    0       0         0       -9999.0  -9999.0    0    0  #ACORR
Raw correlation:                       0    0       0         0       -9999.0  -9999.0    0    0  #RCORR
Rank correlation:                      0    0       0         0       -9999.0  -9999.0    0    0  #RNKCORR
Probability of detection (PODy):       0    0       0         0           0.1      0.3    0    0  #PODY
Probability of detection (PODn):       0    0       0         0           0.1      0.3    0    0  #PODN
False alarm ratio (FAR):               0    0       0         0           0.1      0.3    0    0  #FAR
Detection failure ratio (DFR):         0    0       0         0           0.1      0.3    0    0  #DFR
Probability of false detection (POFD): 0    0       0         0           0.1      0.3    0    0  #POFD
Critical success index (CSI):          0    0       0         0           0.1      0.3    0    0  #CSI
Accuracy measure (ACC):                0    0       0         0           0.1      0.3    0    0  #ACC
Frequency bias (FBIAS):                0    0       0         0           0.1      0.3    0    0  #FBIAS
Equitable threat score (ETS):          0    0       0         0           0.1      0.3    0    0  #ETS
Event frequency (EF):                  0    0       0         0           0.1      0.3    0    0  #EF
Forecast frequency (FF):               0    0       0         0           0.1      0.3    0    0  #FF
Heidke skill score (HSS):              0    0       0         0           0.1      0.3    0    0  #HSS
Peirce skill score (PSS):              0    0       0         0           0.1      0.3    0    0  #PSS
Clayton skill score (CSS):             0    0       0         0           0.1      0.3    0    0  #CSS
Area metric:                           0    0       0         0       -9999.0  -9999.0    0    0  #AREA
Nash sutcliffe efficiency:             0    0       0         0       -9999.0  -9999.0    0    0  #NSE
Metric entropy:                        0    0       0         0       -9999.0  -9999.0    0    0  #Mentropy
Information gain:                      0    0       0         0       -9999.0  -9999.0    0    0  #Igain
Fluctuation complexity:                0    0       0         0       -9999.0  -9999.0    0    0  #Fcomplexity
Effective complexity:                  0    0       0         0       -9999.0  -9999.0    0    0  #Ecomplexity
Wavelet stat:                          0    0       0         0       -9999.0  -9999.0    0    0  #Waveletstat
Hausdorff norm:                        0    0       0         0       -9999.0  -9999.0    0    0  #Hnorm
Standard precipitation index:          0    0       0         0       -9999.0  -9999.0    0    0  #SPI
Standard runoff index:                 0    0       0         0       -9999.0  -9999.0    0    0  #SRI
Standard dS index:                     0    0       0         0       -9999.0  -9999.0    0    0  #SdSI
Standardized soil water index:         0    0       0         0       -9999.0  -9999.0    0    0  #SSWI
Standardized ground water index:       0    0       0         0       -9999.0  -9999.0    0    0  #SGWI
Percentile:                            0    0       0         0       -9999.0  -9999.0    0    0  #Percentile
River flow variate:                    0    0       0         0       -9999.0  -9999.0    0    0  #RFV
Tendency:                              0    0       0         0       -9999.0  -9999.0    0    0  #TENDENCY
Tendency correlation:                  0    0       0         0       -9999.0  -9999.0    0    0  #TENDENCYCORR
Z score:                               0    0       0         0       -9999.0  -9999.0    0    0  #ZSCORE
Trend:                                 0    0       0         0       -9999.0  -9999.0    0    0  #TREND
Triple collocation:                    0    0       0         0       -9999.0  -9999.0    0    0  #TC
Reliability:                           0    0       0         0       -9999.0  -9999.0    0    0  #REL
Resilience:                            0    0       0         0       -9999.0  -9999.0    0    0  #RES
Vulnerability:                         0    0       0         0       -9999.0  -9999.0    0    0  #VUL
<<<<<<< HEAD
Information entropy:                   0    0       0         0       -9999.0  -9999.0    0    0  #IE
Conditional entropy:                   0    0       0         0       -9999.0  -9999.0    0    0  #CE

=======
Mutual information:                    0    0       0         0       -9999.0  -9999.0    0    0  #MI
>>>>>>> 9856d941
#latex: \end{verbatim}<|MERGE_RESOLUTION|>--- conflicted
+++ resolved
@@ -175,11 +175,7 @@
 Reliability:                           0    0       0         0       -9999.0  -9999.0    0    0  #REL
 Resilience:                            0    0       0         0       -9999.0  -9999.0    0    0  #RES
 Vulnerability:                         0    0       0         0       -9999.0  -9999.0    0    0  #VUL
-<<<<<<< HEAD
 Information entropy:                   0    0       0         0       -9999.0  -9999.0    0    0  #IE
 Conditional entropy:                   0    0       0         0       -9999.0  -9999.0    0    0  #CE
-
-=======
 Mutual information:                    0    0       0         0       -9999.0  -9999.0    0    0  #MI
->>>>>>> 9856d941
 #latex: \end{verbatim}