
|====
|Revision | Summary of Changes                         | Date

<<<<<<< HEAD
|4.0      | LISF 557WW 7.6.0 release                   | Nov 12, 2024
|2.6      | LISF 557WW 7.5.15 release                  | Jun 14, 2024
=======
|3.1      | LISF Public 7.5.3 release                  | Apr 29, 2025
>>>>>>> a3b73b30
|3.0      | LISF Public 7.5.0 release                  | Jan 11, 2024
|2.5      | LISF 557WW 7.5.9 release                   | Jul 05, 2023
|2.4      | LISF 557WW 7.5.8 release                   | Jun 30, 2023
|2.3      | LISF 557WW 7.5.5 release                   | Jun 20, 2023
|2.2      | LISF 557WW 7.5.4 release                   | May 5, 2023
|2.1      | LISF 557WW 7.5.0 release                   | Nov 30, 2022
|2.0      | LISF Public 7.4.0 release                  | Jun 22, 2022
|1.19     | LISF Public 7.3.4 release                  | May 27, 2022
|1.18     | LISF Public 7.3.2 release                  | Dec 06, 2021
|1.17     | Updates for LISF 557WW 7.4.6 release       | Nov 17, 2021
|1.16     | LISF Public 7.3.1 release                  | Mar 31, 2021
|1.15     | Updates for LISF 557WW 7.4.0 release       | Mar 4, 2021
|1.14     | Updates for LIS 557WW 7.3.3 release        | Jan 25, 2021
|1.13     | LISF Public 7.3.0 release                  | Dec 21, 2020
|1.12     | LIS 557WW 7.3.0 release                    | Aug 24, 2020
|1.11     | LIS 557WW 7.3 release candidate 4          | Aug 28, 2019
|1.10     | LIS 7.2 557WW release                      | Feb 2, 2018
|1.9      | LIS 7.2 AFWA Beta release                  | Nov 24, 2017
|1.8      | Updates regarding public release vs repository | Aug 7, 2017
|1.7      | Updates for LIS 7.2r Public Release        | May 5, 2017
|1.6      | Updates for LIS 7.1 AFWA Release           | August 29, 2016
|1.5      | Updates for LIS 7.1rp7 Public Release      | August 4, 2016
|1.4      | LIS 7.1 AFWA FY15 Deliverable              | July 28, 2016
|1.3      | LIS 7.1rp1 Public Release                  | December 15, 2015
|1.2      | Note unavailability of MERRA2 forcing data | May 29, 2015
|1.1      | LIS 7.1 Public Release                     | May 27, 2015
|1.0      | LIS 7.1 Initial AFWA Release               | April 13, 2015
|====
<|MERGE_RESOLUTION|>--- conflicted
+++ resolved
@@ -2,12 +2,9 @@
 |====
 |Revision | Summary of Changes                         | Date
 
-<<<<<<< HEAD
+|3.1      | LISF Public 7.5.3 release                  | Apr 29, 2025
 |4.0      | LISF 557WW 7.6.0 release                   | Nov 12, 2024
 |2.6      | LISF 557WW 7.5.15 release                  | Jun 14, 2024
-=======
-|3.1      | LISF Public 7.5.3 release                  | Apr 29, 2025
->>>>>>> a3b73b30
 |3.0      | LISF Public 7.5.0 release                  | Jan 11, 2024
 |2.5      | LISF 557WW 7.5.9 release                   | Jul 05, 2023
 |2.4      | LISF 557WW 7.5.8 release                   | Jun 30, 2023
