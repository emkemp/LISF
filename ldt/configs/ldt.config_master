--- conflicted
+++ resolved
@@ -92,13 +92,9 @@
 #latex:                                   downscaling \\
 #latex: ``Statistical downscaling of met forcing'' &  Statistical options to 
 #latex:                                   downscale or generate forcing climatologies \\
-<<<<<<< HEAD
 #latex: ``OPTUE parameter processing'' & Process the OPT/UE output to generate 
 #latex:                                   optimized parameters\\
-#latex: ``LDTSI analysis'' & LDT Snow and Ice analysis \\
-=======
 #latex: ``USAFSI analysis'' & USAF Snow and Ice analysis \\
->>>>>>> 0c1de70e
 #latex: \end{tabular}
 #latex: END_DESCRIPTION
 
@@ -5562,27 +5558,6 @@
 #latex: END_DESCRIPTION
 
 #latex: BEGIN_CONFIG
-<<<<<<< HEAD
-LDTSI bogus climatology snow depth value (m): 0.2
-LDTSI GOFS SST data directory: ./SNODEPIN//GOFS
-LDTSI GOFS CICE data directory: ./SNODEPIN//GOFS
-LDTSI LIS GRIB2 data directory: /discover/nobackup/emkemp/AFWA/data/LIS_GRIB2
-LDTSI LIS GRIB2 security class: U
-LDTSI LIS GRIB2 data category:  C
-LDTSI LIS GRIB2 data resolution: C0P09DEG
-LDTSI LIS GRIB2 area of data: GLOBAL
-#latex: END_CONFIG
-
-#latex: BEGIN_DESCRIPTION
-#latex:
-#latex: \var{LIS OPT/UE output file:} name of the OPT/UE output file generated 
-#latex: from a LIS simulation
-#latex:
-#latex: END_DESCRIPTION
-
-#latex: BEGIN_CONFIG
-LIS OPT/UE output file: ./GA.0059.1gd4r
-=======
 USAFSI bogus climatology snow depth value (m): 0.2
 USAFSI GOFS SST data directory: ./SNODEPIN//GOFS
 USAFSI GOFS CICE data directory: ./SNODEPIN//GOFS
@@ -5591,5 +5566,15 @@
 USAFSI LIS GRIB2 data category:  C
 USAFSI LIS GRIB2 data resolution: C0P09DEG
 USAFSI LIS GRIB2 area of data: GLOBAL
->>>>>>> 0c1de70e
+#latex: END_CONFIG
+
+#latex: BEGIN_DESCRIPTION
+#latex:
+#latex: \var{LIS OPT/UE output file:} name of the OPT/UE output file generated 
+#latex: from a LIS simulation
+#latex:
+#latex: END_DESCRIPTION
+
+#latex: BEGIN_CONFIG
+LIS OPT/UE output file: ./GA.0059.1gd4r
 #latex: END_CONFIG