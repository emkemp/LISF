
|====
| Revision | Summary of Changes             | Date

<<<<<<< HEAD
| 1.16     | LISF Public 7.3.2 release      | Dec 06, 2021
| 1.14     | LISF 557WW 7.4.5 release       | Sep 28, 2021
| 1.13     | LISF Public 7.3.1 release      | Mar 31, 2021
=======
| 1.15     | LISF 557WW 7.4.6 release       | Nov 17, 2021
| 1.14     | LISF 557WW 7.4.5 release       | Sep 28, 2021
>>>>>>> e977f3d1
| 1.12     | LISF 557WW 7.4.0 release       | Mar 4, 2021
| 1.11     | LDT 557WW 7.3.3 release        | Jan 25, 2021
| 1.10     | LISF Public 7.3.0 release      | Dec 21, 2020
| 1.9      | LDT 557WW 7.3.0 release        | Aug 24, 2020
| 1.8      | LDT 557WW 7.3 release candidate 4 | Aug 28, 2019
| 1.7      | LDT 7.2 AFWA Release patch 1   | Feb 9, 2018
| 1.6      | LDT 7.2 AFWA Release           | Feb 2, 2018
| 1.5      | LDT 7.2 AFWA Beta Release      | Nov 24, 2017
| 1.4      | LDT 7.2 Public Release         | May 6, 2017
| 1.3      | LDT 7.1 Public Release patch 3 | November 7, 2016
| 1.2      | LDT 7.1 Public Release patch 1 | October 22, 2015
| 1.1      | LDT 7.1 Public Release         | April 27, 2015
| 1.0      | LDT 7.1 Initial Release        | April 9, 2015
|====
<|MERGE_RESOLUTION|>--- conflicted
+++ resolved
@@ -2,14 +2,10 @@
 |====
 | Revision | Summary of Changes             | Date
 
-<<<<<<< HEAD
 | 1.16     | LISF Public 7.3.2 release      | Dec 06, 2021
+| 1.15     | LISF 557WW 7.4.6 release       | Nov 17, 2021
 | 1.14     | LISF 557WW 7.4.5 release       | Sep 28, 2021
 | 1.13     | LISF Public 7.3.1 release      | Mar 31, 2021
-=======
-| 1.15     | LISF 557WW 7.4.6 release       | Nov 17, 2021
-| 1.14     | LISF 557WW 7.4.5 release       | Sep 28, 2021
->>>>>>> e977f3d1
 | 1.12     | LISF 557WW 7.4.0 release       | Mar 4, 2021
 | 1.11     | LDT 557WW 7.3.3 release        | Jan 25, 2021
 | 1.10     | LISF Public 7.3.0 release      | Dec 21, 2020
