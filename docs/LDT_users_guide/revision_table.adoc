
|====
| Revision | Summary of Changes             | Date

<<<<<<< HEAD
| 1.17     | LISF 557WW 7.4.8 release       | Jan 20, 2022
=======
| 1.18     | LISF Public 7.3.5 release      | Jun 10, 2022
>>>>>>> e1270b90
| 1.16     | LISF Public 7.3.2 release      | Dec 06, 2021
| 1.15     | LISF 557WW 7.4.6 release       | Nov 17, 2021
| 1.14     | LISF 557WW 7.4.5 release       | Sep 28, 2021
| 1.13     | LISF Public 7.3.1 release      | Mar 31, 2021
| 1.12     | LISF 557WW 7.4.0 release       | Mar 4, 2021
| 1.11     | LDT 557WW 7.3.3 release        | Jan 25, 2021
| 1.10     | LISF Public 7.3.0 release      | Dec 21, 2020
| 1.9      | LDT 557WW 7.3.0 release        | Aug 24, 2020
| 1.8      | LDT 557WW 7.3 release candidate 4 | Aug 28, 2019
| 1.7      | LDT 7.2 AFWA Release patch 1   | Feb 9, 2018
| 1.6      | LDT 7.2 AFWA Release           | Feb 2, 2018
| 1.5      | LDT 7.2 AFWA Beta Release      | Nov 24, 2017
| 1.4      | LDT 7.2 Public Release         | May 6, 2017
| 1.3      | LDT 7.1 Public Release patch 3 | November 7, 2016
| 1.2      | LDT 7.1 Public Release patch 1 | October 22, 2015
| 1.1      | LDT 7.1 Public Release         | April 27, 2015
| 1.0      | LDT 7.1 Initial Release        | April 9, 2015
|====
<|MERGE_RESOLUTION|>--- conflicted
+++ resolved
@@ -2,11 +2,8 @@
 |====
 | Revision | Summary of Changes             | Date
 
-<<<<<<< HEAD
+| 1.18     | LISF Public 7.3.5 release      | Jun 10, 2022
 | 1.17     | LISF 557WW 7.4.8 release       | Jan 20, 2022
-=======
-| 1.18     | LISF Public 7.3.5 release      | Jun 10, 2022
->>>>>>> e1270b90
 | 1.16     | LISF Public 7.3.2 release      | Dec 06, 2021
 | 1.15     | LISF 557WW 7.4.6 release       | Nov 17, 2021
 | 1.14     | LISF 557WW 7.4.5 release       | Sep 28, 2021
