--- conflicted
+++ resolved
@@ -336,13 +336,9 @@
 |"`PET USGS`"                  | USGS PET 1.0 deg
 |"`NAM242`"                    | NAM 242 AWIPS Grid \-- Over Alaska
 |"`WRFout`"                    | WRF output
-<<<<<<< HEAD
 |"`WRFoutv2`"                  | NCAR-WRF 4km output
-=======
 |"`WRFoutv2`"                  | NCAR-WRF 4km output forcing
 |"`WRF AK`"                    | NCAR-WRF Alaska domain forcing 
-|"`RDHM.3.5.6`"                | RDHM 3.5.6 (SAC-HTET and SNOW-17)
->>>>>>> 3e4d2495
 |"`LDT-generated`"             | LDT-generated forcing files
 |"`CLIM-Standard`"             | Forcing climatologies (LDT-generated)
 |"`GenEnsFcst`"                | Generic ensemble forecast
