!-----------------------BEGIN NOTICE -- DO NOT EDIT-----------------------
! NASA Goddard Space Flight Center
! Land Information System Framework (LISF)
! Version 7.4
!
! Copyright (c) 2022 United States Government as represented by the
! Administrator of the National Aeronautics and Space Administration.
! All Rights Reserved.
!-------------------------END NOTICE -- DO NOT EDIT-----------------------
!
! MODULE: USAF_bratsethMod
!
! REVISION HISTORY:
! 22 Jun 2017  Initial version.........................Eric Kemp/SSAI/NASA
! 31 Aug 2018  Added IMERG support, plus some refactoring, code optimization,
!              and revised summaries of QC checks......Eric Kemp/SSAI/NASA
! 07 Sep 2018  Renamed to USAF_bratsethMod.F90.........Eric Kemp/SSAI/NASA
! 21 Feb 2020  Added support for 10-km GALWEM..........Eric Kemp/SSAI/NASA
! 05 Mar 2020  Added support for new GFS filename convention
!              ........................................Eric Kemp/SSAI/NASA
! 03 Jun 2020  Removed Box-Cox transform in precipitation analysis
!              ........................................Eric Kemp/SSAI/NASA
!
! DESCRIPTION:
!
! Source code for gridded precipitation and screen-level analyses using
! the Bratseth objective analysis scheme.  Includes routines for storing
! observations in data structures, partitioning precipitation into 3-hour
! increments, interpolating data, performing quality control, and running
! the analysis.  Some concepts are borrowed from the Canadian Precipitation
! Analysis and from research performed by ECMWF.
!
! USEFUL REFERENCES:
!
! Bratseth, A M, 1986:  Statistical interpolation by means of successive
!   corrections.  Tellus, 38A, 439-447.
! Cressie, N A C, 1993:  Statistics for Spatial Data.  Revised Edition, 
!   Wiley, New York, 928 pp.
! Daley, R, 1991:  Atmospheric Data Analysis.  Cambridge University Press,
!   Cambridge, UK, 457 pp.
! Fortin, V, G Roy, N Donaldson, and A Majidjiba, 2015:  Assimilation of
!   radar quantitative precipitation estimations in the Canadian
!   Precipitation Analysis (CaPA).  J Hydrol, 531, 296-307.
! Gronas, S and K H Midtbo, 1986:  Operational multivariate analyzes by
!   successive corrections.  Collection of papers presented at WMO/IUGG
!   numerical weather prediction symposium.  Tokyo, 4-8 August 1986.  J
!   Meteor Soc Japan, 64A, 61-74.
! Kalnay, E, 2003:  Atmospheric Modeling, Data Assimilation and
!   Predictability.  Cambridge University Press, Cambridge, UK, 341pp.
! Lespinas, F, V Fortin, G Roy, P Rasmussen, and T Stadnyk, 2015:  Performance
!   evaluation of the Canadian Precipitation Analysis (CaPA).  J Hydrometeor,
!   16, 2045-2064.
! Lopez, P, 2013: Experimental 4D-Var assimilation of SYNOP rain gauge data at
!   ECMWF.  Mon Wea Rev, 141, 1527-1544.
! Mahfouf, J-F, B Brasnett, and S Gagnon, 2007:  A Canadian precipitation
!   analysis (CaPA) project:  Description and preliminary results.
!   Atmos-Ocean, 45, 1-17.
! Myrick, D T, and J D Horel, 2006: Verification of surface temperature
!   forecasts from the National Digital Forecast Database over the western
!   United States.  Wea Forecasting, 21, 869-892.
! Pedder, M A, 1993:  Interpolation and filtering of spatial observations
!   using successive corrections and Gaussian filters.  Mon Wea Rev, 121,
!   2889-2902.
! Ruggiero, F H, K D Sashgeyi, A E Lipton, R V Madala, and S Raman, 1999:
!   Coupled assimilation of geostationary satellite sounder data into a
!   mesoscale model using the Bratseth approach.  Mon Wea Rev, 127, 802-821.
! Sashegyi, K D, D E Harms, R V Madala, and S Raman, 1993:  Application of
!   the Bratseth scheme for the analysis of GALE data using a mesoscale
!   model.  Mon Wea Rev, 121, 2331-2350.
!------------------------------------------------------------------------------

#include "LIS_misc.h"

! Macros for tracing - Requires ESMF 7_1_0+
#ifdef ESMF_TRACE
#define TRACE_ENTER(region) call ESMF_TraceRegionEnter(region)
#define TRACE_EXIT(region) call ESMF_TraceRegionExit(region)
#else
#define TRACE_ENTER(region)
#define TRACE_EXIT(region)
#endif

module USAF_bratsethMod

   ! Imports
#ifdef ESMF_TRACE
   use ESMF
#endif

   ! Defaults
   implicit none
   private

   ! Data structure for observed and background values at observation
   ! points.
   type USAF_obsData
      private
      integer :: nobs
      character*32, allocatable :: net(:)
      character*32, allocatable :: platform(:)
      real, allocatable :: obs(:) ! Observed variable
      real, allocatable :: lat(:) ! Latitude of observation (deg N)
      real, allocatable :: lon(:) ! Longitude of observation (deg E)
      real, allocatable :: sigmaOSqr(:) ! Error variance of observation
      real, allocatable :: oErrScaleLength(:) ! Obs error correlation length
      real, allocatable :: back(:) ! Background variable
      integer, allocatable :: qc(:) ! Quality control flag
   end type USAF_obsData
   public :: USAF_obsData

   ! Public methods
   public :: USAF_createObsData
   public :: USAF_destroyObsData
   public :: USAF_countGoodObs
   public :: USAF_assignObsData
   public :: USAF_multObsData
   public :: USAF_getBackNWP
   public :: USAF_split6hrGaugeObsData
   public :: USAF_split12hrGaugeObsData
   public :: USAF_getSSMIObsData
   public :: USAF_getGeoPrecipObsData
   public :: USAF_interpBackToTypeObsData
   public :: USAF_analyzePrecip
   public :: USAF_analyzeScreen
   public :: USAF_getCMORPHObsData
   public :: USAF_setBratsethPrecipStats
   public :: USAF_setBratsethScreenStats
   ! EMK New
   public :: USAF_filterObsData
   public :: USAF_waterQC
   public :: USAF_dupQC
   public :: USAF_snowQC
   public :: USAF_snowDepthQC
   public :: USAF_backQC
   public :: USAF_superstatQC

   ! A simple linked list type that can be used in a hash table.  Intended
   ! to store indices of arrays in the USAF_obsData type for efficient look-up.
   type hash_list
      integer :: obindex
      type(hash_list), pointer :: next
   end type hash_list

   ! Private constants
   real, parameter :: MISSING = -9999

   ! Quality control flags.  Should these be public?
   integer, parameter :: QC_UNKNOWN = 0
   integer, parameter :: QC_GOOD = 1
   integer, parameter :: QC_SUSPECT = 2
   integer, parameter :: QC_REJECT = 3

contains

   !---------------------------------------------------------------------------
   ! Constructor
   ! FIXME: Merge with initObsData
   subroutine USAF_createObsData(this,n,maxobs)

      ! Imports
      use AGRMET_forcingMod, only : agrmet_struc

      ! Defaults
      implicit none

      ! Arguments
      type(USAF_ObsData),intent(inout) :: this
      integer, intent(in) :: n
      integer, optional, intent(in) :: maxobs

!      TRACE_ENTER("bratseth_create")
      ! Allocate array members of ObsData type
      this%nobs = 0
      if (present(maxobs)) then
         allocate(this%net(maxobs))
         allocate(this%platform(maxobs))
         allocate(this%obs(maxobs))
         allocate(this%lat(maxobs))
         allocate(this%lon(maxobs))
         allocate(this%sigmaOSqr(maxobs))
         allocate(this%oErrScaleLength(maxobs))
         allocate(this%back(maxobs))
         allocate(this%qc(maxobs))
      else
         allocate(this%net(agrmet_struc(n)%max_pcpobs))
         allocate(this%platform(agrmet_struc(n)%max_pcpobs))
         allocate(this%obs(agrmet_struc(n)%max_pcpobs))
         allocate(this%lat(agrmet_struc(n)%max_pcpobs))
         allocate(this%lon(agrmet_struc(n)%max_pcpobs))
         allocate(this%sigmaOSqr(agrmet_struc(n)%max_pcpobs))
         allocate(this%oErrScaleLength(agrmet_struc(n)%max_pcpobs))
         allocate(this%back(agrmet_struc(n)%max_pcpobs))
         allocate(this%qc(agrmet_struc(n)%max_pcpobs))
      end if
      call initObsData(this)
!      TRACE_EXIT("bratseth_create")

   end subroutine USAF_createObsData

   !---------------------------------------------------------------------------
   ! Destructor
   subroutine USAF_destroyObsData(this)

      ! Defaults
      implicit none

      ! Arguments
      type(USAF_ObsData),intent(inout) :: this

!      TRACE_ENTER("bratseth_dstroy")
      ! Dellocate array members of ObsData type
      this%nobs = 0
      deallocate(this%net)
      deallocate(this%platform)
      deallocate(this%obs)
      deallocate(this%lat)
      deallocate(this%lon)
      deallocate(this%sigmaOSqr)
      deallocate(this%oErrScaleLength)
      deallocate(this%back)
      deallocate(this%qc)
!      TRACE_EXIT("bratseth_dstroy")

   end subroutine USAF_destroyObsData

   !---------------------------------------------------------------------------
   ! FIXME: Merge with USAF_createObsData
   subroutine initObsData(this)

      ! Defaults
      implicit none

      ! Arguments
      type(USAF_ObsData),intent(inout) :: this

      ! Initialize data members
      this%nobs = 0
      this%net(:) = "NULL"
      this%platform(:) = "NULL"
      this%obs(:) = MISSING
      this%lat(:) = MISSING
      this%lon(:) = MISSING
      this%sigmaOSqr(:) = MISSING
      this%oErrScaleLength(:) = MISSING
      this%back(:) = MISSING
      this%qc(:) = QC_UNKNOWN

   end subroutine InitObsData

   !---------------------------------------------------------------------------
   ! Loops through contents of ObsData structure and counts all obs with
   ! "good" quality control flag.
   function USAF_countGoodObs(this) result(goodObs)
      implicit none
      type(USAF_ObsData), intent(in) :: this
      integer :: goodObs
      integer :: i
!      TRACE_ENTER("bratseth_cntGood")
      goodObs = 0
      do i = 1, this%nobs
         if (this%qc(i) .ne. QC_REJECT) then
            goodObs = goodObs + 1
         end if
      end do ! i
!      TRACE_EXIT("bratseth_cntGood")
   end function USAF_countGoodObs

   !---------------------------------------------------------------------------
   ! Copies a single observation into a ObsData structure.  Value of
   ! background field at observation is optional (useful for adding
   ! "superobservations").
   subroutine USAF_assignObsData(this,net,platform,ob,lat,lon,sigmaOSqr, &
        oErrScaleLength,back)

      ! Imports
      use LIS_logmod, only : LIS_logunit

      ! Defaults
      implicit none

      ! Arguments
      type(USAF_ObsData),intent(inout) :: this
      character(len=32), intent(in) :: net
      character(len=32), intent(in) :: platform
      real, intent(in) :: ob
      real, intent(in) :: lat
      real, intent(in) :: lon
      real, intent(in) :: sigmaOSqr
      real, intent(in) :: oErrScaleLength
      real, optional, intent(in) :: back

      ! Local variables
      integer :: nobs

      ! Sanity check.  Since this is intended for an operational system,
      ! just print a warning and return if we see an array bounds problem.
      nobs = this%nobs
      if (nobs .eq. size(this%obs,1)) then
         write(LIS_logunit,*) &
              '[WARN], not enough memory for assigning observation data!'
         write(LIS_logunit,*) &
              '[WARN] Can only store ',nobs,' observations'
         return
      end if
!      TRACE_ENTER("bratseth_assign")

      ! Assign the value.
      nobs = nobs + 1
      this%net(nobs) = net
      this%platform(nobs) = platform
      this%obs(nobs) = ob
      this%lat(nobs) = lat
      ! Make sure -180 to 180 convention is used
      if (lon .gt. 180) then
         this%lon(nobs) = lon - 360.
      else
         this%lon(nobs) = lon
      end if
      this%sigmaOSqr(nobs) = sigmaOSqr
      this%oErrScaleLength(nobs) = oErrScaleLength
      this%qc(nobs) = QC_UNKNOWN
      this%nobs = nobs
      if (present(back)) then
         this%back(nobs) = back
      end if
!      TRACE_EXIT("bratseth_assign")

   end subroutine USAF_assignObsData

   !---------------------------------------------------------------------------
   ! Multiply the observed and background field values by a given value.
   ! Useful for unit conversions.
   subroutine USAF_multObsData(this,multiple)

      ! Defaults
      implicit none

      ! Arguments
      type(USAF_ObsData), intent(inout) :: this
      real, intent(in) :: multiple

      ! Local variables
      integer :: i

      TRACE_ENTER("bratseth_mltply")
      do i = 1, this%nobs
         this%obs(i) = multiple*this%obs(i)
         if (this%back(i) .eq. MISSING) cycle
         this%back(i) = multiple*this%back(i)
      end do ! i
      TRACE_EXIT("bratseth_mltply")
   end subroutine USAF_multObsData

   !---------------------------------------------------------------------------
   ! Disaggregate 6-hr precipitation accumulations into 3-hr periods using
   ! the background field.  New 3-hr values are stored in new ObsData
   ! structures.
   subroutine USAF_split6hrGaugeObsData(this,nest,imax,jmax,back4,pcap,p3,p6)

      ! Imports

      ! Defaults
      implicit none

      ! Arguments
      type(USAF_ObsData),intent(in) :: this
      integer,intent(in) :: nest
      integer,intent(in) :: imax
      integer,intent(in) :: jmax
      real, intent(in) :: back4(imax,jmax,4)
      real,intent(in) :: pcap
      type(USAF_ObsData),intent(out) :: p3
      type(USAF_ObsData),intent(out) :: p6

      ! Local variables 
      integer :: nobs6
      real :: tmp_back2(2)
      real :: tmp_obs2(2)
      real :: e6
      integer :: n,k
      real, allocatable :: backObsPts(:,:)
      integer, external :: get_fieldpos
      real, parameter :: FILL = MISSING

      TRACE_ENTER("bratseth_split06hr")

      ! See if we have any observations to process
      nobs6 = this%nobs
      if (nobs6 .eq. 0) then
          call USAF_createObsData(p3,nest,maxobs=1)
          call USAF_createObsData(p6,nest,maxobs=1)
         TRACE_EXIT("bratseth_split06hr")
         return
      end if
      !call USAF_createObsData(p3,nest,maxobs=nobs6)
      !call USAF_createObsData(p6,nest,maxobs=nobs6)
      call USAF_createObsData(p3,nest,maxobs=size(this%net))
      call USAF_createObsData(p6,nest,maxobs=size(this%net))

      ! Interpolate the background field to the observations for each
      ! time slice.
      allocate(backObsPts(nobs6,2))
      call interpBack2ObsPts(this,nest,imax,jmax,back4(:,:,1), &
           backObsPts(:,1))
      call interpBack2ObsPts(this,nest,imax,jmax,back4(:,:,2), &
           backObsPts(:,2))

      ! Divide 6-hr gauge reports into 3-hr increments based on background
      ! field.
      do n = 1, nobs6

         ! Skip for missing data
         if ( this%qc(n) .eq. QC_REJECT .or. &
              backObsPts(n,1) .eq. MISSING .or. &
              backObsPts(n,2) .eq. MISSING) then
            cycle
         end if

         tmp_back2(1:2) = backObsPts(n,1:2)
         tmp_obs2(1:2) = MISSING

         ! Get sum of two 3-hr background values
         e6 = 0.
         do k = 1,2
            e6 = e6 + tmp_back2(k)
         end do ! k

         ! If no 3-hr precip available from background, just divide
         ! the 6-hr gauge data equally.
         if (nint(e6) .eq. 0) then
            tmp_obs2(1:2) = 0.5 * this%obs(n)
         else
            ! Use the ratio of 3-hr background values to divide the gauge
            ! data
            do k = 1,2
               tmp_obs2(k) = (tmp_back2(k)/e6) * this%obs(n)
            end do
         end if

         ! Filter out bad obs
         do k = 1,2
            if (tmp_obs2(k) .gt. pcap) then
               tmp_obs2(k) = MISSING
            end if
         end do

         ! Assign 
         if (tmp_obs2(1) .ne. MISSING) then
            call USAF_assignObsData(p3, this%net(n), this%platform(n), &
                 tmp_obs2(1), this%lat(n), this%lon(n), this%sigmaOSqr(n), &
                 this%oErrScaleLength(n),back=tmp_back2(1))
         end if
         if (tmp_obs2(2) .ne. MISSING) then
            call USAF_assignObsData(p6, this%net(n), this%platform(n), &
                 tmp_obs2(2), this%lat(n), this%lon(n), this%sigmaOSqr(n), &
                 this%oErrScaleLength(n),back=tmp_back2(2))
         end if

      end do ! n
      TRACE_EXIT("bratseth_split06hr")
   end subroutine USAF_split6hrGaugeObsData

   !---------------------------------------------------------------------------
   ! Disaggregate 12-hr precipitation accumulations into 3-hr periods using
   ! the background field.  New 3-hr values are stored in new ObsData
   ! structures.
   subroutine USAF_split12hrGaugeObsData(this,nest,imax,jmax,back4,pcap,p3,p6,&
        p9,p12)

      ! Imports

      ! Defaults
      implicit none

      ! Arguments
      type(USAF_ObsData),intent(in) :: this
      integer,intent(in) :: nest
      integer,intent(in) :: imax
      integer,intent(in) :: jmax
      real, intent(in) :: back4(imax,jmax,4)
      real,intent(in) :: pcap
      type(USAF_ObsData),intent(out) :: p3
      type(USAF_ObsData),intent(out) :: p6
      type(USAF_ObsData),intent(out) :: p9
      type(USAF_ObsData),intent(out) :: p12

      ! Local variables
      integer :: nobs12
      real :: tmp_back4(4)
      real :: tmp_obs4(4)
      real :: e12
      integer :: n,k
      real, allocatable :: backObsPts(:,:)
      integer, external :: get_fieldpos
      real, parameter :: FILL = MISSING

      TRACE_ENTER("bratseth_split12hr")

      ! See if we have any observations to process
      nobs12 = this%nobs
      if (nobs12 .eq. 0) then
         call USAF_createObsData(p3,nest,maxobs=1)
         call USAF_createObsData(p6,nest,maxobs=1)
         call USAF_createObsData(p9,nest,maxobs=1)
         call USAF_createObsData(p12,nest,maxobs=1)
         TRACE_EXIT("bratseth_split12hr")
         return
      end if

      ! Initialize the 3, 6, 9, and 12 hour precipitation objects
      ! TODO:  Allow maxobs to be set via lis.config.
      !call USAF_createObsData(p3,nest,maxobs=nobs12)
      !call USAF_createObsData(p6,nest,maxobs=nobs12)
      !call USAF_createObsData(p9,nest,maxobs=nobs12)
      !call USAF_createObsData(p12,nest,maxobs=nobs12)
      call USAF_createObsData(p3,nest,maxobs=size(this%net))
      call USAF_createObsData(p6,nest,maxobs=size(this%net))
      call USAF_createObsData(p9,nest,maxobs=size(this%net))
      call USAF_createObsData(p12,nest,maxobs=size(this%net))

      ! Interpolate the background field to the observations for each
      ! time slice.
      allocate(backObsPts(nobs12,4))
      call interpBack2ObsPts(this,nest,imax,jmax,back4(:,:,1), &
           backObsPts(:,1))
      call interpBack2ObsPts(this,nest,imax,jmax,back4(:,:,2), &
           backObsPts(:,2))
      call interpBack2ObsPts(this,nest,imax,jmax,back4(:,:,3), &
           backObsPts(:,3))
      call interpBack2ObsPts(this,nest,imax,jmax,back4(:,:,4), &
           backObsPts(:,4))

      ! Divide 12-hr gauge reports into 3-hr increments based on background
      ! field.
      do n = 1, nobs12
         ! Skip for missing data
         if ( this%qc(n) .eq. QC_REJECT .or. &
              backObsPts(n,1) .eq. MISSING .or. &
              backObsPts(n,2) .eq. MISSING .or. &
              backObsPts(n,3) .eq. MISSING .or. &
              backObsPts(n,4) .eq. MISSING) then
            cycle
         end if

         tmp_back4(1:4) = backObsPts(n,1:4)
         tmp_obs4(1:4) = MISSING

         ! Get sum of four 3-hr background values
         e12 = 0.
         do k = 1,4
            e12 = e12 + tmp_back4(k)
         end do ! k

         ! If no 3-hr precip available from background, just divide
         ! the 12-hr gauge data equally.
         if (nint(e12) .eq. 0) then
            tmp_obs4(1:4) = 0.25 * this%obs(n)
         else
            ! Use the ratio of 3-hr background values to divide the gauge
            ! data
            do k = 1,4
               tmp_obs4(k) = (tmp_back4(k)/e12) * this%obs(n)
            end do
         end if

         ! Filter out bad obs
         do k = 1,4
            if (tmp_obs4(k) .gt. pcap) then
               tmp_obs4(k) = MISSING
            end if
         end do

         ! Assign
         if (tmp_obs4(1) .ne. MISSING) then
            call USAF_assignObsData(p3, this%net(n), this%platform(n), &
                 tmp_obs4(1), this%lat(n), this%lon(n), this%sigmaOSqr(n), &
                 this%oErrScaleLength(n),back=tmp_back4(1))
         end if
         if (tmp_obs4(2) .ne. MISSING) then
            call USAF_assignObsData(p6, this%net(n), this%platform(n), &
                 tmp_obs4(2), this%lat(n), this%lon(n), this%sigmaOSqr(n), &
                 this%oErrScaleLength(n),back=tmp_back4(2))
         end if
         if (tmp_obs4(3) .ne. MISSING) then
            call USAF_assignObsData(p9, this%net(n), this%platform(n), &
                 tmp_obs4(3), this%lat(n), this%lon(n), this%sigmaOSqr(n), &
                 this%oErrScaleLength(n),back=tmp_back4(3))
         end if
         if (tmp_obs4(4) .ne. MISSING) then
            call USAF_assignObsData(p12, this%net(n), this%platform(n), &
                 tmp_obs4(4), this%lat(n), this%lon(n), this%sigmaOSqr(n), &
                 this%oErrScaleLength(n),back=tmp_back4(4))
         end if

      end do ! n
      TRACE_EXIT("bratseth_split12hr")
   end subroutine USAF_split12hrGaugeObsData

   !---------------------------------------------------------------------------
   ! Copy gridded SSMI precipitation retrievals into ObsData structure.
   ! Map projection logic borrowed from AGRMET_forcingMod.F90.
   ! ONLY POLAR STEREOGRAPHIC 8TH MESH AND 16TH MESH GRIDS ARE SUPPORTED.
   subroutine USAF_addSSMIObsData(this,imax,jmax,ra_tmp,nest)

      ! Imports
      use AGRMET_forcingMod, only : agrmet_struc
      use LIS_logMod, only: LIS_logunit, LIS_endrun

      ! Defaults
      implicit none

      ! Arguments
      type(USAF_ObsData), intent(inout) :: this
      integer,intent(in) :: imax
      integer,intent(in) :: jmax
      real,intent(in) :: ra_tmp(2,imax,jmax)
      integer, intent(in) :: nest

      ! Local variables
      integer :: ihemi
      integer :: npts
      real, allocatable :: xpts(:), ypts(:), rlat(:), rlon(:)
      real :: sigmaOSqr, ob, xi1, xj1, oErrScaleLength
      real :: xpnmcaf, ypnmcaf, orient, xmesh, xmeshl
      character(len=32) :: net
      character(len=32) :: platform
      integer :: icount
      integer :: i,j
      integer :: count_good_ssmi
      real, parameter :: FILL = -9999.0

      external :: polarToLatLon

      net = "SSMI"
      platform = "SSMI"
      sigmaOSqr = agrmet_struc(nest)%bratseth_precip_ssmi_sigma_o_sqr
      oErrScaleLength = &
           agrmet_struc(nest)%bratseth_precip_ssmi_err_scale_length

      ! Allocate memory for map projection calculations
      npts = imax*jmax
      allocate(xpts(npts))
      allocate(ypts(npts))
      allocate(rlat(npts))
      allocate(rlon(npts))

      ! Need to assemble SSMI map projection based on hemisphere and number
      ! of grid points.  Taken from AGRMET_forcingMod.F90
      ! SSM/I imax is either 512, 1024, or 1440.
      if (imax .eq. 512) then
         xmeshl = 47.625
         xpnmcaf = 257
         ypnmcaf = 257
      else if (imax .eq. 1024) then
         xmeshl = 47.625/2
         xpnmcaf = 513
         ypnmcaf = 513
      else if (imax .eq. 1440) then
         continue
      else
         write(LIS_logunit,*)'[ERR] Invalid imax dimension for SSM/I!'
         write(LIS_logunit,*)'[ERR] Received ', imax
         write(LIS_logunit,*)'[ERR] Only support 512, 1024, or 1400'
         flush(LIS_logunit)
         call LIS_endrun()
      end if

      ! Handle the polar stereographic case first
      if (imax .eq. 512 .or. imax .eq. 1024) then
         count_good_ssmi = 0
         do ihemi = 1, 2

            ! Assemble gridDesc array
            if(ihemi.eq.1) then
               xmesh = xmeshl
               orient = 100.0
            else
               xmesh = -xmeshl
               orient = 280.0
            endif

            ! Get lat/lon of SSM/I data.
            icount = 1
            do j = 1,jmax
               xj1 = real(j) - ypnmcaf
               do i = 1,imax
                  xi1 = float(i) - xpnmcaf
                  call polarToLatLon(xi1,xj1,xmesh,orient,&
                       rlat(icount),rlon(icount))
                  icount = icount + 1
               end do ! i
            end do ! j

            ! At this point, we have the lat/lon for SSM/I in this hemisphere
            ! and the LIS global map projection.
            icount = 0
            do j = 1, jmax
               do i = 1, imax

                  icount = icount + 1

                  ! Screen out water points
                  if (agrmet_struc(nest)%land(i,j,ihemi) .eq. 0) cycle

                  ! Latitude bounds checks for hemispheric grids
                  if (ihemi .eq. 1) then
                     if (rlat(icount) .lt. 0) cycle
                  else if (ihemi .eq. 2) then
                     if (rlat(icount) .gt. 0) cycle
                  end if

                  if (ra_tmp(ihemi,i,j) .lt. 0) cycle
                  ob = ra_tmp(ihemi,i,j)
                  count_good_ssmi = count_good_ssmi + 1
                  call USAF_assignObsData(this,net,platform,ob, rlat(icount), &
                       rlon(icount),sigmaOSqr,oErrScaleLength)
               end do ! i
            end do ! j

         end do ! ihemi

         write(LIS_logunit,*) &
              '[INFO] Found ',count_good_ssmi,' SSMI obs'
      end if  ! Polar stereographic case

      ! FIXME Handle Lat/Lon case
      if (imax .eq. 1440) then

         write(LIS_logunit,*)'[ERR] Lat/lon SSM/I data not supported yet!'
         write(LIS_logunit,*)'[ERR] Modify USAF_addSSMIObsData and recompile!'
         flush(LIS_logunit)
         call LIS_endrun()

      end if ! Lat/Lon case

      ! Clean up
      deallocate(xpts)
      deallocate(ypts)
      deallocate(rlat)
      deallocate(rlon)

   end subroutine USAF_addSSMIObsData

   !---------------------------------------------------------------------------
   ! Interpolate background precipitation fields to LIS grid and collect
   ! in global domain array.  This is salvaged from older AGRMET code
   ! for legacy Barnes analysis.  Supports GFS and GALWEM.
   subroutine USAF_getBackNWP(nest,back4,pcp_src, use_twelve, j6hr, findex)

      ! Imports
      use AGRMET_forcingMod, only: agrmet_struc
      use LIS_coreMod, only: LIS_rc, LIS_masterproc
      use LIS_logMod, only: LIS_abort, LIS_endrun, LIS_getNextUnitNumber, &
           LIS_releaseUnitNumber, LIS_logunit, LIS_alert
      use LIS_mpiMod
      use LIS_timeMgrMod, only: LIS_julhr_date

      ! Defaults
      implicit none

      ! Arguments
      integer, intent(in) :: nest
      real, intent(inout) :: back4(LIS_rc%gnc(nest), LIS_rc%gnr(nest), 4)
      character(len=6), intent(inout) :: pcp_src(4)
      logical, intent(in) :: use_twelve
      integer, intent(in) :: j6hr
      integer, intent(in) :: findex

      ! Local variables
      real :: fg_data_glb(LIS_rc%gnc(nest), LIS_rc%gnr(nest))
      integer :: k, t
      integer :: j3hr
      integer :: fc_hr
      character(len=6) :: src
      character(len=255) :: message(20)
      integer :: rc,ierr
      character(len=10) :: yyyymmddhh
      integer :: c, r

      external :: AGRMET_julhr_date10

      TRACE_ENTER("bratseth_getBackNWP")
      rc = 0

      ! For (0, 6Z], k = 1,2.  For (6,12Z], k = 3,4
      if (use_twelve) then
         k = 2
         do t=3,4
            back4(:,:,t) = LIS_rc%udef ! EMK
         end do
      else
         k = 0
         do t=1,2
            back4(:,:,t) = LIS_rc%udef ! EMK
         end do
      end if

      fg_data_glb = LIS_rc%udef

      do j3hr = j6hr+3, j6hr+6, 3
         k = k + 1
         ierr = 0

         call AGRMET_julhr_date10(j3hr, yyyymmddhh)

         ! EMK...Fetch bias ratio if requested
         if (agrmet_struc(nest)%back_bias_corr .eq. 1) then
            call USAF_pcpBackBiasRatio_s2s(nest, yyyymmddhh)
         else if (agrmet_struc(nest)%back_bias_corr .eq. 2) then
            call USAF_pcpBackBiasRatio_nrt(nest, yyyymmddhh)
         end if

         write(LIS_logunit,*) &
              '[INFO] Searching for NWP precipitation valid ', yyyymmddhh

         ! Get GALWEM, if requested
         if (agrmet_struc(nest)%galwemprecswch .eq. 1) then
            src = "GALWEM"
            if ((k .eq. 1) .or. (k .eq. 3)) then
               fc_hr=3
               call fldbld_precip_nwp(nest,findex,j6hr,src,fc_hr, &
                    fg_data_glb,rc)
               ierr = rc
            else if ((k .eq. 2) .or. (k .eq. 4)) then
               fc_hr=6
               call fldbld_precip_nwp(nest,findex,j6hr,src,fc_hr,&
                    fg_data_glb,rc)
               ierr = rc
            end if

            ! Use GALWEM Bratseth settings if we have the data
            if (rc .eq. 0) then
               pcp_src(k) = 'GALWEM'

               ! Apply bias correction to background field
               if (agrmet_struc(nest)%back_bias_corr .eq. 2) then
                  write(LIS_logunit,*) &
           '[INFO] Applying IMERG-based bias correction to GALWEM precip'
                  do r = 1, LIS_rc%gnr(nest)
                     do c = 1, LIS_rc%gnc(nest)
                        fg_data_glb(c,r) = &
                             fg_data_glb(c,r) * &
                          agrmet_struc(nest)%galwem_nrt_bias_ratio(c,r)
                     end do
                  end do
               end if

            end if
         endif

         ! Get GFS, if requested, or if we have no GALWEM data
         if (agrmet_struc(nest)%gfsprecswch .eq. 1 .or. &
              (ierr .ne. 0)) then

            if (ierr .ne. 0) then
               write(LIS_logunit,*) &
                    '[WARN] Falling back on GFS precipitation... '
            end if

            ierr = 0
            src = "GFS"
            if ((k .eq. 1) .or. (k .eq. 3)) then
               fc_hr=3
               call fldbld_precip_nwp(nest,findex,j6hr,src,fc_hr, &
                    fg_data_glb,rc)
               ierr = rc
            else if ((k .eq. 2) .or. (k .eq. 4)) then
               fc_hr=6
               call fldbld_precip_nwp(nest,findex,j6hr,src,fc_hr, &
                    fg_data_glb,rc)
               ierr = rc
            end if

            ! Apply bias correction to background field
            if (agrmet_struc(nest)%back_bias_corr .eq. 1 .and. &
                 rc .eq. 0) then
               write(LIS_logunit,*) &
             '[INFO] Applying GALWEM-based bias correction to GFS precip'
               do r = 1, LIS_rc%gnr(nest)
                  do c = 1, LIS_rc%gnc(nest)
                     fg_data_glb(c,r) = &
                          fg_data_glb(c,r) * &
                          agrmet_struc(nest)%pcp_back_bias_ratio(c,r)
                  end do
               end do

            else if (agrmet_struc(nest)%back_bias_corr .eq. 2 .and. &
                 rc .eq. 0) then
               ! New IMERG option for NRT
               write(LIS_logunit,*) &
             '[INFO] Applying IMERG-based bias correction to GFS precip'
               do r = 1, LIS_rc%gnr(nest)
                  do c = 1, LIS_rc%gnc(nest)
                     fg_data_glb(c,r) = &
                          fg_data_glb(c,r) * &
                          agrmet_struc(nest)%gfs_nrt_bias_ratio(c,r)
                  end do
               end do
            end if

            ! Use GFS Bratseth settings if we have the data
            if (rc .eq. 0) then
               pcp_src(k) = "GFS   "
            end if
         endif

         ! Handle missing precip
         if (ierr .ne. 0) then
            call AGRMET_julhr_date10(j3hr, yyyymmddhh)
            write(LIS_logunit,*) &
                 '[ERR] No NWP background precipitation found for ',yyyymmddhh
            write(LIS_logunit,*) '[ERR] ABORTING!'
            flush(LIS_logunit)
            message(:) = ''
            message(1) = '[ERR] Program:  LIS'
            message(2) = '  Routine:  USAF_getBackNWP.'
            message(3) = '  GRIB precipitation data not available for '//&
                 yyyymmddhh

#if (defined SPMD)
            call MPI_Barrier(LIS_MPI_COMM, ierr)
            call handle_mpi_error(ierr, &
                 'MPI_Barrier call in USAF_getBackNWP')
#endif
            if(LIS_masterproc) then
               call LIS_alert( 'LIS.USAF_getBackNWP          ', 1, &
                    message )
               call LIS_abort( message)
            else
               call sleep(10) ! Make sure LIS_masterproc finishes LIS_abort
               call LIS_endrun()
            endif
         end if

         back4(:,:,k) = fg_data_glb(:,:)

      end do ! j3hr
      TRACE_EXIT("bratseth_getBackNWP")

   end subroutine USAF_getBackNWP

   !---------------------------------------------------------------------------
   ! Get gridded SSMI rainfall retrievals, and copy to appropriate 3-hr
   ! ObsData structure.  Calls USAF_addSSMIObsData under the hood.  Borrows
   ! logic from earlier AGRMET code for legacy Barnes analysis.
   subroutine USAF_getSSMIObsData(nest,j6hr,use_twelve,precip3,precip6, &
        precip9,precip12,pcp_src)

      ! Imports
      use AGRMET_forcingMod, only : agrmet_struc
      use LIS_coreMod, only: LIS_masterproc
      use LIS_fileIOMod, only: LIS_putget
      use LIS_logMod, only: LIS_logunit, LIS_alert
      use LIS_timeMgrMod, only : LIS_julhr_date

      ! Defaults
      implicit none

      ! Arguments
      integer, intent(in) :: nest
      integer, intent(in) :: j6hr
      logical, intent(in) :: use_twelve
      type(USAF_obsData), intent(inout) :: precip3
      type(USAF_obsData), intent(inout) :: precip6
      type(USAF_obsData), intent(inout) :: precip9
      type(USAF_obsData), intent(inout) :: precip12
      character(len=6), intent(in) :: pcp_src(4)

      ! Local variables
      real, allocatable :: ra(:,:,:)
      integer :: k
      integer :: j3hr
      integer :: imax,jmax
      integer :: alert_number
      integer :: first,last,hemi
      integer :: yr,mo,da,hr
      character(len=100) :: ifil
      logical :: exists
      character(len=255) :: message(20)
      character(len=30) :: routine_name
      logical :: use_zeros
      integer :: local_global_or_hemi
      integer :: local_diff_grid
      integer :: ii,jj,kk,count_good_ssmi ! EMK TEST

      external :: agrmet_ssmiprec_filename

      TRACE_ENTER("bratseth_getSSMI")
      routine_name = 'USAF_getSSMIObsData'

      alert_number = 0
      if (use_twelve) then
         k = 2
      else
         k = 0
      end if

      ! Loop through time levels
      do j3hr = j6hr+3, j6hr+6, 3
         k = k + 1

         ! Set Bratseth error statistics based on source of background field.
         call USAF_setBratsethPrecipStats(pcp_src(k),nest)

         if (agrmet_struc(nest)%raswch .eq. 1) then
            local_global_or_hemi = agrmet_struc(nest)%global_or_hemi
            if (agrmet_struc(nest)%imaxsmi .eq. 1440) then
               local_global_or_hemi=1
            end if
            local_diff_grid = agrmet_struc(nest)%diff_grid
            if ( agrmet_struc(nest)%imaxsmi .ne. &
                 agrmet_struc(nest)%imax) then
               local_diff_grid=1
            end if

            ! Select appropriate SSMI grid dimensions
            if (local_diff_grid .eq. 1) then
               imax = agrmet_struc(nest)%imax3
               jmax = agrmet_struc(nest)%jmax3
            else
               imax = agrmet_struc(nest)%imax
               jmax = agrmet_struc(nest)%jmax
            end if

            allocate(ra(2,imax,jmax))
!            ra = LIS_rc%udef
            ra = MISSING
            use_zeros = .false.
            if (agrmet_struc(nest)%razero .eq. 1) then
               use_zeros = .true.
            end if

            ! Get the data
            if (local_global_or_hemi.eq.0) then
!               first=agrmet_struc(nest)%shemi
!               last=agrmet_struc(nest)%nhemi
               first = 1
               last = 2
            else
               first=1
               last=1
            endif
            do hemi=first,last
                call LIS_julhr_date( j3hr, yr,mo,da,hr)
                call agrmet_ssmiprec_filename(ifil,&
                     agrmet_struc(nest)%agrmetdir,&
                     agrmet_struc(nest)%ssmidir,&
                     agrmet_struc(nest)%use_timestamp,&
                     hemi,yr,mo,da,hr,nest,imax,jmax)

                inquire(file = trim(ifil), exist = exists)
                if (.not. exists) then
                   write(LIS_logunit,*) ' '
                   write(LIS_logunit,*) &
                        '[WARN] precip/smiedr:  error opening file'
                   write(LIS_logunit,*)'[WARN]  SSMI data file ', trim(ifil), &
                        ' does not exist.'
                   write(LIS_logunit,*)'[WARN]  SSMI estimates will not be used ',&
                        'in precip analysis.'
                   write(LIS_logunit,*) ' '
                   message   =' '
                   message(1)='[WARN] program:  LIS'
                   message(2)='  routine:  AGRMET_smiest'
                   message(3)='  SSMI data file '//trim(ifil)//&
                        ' does not exist.'
                   message(4)='  SSMI estimates will not be used in '//&
                        'precip analysis.'
                   alert_number = alert_number + 1
                   if(LIS_masterproc) &
                        call lis_alert('precip              ', alert_number, &
                        message )

                   ra(hemi,:,:) = MISSING
                else
                   write(LIS_logunit,*) '[INFO] READING ',trim(ifil)
                   call LIS_putget( ra(hemi,:,:), 'r', ifil, routine_name, &
                        imax, jmax)
                end if ! .not. exists
            end do ! hemi

            ! Honor option to reset SSMI zero precip values to missing
            if (.not. use_zeros) then
               write(LIS_logunit,*)'[INFO] SSMI ZEROS NOT USED'
               where ( .not. ra(:,:,:) > 0.0 .and. &
                    .not. ra(:,:,:) < 0)
                  ra(:,:,:) = MISSING
               end where
            end if
            where ( ra(:,:,:) .eq. 9999)
               ra(:,:,:) = MISSING
            end where

            count_good_ssmi = 0
            do jj = 1,jmax
               do ii = 1,imax
                  do kk = 1,2
                     if (ra(kk,ii,jj) .gt. 0) then
                        count_good_ssmi = count_good_ssmi + 1
                     end if
                  end do
               end do
            end do
            write(LIS_logunit,*)'[INFO] Found ',count_good_ssmi, ' SSMI obs'

            ! Now append the SSMI values to the appropriate 3-hr precip
            ! structure.  We will interpolate background values later.
            if (k .eq. 1) then
               call USAF_addSSMIObsData(precip3,imax,jmax,ra,nest)
            else if (k .eq. 2) then
               call USAF_addSSMIObsData(precip6,imax,jmax,ra,nest)
            else if (k .eq. 3) then
               call USAF_addSSMIObsData(precip9,imax,jmax,ra,nest)
            else
               call USAF_addSSMIObsData(precip12,imax,jmax,ra,nest)
            end if

            ! Clean up
            deallocate(ra)

         end if ! raswch
      end do ! j3hr
      TRACE_EXIT("bratseth_getSSMI")
   end subroutine USAF_getSSMIObsData

   !---------------------------------------------------------------------------
   ! Get gridded GEOPRECIP rainfall retrievals, and copy to appropriate 3-hr
   ! ObsData structure.  Calls USAF_addSSMIObsData under the hood.  Borrows
   ! logic from earlier AGRMET code for legacy Barnes analysis.
   subroutine USAF_getGeoPrecipObsData(nest,j6hr,use_twelve,precip3,precip6,&
        precip9,precip12,pcp_src)

      ! Imports
      use AGRMET_forcingMod, only : agrmet_struc
      use LIS_coreMod, only     : LIS_masterproc
      use LIS_fileIOMod, only: LIS_putget
      use LIS_logMod, only: LIS_logunit, LIS_endrun, LIS_alert
      use LIS_timeMgrMod, only : LIS_julhr_date

      ! Defaults
      implicit none

      ! Arguments
      integer, intent(in) :: nest
      integer, intent(in) :: j6hr
      logical, intent(in) :: use_twelve
      type(USAF_obsData), intent(inout) :: precip3
      type(USAF_obsData), intent(inout) :: precip6
      type(USAF_obsData), intent(inout) :: precip9
      type(USAF_obsData), intent(inout) :: precip12
      character(len=6),intent(in) :: pcp_src(4)

      ! Local variables
      real, allocatable :: geoprc(:,:)
      real, allocatable :: geopr(:,:)
      integer :: local_global_or_hemi
      integer :: local_diff_grid
      integer :: j3hr
      integer :: mesh
      integer :: imax,jmax
      integer :: first, last, hemi
      logical :: gdgeornk, exists
      integer :: yr,mo,da,hr
      character(len=100) :: ifil
      integer :: k
      integer :: alert_number
      character(len=255) :: message(20)
      character(len=30) :: routine_name
      real, allocatable :: xpts(:), ypts(:), rlat(:), rlon(:)
      real :: sigmaOSqr, ob, xi1, xj1, oErrScaleLength
      real :: xpnmcaf, ypnmcaf, orient, xmesh, xmeshl
      character(len=32) :: net
      character(len=32) :: platform
      integer :: count_good_geo_precip, icount
      integer :: npts
      integer :: i,j,jj
      logical, external :: is_geo_corrupted
      real, allocatable :: gest_temp(:,:,:)

      external :: agrmet_geoprec_filename
      external :: polarToLatLon

      TRACE_ENTER("bratseth_getGeopPrcp")
      net = "GEOPRECIP"
      platform = "GEOPRECIP"
      sigmaOSqr = agrmet_struc(nest)%bratseth_precip_geoprecip_sigma_o_sqr
      oErrScaleLength = &
           agrmet_struc(nest)%bratseth_precip_geoprecip_err_scale_length

      routine_name = "USAF_getGeoPrecipObsData"
      alert_number = 0

      if (use_twelve) then
         k = 2
      else
         k = 0
      end if

      ! Loop through time levels
      do j3hr = j6hr+3, j6hr+6, 3
         k = k + 1

         ! Set Bratseth error statistics based on source of background field.
         call USAF_setBratsethPrecipStats(pcp_src(k),nest)

         if ( (agrmet_struc(nest)%geoswch .eq. 1) .or. &
              (agrmet_struc(nest)%geoswch .eq. 2)) then
            local_global_or_hemi = agrmet_struc(nest)%global_or_hemi
            if (agrmet_struc(nest)%imaxgp == 3600) then
               local_global_or_hemi = 1
            end if
            local_diff_grid = agrmet_struc(nest)%diff_grid
            if (agrmet_struc(nest)%imaxgp .ne. agrmet_struc(nest)%imax) then
               local_diff_grid = 1
            end if

            ! Select mesh number and array sizes
            mesh = 1
            imax = agrmet_struc(nest)%imax
            jmax = agrmet_struc(nest)%jmax
            if (local_diff_grid .eq. 1) then
               imax = agrmet_struc(nest)%imax2
               jmax = agrmet_struc(nest)%jmax2
               if (agrmet_struc(nest)%imaxgp .eq. 4096) then
                  if (agrmet_struc(nest)%imax .eq. 512) then
                     mesh = 8
                  else if (agrmet_struc(nest)%imax .eq. 1024) then
                     mesh = 4
                  else
                     write(LIS_logunit,*) &
                          '[ERR] Invalid dimension for GEO_PRECIP data!'
                     write(LIS_logunit,*)'[ERR] Read ', agrmet_struc(nest)%imax
                     call LIS_endrun()
                  end if
               end if
            end if

            ! Allocate memory for map projection calculations
            npts = imax*jmax
            allocate(xpts(npts))
            allocate(ypts(npts))
            allocate(rlat(npts))
            allocate(rlon(npts))

            ! Assemble GEO_PRECIP map projection.  Taken from &
            ! AGRMET_forcingMod.F90
            if (imax .eq. 512) then
               xmeshl = 47.625
               xpnmcaf = 257
               ypnmcaf = 257
            else if (imax .eq. 1024) then
               xmeshl = 47.625/2
               xpnmcaf = 513
               ypnmcaf = 513
            else if (imax .eq. 4096) then
               xmeshl = 47.625/8
               xpnmcaf = 2049
               ypnmcaf = 2049
            else
               write(LIS_logunit,*) &
                    '[ERR] Invalid imax dimension for GEO_PRECIP!'
               write(LIS_logunit,*)'[ERR] Received ',imax
               write(LIS_logunit,*)'[ERR] Only support 512, 1024, or 4096!'
               flush(LIS_logunit)
               call LIS_endrun()
            end if

            if (local_global_or_hemi .eq. 0) then
!               first = agrmet_struc(nest)%shemi
!               last  = agrmet_Struc(nest)%nhemi
               first = 1
               last = 2
            else
               first = 1
               last  = 1
            endif

            do hemi = first,last

               gdgeornk = .false.
               call LIS_julhr_date( j3hr, yr,mo,da,hr)
               call agrmet_geoprec_filename(ifil,agrmet_struc(nest)%agrmetdir,&
                    agrmet_struc(nest)%geodir, &
                    agrmet_struc(nest)%use_timestamp,&
                    hemi,yr,mo,da,hr,nest,imax,jmax)

               inquire( file = trim(ifil), exist = exists)
               if ( .not. exists ) then
                  write(LIS_logunit,*) &
                       '[WARN] USAF_getGeoPrecipObsData:  error opening file ', &
                       trim(ifil)
                  write(LIS_logunit,*) '[WARN]  file does not exist'
                  write(LIS_logunit,*) &
                       '[WARN]  geo precip estimate will not be performed'
                  message = ' '
                  message(1) = 'program:  LIS'
                  message(2) = '  routine:  USAF_getGeoPrecipObsData'
                  message(3) = '  error opening file '//trim(ifil)
                  message(4) = '  file does not exist'
                  message(5) = '  geo precip estimate will not be performed'
                  alert_number = alert_number + 1
                  if(LIS_masterproc) then
                     call LIS_alert( 'LIS.USAF_getGeoPrecipObsData', &
                          alert_number, message )
                  endif
                  TRACE_EXIT("bratseth_getGeopPrcp")
                  return
               endif
               write(LIS_logunit,*) '[INFO] READING ', trim(ifil)

               allocate(geoprc(imax,jmax))

               call LIS_putget( geoprc, 'r', ifil, routine_name, &
                    imax, jmax )

               ! Need to shift 10th degree GEO_PRECIP by 180 degrees; the data
               ! start at 0.05, not at -179.95
               if (imax .eq. 3600) then
                  allocate(geopr(imax,jmax))
                  geopr=cshift(geoprc,1800,dim=1)
                  geoprc=geopr
                  deallocate(geopr)
               end if

               ! Check for anomalous geoprecip files
               if (is_geo_corrupted(geoprc, imax, jmax, mo, hemi)) then
                  write(LIS_logunit,*) &
                       '[WARN] USAF_getGeoPrecipObsData:  data corrupted - ', &
                       trim(ifil)
                  write(LIS_logunit,*) &
                       '[WARN]  geo precip estimate will not be performed'
                  message = ' '
                  message(1) = 'program:  LIS'
                  message(2) = '  routine:  USAF_getGeoPrecipObsData'
                  message(3) = '  data corrupted in file '//trim(ifil)
                  message(4) = '  '
                  message(5) = '  geo precip estimate will be assigned missing'
                  alert_number = alert_number + 1
                  if(LIS_masterproc) then
                     call lis_alert( 'LIS.USAF_getGeoPrecipObsData', &
                          alert_number, message )
                  endif
                  geoprc = MISSING
               end if

               ! Loop through field and reset bad points to MISSING
               do j = 1, jmax
                  do i = 1, imax
                     if (geoprc(i,j) .lt. 0) then
                        geoprc(i,j)  = MISSING
                     end if
                  end do
               end do
               if ( local_diff_grid .eq. 1 .and. &
                    agrmet_struc(nest)%imaxgp .ne. 4096) then
                  do j = 1, jmax
                     do i = 1, imax
                        if (agrmet_struc(nest)%land2(i,j,hemi) .le. 0) then
                           geoprc(i,j) = MISSING
                        else
                           if (geoprc(i,j) .ge. 9990.0) then
                              geoprc(i,j) = MISSING
                           end if
                        end if
                     end do ! i
                  end do ! j
               else
                  do j = 1, jmax
                     do i = 1, imax
                        if (agrmet_struc(nest)%land( &
                             int(i/mesh),int(j/mesh),hemi) .le. 0) then
                           geoprc(i,j) = MISSING
                        else
                           if (geoprc(i,j) .ge. 9990.0) then
                              geoprc(i,j) = MISSING
                           end if
                        end if
                     end do ! i
                  end do ! j
               end if

               ! Flip the data if necessary
               if (local_global_or_hemi .eq. 1) then
                  allocate(gest_temp(1,imax,jmax))
                  do j = 1, jmax
                     jj = jmax-(j-1)
                     do i = 1, imax
                        gest_temp(1,i,j) = geoprc(i,jj)
                     end do ! i
                  end do ! j
                  geoprc(:,:) = gest_temp(1,:,:)
                  deallocate(gest_temp)
               end if

               ! Handle the polar stereographic case first
               if ( imax .eq. 512 .or. imax .eq. 1024 .or. &
                    imax .eq. 4096) then
                  if (hemi .eq. 1) then
                     xmesh = xmeshl
                     orient = 100.0
                  else
                     xmesh = -xmeshl
                     orient = 280.0
                  end if

                  ! Get lat/lon of GEO_PRECIP data.
                  icount = 1
                  do j = 1, jmax
                     xj1 = real(j) - ypnmcaf
                     do i = 1,imax
                        xi1 = float(i) - xpnmcaf
                        call polarToLatLon(xi1,xj1,xmesh,orient, &
                             rlat(icount),rlon(icount))
                        icount = icount + 1
                     end do ! i
                  end do ! j

                  ! At this point, we have the lat/lon for GEO_PRECIP in this
                  ! hemisphere, plus the LIS global map projection.
                  icount = 0
                  count_good_geo_precip = 0
                  do j = 1, jmax
                     do i = 1, imax

                        icount = icount + 1

                        ! Skip GEO_PRECIP if over water
                        if (agrmet_struc(nest)%land(i,j,hemi) .eq. 0) cycle

                        ! Lat/Lon bounds
                        if (rlat(icount) .gt.  50.) cycle
                        if (rlat(icount) .lt. -50.) cycle

                        if (geoprc(i,j) .eq. MISSING) cycle

                        ob = geoprc(i,j)
                        count_good_geo_precip = count_good_geo_precip + 1
                        if (k .eq. 1) then
                           call USAF_assignObsData(precip3,net,platform,ob, &
                                rlat(icount),rlon(icount),sigmaOSqr, &
                                oErrScaleLength)
                        else if (k .eq. 2) then
                           call USAF_assignObsData(precip6,net,platform,ob, &
                                rlat(icount),rlon(icount),sigmaOSqr, &
                                oErrScaleLength)
                        else if (k .eq. 3) then
                           call USAF_assignObsData(precip9,net,platform,ob, &
                                rlat(icount),rlon(icount),sigmaOSqr, &
                                oErrScaleLength)
                        else if (k .eq. 4) then
                           call USAF_assignObsData(precip12,net,platform,ob, &
                                rlat(icount),rlon(icount),sigmaOSqr, &
                                oErrScaleLength)
                        end if
                     end do ! i
                  end do ! j

                  write(LIS_logunit,*)'[INFO] count_good_geo_precip = ', &
                       count_good_geo_precip

               end if ! Polar stereographic cases

               ! Handle lat/lon case
               if (imax .eq. 3600) then

                  write(LIS_logunit,*)&
                       '[ERR] Lat/lon GEO_PRECIP data not supported yet!'
                  write(LIS_logunit,*)&
                       '[ERR] Modify USAF_addGeoPrecipObsData and recompile!'
                  flush(LIS_logunit)
                  call LIS_endrun()

               end if

               ! Clean up
               deallocate(geoprc)

            end do ! hemi

            deallocate(rlat)
            deallocate(rlon)
            deallocate(xpts)
            deallocate(ypts)

         end if ! geoswch
      end do ! j3hr
      TRACE_EXIT("bratseth_getGeopPrcp")

   end subroutine USAF_getGeoPrecipObsData

   !---------------------------------------------------------------------------
   ! Interpolates background field to selected observation points, and
   ! appends the interpolated values to the ObsData structure.  Useful for
   ! working with superobservations.
   subroutine USAF_interpBackToTypeObsData(this,nest,imax,jmax,back,type)

      ! Imports

      ! Defaults
      implicit none

      ! Arguments
      type(USAF_ObsData),intent(inout) :: this
      integer,intent(in) :: nest
      integer,intent(in) :: imax
      integer,intent(in) :: jmax
      real, intent(in) :: back(imax,jmax)
      character(len=32),intent(in) :: type

      ! Local variables
      integer :: nobs
      integer :: n
      real, allocatable :: backObsPts(:)
      integer, external :: get_fieldpos
      real, parameter :: FILL = MISSING

      ! See if we have any observations to process
      nobs = this%nobs
      if (nobs .eq. 0) return

!      TRACE_ENTER("bratseth_interp2Typ")

      ! Interpolate the background field to the observations for the selected
      ! time slice.
      allocate(backObsPts(nobs))
      call interpBack2ObsPts(this,nest,imax,jmax,back, &
           backObsPts)

      ! Loop through the observations and insert the background values to
      ! the observation type.
      do n = 1, nobs

         if (.not. trim(type) .eq. "ALL") then
            if ( trim(this%net(n)) .ne. trim(type) .and. &
                 trim(this%platform(n)) .ne. trim(type)) cycle
         end if

         this%back(n) = backObsPts(n)

      end do ! n

      ! Cleanup
      deallocate(backObsPts)
!      TRACE_EXIT("bratseth_interp2Typ")

   end subroutine USAF_interpBackToTypeObsData

   !---------------------------------------------------------------------------
   ! Surface precipitation analysis using a NWP background field and
   ! irregularly positioned observations.
   !
   ! (1) Currently supported input data are rain gauges, CMORPH estimates,
   !     SSMI retrievals, GEOPRECIP retrievals, and IMERG estimates.
   ! (2) The observations are subjected to quality control tests (all
   !     before calling analyzePrecip subroutine).
   ! (3) All observations (including superobservations) that pass quality
   !     control are merged into a single ObsData structure.
   ! (4) The inverse data density is calculated for each observation (see
   !     Bratseth 1986).
   ! (5) The Bratseth analysis is generated via iteration at each observation
   !     point.  This successive correction scheme converges to Optimal
   !     Interpolation without direct matrix inversion, providing significant
   !     computational savings and allowing a pseudo-global analysis (the
   !     radius of influence is specified by the background error covariance
   !     rather than arbitrary limits on the number of observations).
   !     The observed, background, and analysis values are also collected in
   !     a OBA structure for later output to file.
   ! (6) The Bratseth analysis is interpolated to the LIS grid in a single
   !     pass, using an algorithm similar to those of Daley (1991)
   !     Pedder (1993), and Kalnay (2003).
   !
   ! NOTES:
   ! (1) This implementation uses a Gaussian function to model error
   !     covariances.  Semivariogram analyses suggest the inverse exponential
   !     function has a better fit to actual statistics, but the Gaussian
   !     function has a much shorter radius of influence that greatly speeds
   !     up the analysis.
   ! (2) The IMERG product offers the future potential for useful frozen
   !     precipitation estimates as well as estimates over snow.  But the
   !     fidelity of these estimates are heavily dependent on the instrument
   !     used (e.g., GPM high frequency imager channels; sounder channels).  At
   !     present the code is conservative and rejects likely snowy
   !     observations, but this could be reconsidered in the future.
   ! (3) Other bias corrections and quality control tests for the input data
   !     are pending.
   !---------------------------------------------------------------------------

   subroutine USAF_analyzePrecip(precipAll,nest,back,hourindex,mrgp,precipOBA)

      ! Imports
      use AGRMET_forcingMod, only:  agrmet_struc
      use LIS_coreMod, only: LIS_rc, LIS_ews_halo_ind, LIS_ewe_halo_ind, &
           LIS_nss_halo_ind, LIS_nse_halo_ind, LIS_localPet
      use USAF_OBAMod, only: OBA, createOBA,assignOBA

      ! Defaults
      implicit none

      ! Arguments
      type(USAF_ObsData),intent(inout) :: precipAll
      integer,intent(in) :: nest
      real, intent(in) :: back(LIS_rc%gnc(nest), LIS_rc%gnr(nest))
      integer, intent(in) :: hourindex
      real, intent(inout) :: mrgp(LIS_rc%lnc(nest),LIS_rc%lnr(nest))
      type(OBA), intent(out) :: precipOBA

      ! Local variables
      integer :: nobs
      real, allocatable :: invDataDensities(:)
      real, allocatable :: sumObsEstimates(:)
      integer :: npasses
<<<<<<< HEAD
      integer :: r
      character(len=32) :: new_name,type
=======
>>>>>>> 80677589
      real :: convergeThresh
      real :: sigmaBSqr
      integer :: good_obs
      integer :: j

      TRACE_ENTER("bratseth_analyzePrcp")

      ! Initialize merged field with the background first guess.  This will be
      ! changed below as needed.
      mrgp(:,:) = back(LIS_ews_halo_ind(nest,LIS_localPet+1): &
           LIS_ewe_halo_ind(nest,LIS_localPet+1), &
           LIS_nss_halo_ind(nest,LIS_localPet+1): &
           LIS_nse_halo_ind(nest,LIS_localPet+1))

      ! If no observations, skip the Bratseth analysis
      if ( precipAll%nobs .eq. 0) then
         if (agrmet_struc(nest)%oba_switch .eq. 1 .or. &
              agrmet_struc(nest)%oba_switch .eq. 2) then
            precipOBA = createOBA(nest,maxobs=0)
         end if
         call USAF_destroyObsData(precipAll)
         call zeroTrace(LIS_rc%lnc(nest),LIS_rc%lnr(nest),mrgp)
         TRACE_EXIT("bratseth_analyzePrcp")
         return
      end if
      nobs = precipAll%nobs

      ! EMK...Option 2 just captures O and B info, and skips the
      ! analysis.
      if (agrmet_struc(nest)%oba_switch .eq. 2) then
         good_obs = USAF_countGoodObs(precipAll)
         precipOBA = createOBA(nest, maxobs=good_obs)
         do j = 1, precipAll%nobs
            if (precipAll%qc(j) .eq. QC_REJECT) cycle
            call assignOBA(precipOBA, &
                 precipAll%net(j), precipAll%platform(j), &
                 precipAll%lat(j), precipAll%lon(j), &
                 precipAll%obs(j), precipAll%back(j), &
                 A=0.)
         end do ! j
         call USAF_destroyObsData(precipAll)
         TRACE_EXIT("bratseth_analyzePrcp")
         return
      end if

      ! Calculate (inverse) data density around each observation.
      sigmaBSqr = agrmet_struc(nest)%bratseth_precip_back_sigma_b_sqr
      call calc_invDataDensities(precipAll,sigmaBSqr,nest, &
           agrmet_struc(nest)%bratseth_precip_max_dist, &
           agrmet_struc(nest)%bratseth_precip_back_err_scale_length, &
           is_gauge, &
           invDataDensities)

      ! Run Bratseth analysis at observation points, and collect the sum of
      ! the corrections at each observation point (in sumObsEstimates), along
      ! with the required number of iterations (npasses).  Also return
      ! OBA information for output.
      convergeThresh = 0.01
      call calc_obsAnalysis(precipAll,sigmaBSqr,nobs,invDataDensities,nest,&
           agrmet_struc(nest)%bratseth_precip_max_dist, &
           agrmet_struc(nest)%bratseth_precip_back_err_scale_length, &
           convergeThresh, is_gauge, sumObsEstimates, &
           npasses, precipOBA)

      ! Calculate analysis at grid points.
      call calc_gridAnalysis(precipAll,nest,sigmaBSqr,nobs,invDataDensities,&
        sumObsEstimates,npasses,back, &
        agrmet_struc(nest)%bratseth_precip_max_dist, &
        agrmet_struc(nest)%bratseth_precip_back_err_scale_length, &
        mrgp)

      ! Clean up
      deallocate(invDataDensities)
      deallocate(sumObsEstimates)
      call USAF_destroyObsData(precipAll)

      ! Clobber spurious negative or near-zero values.
      call reset_negative_values(nest,mrgp)
      call zeroTrace(LIS_rc%lnc(nest),LIS_rc%lnr(nest),mrgp)
      TRACE_EXIT("bratseth_analyzePrcp")

   end subroutine USAF_analyzePrecip

   ! **Private routines**
   !---------------------------------------------------------------------------
   ! Low-level routine for interpolating gridded background field to
   ! observations.  Output data are in an array, and are *not* appended
   ! to the ObsData structure by this routine.
   subroutine interpBack2ObsPts(this,nest,imax,jmax,back, &
        backObsPts)

      ! Imports
      use LIS_coreMod, only: LIS_rc

      ! Defaults
      implicit none

      ! Arguments
      type(USAF_ObsData),intent(in) :: this
      integer,intent(in) :: nest
      integer,intent(in) :: imax
      integer,intent(in) :: jmax
      real, intent(in) :: back(imax,jmax)
      real, intent(out) :: backObsPts(this%nobs)

      ! Local variables
      integer :: nobs
      integer, allocatable :: n11(:), n12(:), n21(:), n22(:)
      real, allocatable :: w11(:), w12(:), w21(:), w22(:)
      logical*1 :: lb(imax*jmax)
      logical*1, allocatable :: lo(:)
      real, allocatable :: xpts(:), ypts(:)
      integer :: mi,mo,nv
      integer :: n
      integer :: i1,i2,j1,j2
      real ::  xi, xf, yi, yf
      integer :: iret
      real :: glbGridDesc(50)
      integer, external :: get_fieldpos
      real, parameter :: FILL = MISSING

      external :: compute_grid_coord
      external :: bilinear_interp

      ! See if we have any observations available
      nobs = this%nobs
      if (nobs .eq. 0) return

      ! Allocate internal arrays
      allocate(n11(nobs))
      allocate(n12(nobs))
      allocate(n21(nobs))
      allocate(n22(nobs))
      allocate(w11(nobs))
      allocate(w12(nobs))
      allocate(w21(nobs))
      allocate(w22(nobs))
      allocate(xpts(nobs))
      allocate(ypts(nobs))
      allocate(lo(nobs))

      ! Create a modified gridDesc that is for the entire LIS domain, not just
      ! the local process region.
      glbGridDesc(:) = LIS_rc%gridDesc(nest,:)
      glbGridDesc(2) = glbGridDesc(32) ! gnc
      glbGridDesc(3) = glbGridDesc(33) ! gnr
      glbGridDesc(4) = glbGridDesc(34) ! lat(1,1)
      glbGridDesc(5) = glbGridDesc(35) ! lon(1,1)
      glbGridDesc(7) = glbGridDesc(37) ! lat(gnc,gnr)
      glbGridDesc(8) = glbGridDesc(38) ! lon(gnc,gnr)

      ! Recalculate grid coordinates of LIS tile
      mo = nobs
      call compute_grid_coord(glbGridDesc,mo,FILL,xpts,ypts, &
           this%lon,this%lat,nv)

      ! Calculate corners and weights for each observation point.
      do n = 1,mo
         xi = xpts(n)
         yi = ypts(n)
         w11(n) = 0.
         w21(n) = 0.
         w12(n) = 0.
         w22(n) = 0.
         if (xi.ne.FILL .and. yi.ne.FILL) then
            i1=xi
            i2=i1+1
            j1=yi
            j2=j1+1
            xf=xi-i1
            yf=yi-j1
            n11(n)=get_fieldpos(i1,j1,glbGridDesc)
            n21(n)=get_fieldpos(i2,j1,glbGridDesc)
            n12(n)=get_fieldpos(i1,j2,glbGridDesc)
            n22(n)=get_fieldpos(i2,j2,glbGridDesc)
            if(min(n11(n),n21(n),n12(n),n22(n)).gt.0) then
               w11(n)=(1-xf)*(1-yf)
               w21(n)=xf*(1-yf)
               w12(n)=(1-xf)*yf
               w22(n)=xf*yf
            else
               n11(n)=0
               n21(n)=0
               n12(n)=0
               n22(n)=0
            endif
         else
            n11(n)=0
            n21(n)=0
            n12(n)=0
            n22(n)=0
         endif
      end do ! n

      ! Now interpolate
      mi = imax*jmax
      lb = .true.
      call bilinear_interp(glbGridDesc,lb,&
              back,lo,backObsPts, mi,mo, &
              this%lat, this%lon, w11,w12,w21,w22,n11,n12,n21,n22,&
              MISSING, iret)

      ! Clean up
      deallocate(n11)
      deallocate(n12)
      deallocate(n21)
      deallocate(n22)
      deallocate(w11)
      deallocate(w12)
      deallocate(w21)
      deallocate(w22)
      deallocate(xpts)
      deallocate(ypts)
      deallocate(lo)

   end subroutine interpBack2ObsPts

   !---------------------------------------------------------------------------
   ! Calculate (inverse) data density around each observation.  Part of
   ! Bratseth scheme.  See Bratseth (1986) or Sashegyi et al (1993).
   ! Note that this implementation accounts for possible correlated
   ! observation errors (e.g., for satellite data).
   !
   ! This implementation is parallelized by distributing work among the
   ! different LIS ESMF PETs.  To improve performance, a 2D hash table is
   ! constructed to group observations by LIS grid box; this allows the code
   ! to avoid ob-to-ob comparisons that are obviously too far away to be
   ! correlated.
   !
   ! NOTE:  Requires LIS to be run in lat-lon projection!
   subroutine calc_invDataDensities(this,sigmaBSqr,nest,max_dist, &
        backErrScaleLength,isUncorrObType,invDataDensities,silent)

      ! Imports
      use LIS_coreMod, only: LIS_localPet, LIS_rc
      use LIS_logMod, only : LIS_logunit, LIS_endrun, LIS_endrun
      use LIS_mpiMod

      ! Defaults
      implicit none

      ! Arguments
      type(USAF_ObsData), intent(inout) :: this
      real, intent(in) :: sigmaBSqr
      integer, intent(in) :: nest
      real, intent(in) :: max_dist
      real, intent(in) :: backErrScaleLength
      logical, external :: isUncorrObType
      real, allocatable, intent(out) :: invDataDensities(:)
      logical, intent(in), optional :: silent

      ! Local variables
      type(hash_list), allocatable, target :: hash2d(:,:)
      real, allocatable :: dataDensities_pet(:)
      integer :: nobs
      integer :: r,c,i,j,iob,job
      integer :: lr,ur,lc1,lc2,rc1,rc2
      real :: dist
      real :: b, num, denom
      integer, allocatable :: iobs_neighbors_vector(:), jobs_cr_vector(:)
      integer :: nobs_neighbors, nobs_cr
      double precision :: t1, t2
      integer :: ierr
      integer :: pet, pet_incr
      integer :: imax,jmax
      logical :: verbose

      verbose = .true.
      if (present(silent)) then
         if (silent) verbose = .false.
      end if

      nobs = this%nobs
      if (nobs .eq. 0) return

      if (verbose) then
         write(LIS_logunit,*) &
              '[INFO] Calculating local data densities for ',nobs,' obs...'
      end if

#if (defined SPMD)
      call MPI_Barrier(LIS_MPI_COMM, ierr)
      call handle_mpi_error(ierr, &
           'MPI_Barrier call in calc_invDataDensities')
      t1 = MPI_Wtime()
#endif

      ! Here we create a 2d hash table storing the index values of each ob
      ! in linked lists for each LIS grid box.  This can help us screen
      ! out obviously unnecessary ob comparisons later.
      call build_hash2d(this,nest,imax,jmax,hash2d)

      allocate(dataDensities_pet(nobs))
      dataDensities_pet(:) = 0

      ! Now we need to loop through the 2D hash, estimate the influence
      ! bounds for considering obs in neighboring grid boxes, and calculate the
      ! data densities.
      ! NOTE:  We're assuming LIS is run with a Lat-Lon grid.
      pet = -1
      pet_incr = 1
      do r = 1, LIS_rc%gnr(nest)
         do c = 1, LIS_rc%gnc(nest)

            ! Make sure obs are actually in this box.
            if (hash2d(c,r)%obindex .eq. MISSING) cycle

            ! See which PET is responsible for this grid box.
            call update_pet(pet,pet_incr)
            if (pet .ne. LIS_localPet) cycle

            ! Find neighbors with positive correlation in background field.
            call find_gridpt_neighbors(c,r,nest,max_dist, &
                 lr,ur,lc1,rc1,lc2,rc2)

            ! Get list of obs in current grid box
            call get_hash2d(LIS_rc%gnc(nest),LIS_rc%gnr(nest),hash2d,c,r,&
                 nobs_cr,jobs_cr_vector)
            if (nobs_cr .eq. 0) cycle

            ! Get list of obs from neighboring grid boxes
            call get_neighbor_obs(LIS_rc%gnc(nest),LIS_rc%gnr(nest),hash2d,&
                 lr,ur,lc1,rc1,lc2,rc2,&
                 nest, nobs_neighbors, iobs_neighbors_vector)

            ! For each ob in the current grid box, calculate data density
            ! contributions from neighbors.
            do j = 1, nobs_cr
               job = jobs_cr_vector(j)
               do i = 1, nobs_neighbors
                  iob = iobs_neighbors_vector(i)

                  if (iob .eq. job) then
                     dist = 0
                  else
                     dist = &
                          great_circle_distance(this%lat(iob), &
                          this%lon(iob), this%lat(job), this%lon(job))
                  end if
                  if (dist .gt. max_dist) cycle

                  b = backErrCov(sigmaBSqr,dist,backErrScaleLength)
                  num = b
                  if (iob .eq. job) then
                     num = num + this%sigmaOSqr(job)
                  else if (trim(this%net(iob)) .eq. trim(this%net(job))) then
                     ! Satellite observations have correlated errors.
                     if (.not. isUncorrObType(this%net(job))) then
                        if (.not. this%oErrScaleLength(job) > 0 .and. &
                             .not. this%oErrScaleLength(job) < 0) then
                           write(LIS_logunit,*) &
                                '[ERR]: job, network, oErrScaleLength: ', &
                                job, trim(this%net(job)), &
                                this%oErrScaleLength(job)
                           flush(LIS_logunit)
                        end if

                        num = num + &
                             obsErrCov(this%sigmaOSqr(job), &
                                       this%oErrScaleLength(job), &
                                       dist)
                     end if
                  end if

                  denom = &
                       (sigmaBSqr + this%sigmaOSqr(iob)) * &
                       (sigmaBSqr + this%sigmaOSqr(job))
                  denom = sqrt(denom)

                  dataDensities_pet(job) = &
                       dataDensities_pet(job) + (num/denom)

               end do ! i
            end do ! j

            ! Clean up
            deallocate(iobs_neighbors_vector)
            deallocate(jobs_cr_vector)

         end do ! c
      end do ! r

      ! Clean up
      call destroy_hash2d(LIS_rc%gnc(nest),LIS_rc%gnr(nest),hash2d)
      deallocate(hash2d)

      ! Collect the results
#if (defined SPMD)
      allocate(invDataDensities(nobs))
      invDataDensities(:) = 0
      call MPI_Barrier(LIS_MPI_COMM, ierr)
      call handle_mpi_error(ierr, &
           'MPI_Barrier call in calc_invDataDensities')
      call MPI_ALLREDUCE(dataDensities_pet,invDataDensities,nobs,MPI_REAL, &
           MPI_SUM, LIS_MPI_COMM, ierr)
      call handle_mpi_error(ierr, &
           'MPI_ALLREDUCE call in calc_invDataDensities')
#endif

      ! Clean up
      deallocate(dataDensities_pet)

      ! Finish data density calculations, including inversion.  This is
      ! probably fast enough to not warrant parallelization.
      do j = 1, nobs
         ! Skip bad data
         if ( this%qc(j) .eq. QC_REJECT) cycle
         invDataDensities(j) = &
              invDataDensities(j)*(sigmaBSqr + this%sigmaOSqr(j))
         invDataDensities(j) = 1. / invDataDensities(j)
      end do ! j

#if (defined SPMD)
      call MPI_Barrier(LIS_MPI_COMM, ierr)
      call handle_mpi_error(ierr, &
           'MPI_Barrier call in calc_invDataDensities')
      t2 = MPI_Wtime()
      if (verbose) then
         write(LIS_logunit,*) &
              '[INFO] Elapsed time calculating data densities is ',t2 - t1, &
              ' seconds'
      end if
#endif

   end subroutine calc_invDataDensities

   !---------------------------------------------------------------------------
   ! Perform Bratseth analysis at observation points.  Multiple iterations
   ! are made until convergence is reached.  Along the way, the observation
   ! estimates from each iteration are summed for later interpolation to the
   ! grid points.  Note that the *analysis* is also run at the observation
   ! points because in practice the analysis converges before the iterative
   ! "observation estimates" do (see Sashegyi et al 1993).
   !
   ! This implementation is parallelized by farming work out to the LIS ESMF
   ! PETs.  To improve performance, a 2D hash table is constructed to group
   ! observations by LIS grid box; this allows the code to avoid ob-to-ob
   ! comparisons that are obviously too far away to be correlated.
   !
   ! The observed, background, and analysis values at the observation
   ! points are also collected in an OBA structure for post-processing.
   subroutine calc_obsAnalysis(this,sigmaBSqr,nobs,invDataDensities,nest,&
        max_dist,backErrScaleLength, convergeThresh, isUncorrObType, &
        sumObsEstimates, npasses, varOBA, &
        skip, silent)

      ! Imports
      use AGRMET_forcingMod, only: agrmet_struc
      use LIS_coreMod, only : LIS_localPet, LIS_rc
      use LIS_logMod, only : LIS_logunit, LIS_endrun
      use LIS_mpiMod
      use USAF_OBAMod, only: OBA, createOBA, assignOBA

      ! Defaults
      implicit none

      ! Arguments
      type(USAF_ObsData), intent(inout) :: this
      real, intent(in) :: sigmaBSqr
      integer, intent(in) :: nobs
      real, intent(in) :: invDataDensities(nobs)
      integer, intent(in) :: nest
      real, intent(in) :: max_dist
      real, intent(in) :: backErrScaleLength
      real, intent(in) :: convergeThresh
      logical, external :: isUncorrObType
      real, allocatable, intent(out) :: sumObsEstimates(:)
      integer, intent(out) :: npasses
      type(OBA), intent(inout) :: varOBA
      logical, intent(in), optional :: skip(this%nobs)
      logical, intent(in), optional :: silent

      ! Local variables
      real, allocatable :: pprev_est(:)
      real, allocatable :: pprev_ana(:)
      real, allocatable :: pnew_ana(:)
      real, allocatable :: pnew_ana_pet(:)
      real, allocatable :: pnew_est(:)
      real, allocatable :: pnew_est_pet(:)
      real, allocatable :: sumObsEstimates_pet(:)
      type(hash_list), allocatable, target :: hash2d(:,:)
      integer :: cmax,rmax
      integer :: pet, pet_incr
      real :: dist, b, weight
      logical :: done
      integer :: imaxabsdiff
      real :: maxabsdiff, y_prev, y_new, normdev
      integer :: icount, num_high_dev
      integer :: c,r,i,j,iob,job,ii
      integer :: ierr
      double precision :: t0,t1, t2
      logical :: verbose
      real :: mad_est, mad_ana, diff
      real :: y_obs, y_est, y_ana
      integer :: lr,ur,lc1,rc1,lc2,rc2
      integer :: nobs_cr, nobs_neighbors
      integer, allocatable :: jobs_cr_vector(:), iobs_neighbors_vector(:)
      real :: O, A
      integer :: good_obs

      verbose = .true.
      if (present(silent)) then
         if (silent) verbose = .false.
      end if

      if (verbose) then
         write(LIS_logunit,*) &
              '[INFO] Running analysis at observation points...'
      end if

      ! Sanity checks
      if (nobs .eq. 0) return

      if (nobs .ne. this%nobs) then
         write(LIS_logunit,*) &
              '[ERR] Array size mismatch in calc_obsAnalysis!'
         write(LIS_logunit,*) &
              '[ERR] nobs, this%nobs = ',nobs, this%nobs
         call LIS_endrun()
      end if

      ! EMK TEST
      !do ii = 1, nobs
      !   write(LIS_logunit,*)'EMK: ii, invDataDensity: ', ii, &
      !        invDataDensities(ii)
      !end do

      ! Here we create a 2d hash table storing the index values of each ob
      ! in linked lists for each LIS grid box.  This can help us screen
      ! out obviously unnecessary ob comparisons later.
      call build_hash2d(this,nest,cmax,rmax,hash2d)

      ! Perform analysis at observation points.  See Bratseth (1986) or
      ! Sashegyi et al (1993).
      !
      ! In each iteration, we calculate both an updated observation estimate
      ! and an updated analysis.  The previous observation estimate vector
      ! is used in both calculations, but the interpolation weights differ
      ! which cause the observation estimates and analysis values to drift
      ! apart with each iteration.  We use the change in analysis values to
      ! see if the analysis has converged; if so, we terminate the iterations.
      !
      ! The output we need are the summed observation estimates and the number
      ! of iterations (passes) required for convergence; both are used later
      ! to interpolate the analysis to the LIS grid points.
      allocate(pnew_ana(nobs))
      allocate(pnew_ana_pet(nobs))
      allocate(pnew_est(nobs))
      allocate(pnew_est_pet(nobs))
      allocate(sumObsEstimates(nobs))
      allocate(sumObsEstimates_pet(nobs))
      allocate(pprev_ana(nobs))
      allocate(pprev_est(nobs))

      pprev_est(:) = this%back(:) ! First guess
      pprev_ana(:) = this%back(:) ! First guess
      sumObsEstimates(:) = 0
      sumObsEstimates_pet(:) = 0
      npasses = 0

#if (defined SPMD)
      call MPI_Barrier(LIS_MPI_COMM, ierr)
      call handle_mpi_error(ierr, &
           'MPI_Barrier call in calc_obsAnalysis')
      t0 = MPI_Wtime()
#endif

      do ! Iterate until convergence

#if (defined SPMD)
         call MPI_Barrier(LIS_MPI_COMM, ierr)
         call handle_mpi_error(ierr, &
           'MPI_Barrier call in calc_obsAnalysis')
         t1 = MPI_Wtime()
#endif
         pnew_est_pet(:) = 0
         pnew_ana_pet(:) = 0

         pet = -1
         pet_incr = 1

         ! Now we need to loop through the 2D hash, estimate the influence
         ! bounds for considering obs in neighboring grid boxes, and
         ! calculate analysis updates.
         do r = 1, LIS_rc%gnr(nest)
            do c = 1, LIS_rc%gnc(nest)

               ! Make sure obs are actually in this box.
               if (hash2d(c,r)%obindex .eq. MISSING) cycle

               ! See which PET is responsible for this grid box.
               call update_pet(pet,pet_incr)
               if (pet .ne. LIS_localPet) cycle

               ! Find neighbors with positive correlation in background field.
               call find_gridpt_neighbors(c,r,nest,max_dist, &
                    lr,ur,lc1,rc1,lc2,rc2)

               ! Get list of obs in current grid box
               call get_hash2d(LIS_rc%gnc(nest),LIS_rc%gnr(nest),hash2d,c,r,&
                    nobs_cr,jobs_cr_vector)
               if (nobs_cr .eq. 0) cycle

               ! Get list of obs from neighboring grid boxes
               call get_neighbor_obs(LIS_rc%gnc(nest),LIS_rc%gnr(nest),hash2d,&
                    lr,ur,lc1,rc1,lc2,rc2,&
                    nest, nobs_neighbors, iobs_neighbors_vector)

               ! For each ob in the current grid box, calculate analysis update
               ! contributions from neighbors.
               do j = 1, nobs_cr
                  job = jobs_cr_vector(j)

                  if (this%qc(job) .eq. QC_REJECT) then
                     sumObsEstimates_pet(j) = 0
                     cycle
                  endif

                  do i = 1, nobs_neighbors
                     iob = iobs_neighbors_vector(i)

                     if (this%qc(iob) .eq. QC_REJECT) then
                        sumObsEstimates_pet(iob) = 0
                        cycle
                     endif

                     if (iob .eq. job) then
                        dist = 0
                     else
                        dist = &
                             great_circle_distance(this%lat(iob), &
                             this%lon(iob), this%lat(job), this%lon(job))
                     end if
                     if (dist .gt. max_dist) cycle

                     b = backErrCov(sigmaBSqr,dist, &
                          backErrScaleLength)

                     ! First, update the observation estimate
                     weight = b
                     if (iob .eq. job) then
                        weight = weight + this%sigmaOSqr(iob)
                     else if (trim(this%net(iob)) .eq. &
                              trim(this%net(job))) then
                        ! Satellite data have horizontal error correlations
                        if (.not. isUncorrObType(this%net(job))) then
                           weight = weight + &
                                obsErrCov(this%sigmaOSqr(job), &
                                this%oErrScaleLength(job), &
                                dist)
                        end if
                     end if
                     weight = weight * invDataDensities(iob)
                     pnew_est_pet(job) = pnew_est_pet(job) + &
                          (weight*(this%obs(iob) - pprev_est(iob)))

                     ! Second, update the analysis at the observation point.
                     weight = b * invDataDensities(iob)
                     pnew_ana_pet(job) = pnew_ana_pet(job) + &
                          (weight*(this%obs(iob) - pprev_est(iob)))

                  end do ! i
               end do ! j
               if (allocated(iobs_neighbors_vector)) &
                    deallocate(iobs_neighbors_vector)
               if (allocated(jobs_cr_vector)) &
                    deallocate(jobs_cr_vector)
            end do ! c
         end do ! r

#if (defined SPMD)
         ! Share pnew_est and pnew_ana across all processors.
         pnew_est(:) = 0
         pnew_ana(:) = 0
         call MPI_Barrier(LIS_MPI_COMM, ierr)
         call handle_mpi_error(ierr, &
              'MPI_Barrier call in calc_obsAnalysis')
         call MPI_ALLREDUCE(pnew_est_pet, pnew_est, nobs, MPI_REAL, &
              MPI_SUM, LIS_MPI_COMM, ierr)
         call handle_mpi_error(ierr, &
              'MPI_ALLREDUCE call in calc_obsAnalysis')
         call MPI_Barrier(LIS_MPI_COMM, ierr)
         call handle_mpi_error(ierr, &
              'MPI_Barrier call in calc_obsAnalysis')
         call MPI_ALLREDUCE(pnew_ana_pet, pnew_ana, nobs, MPI_REAL, &
              MPI_SUM, LIS_MPI_COMM, ierr)
         call handle_mpi_error(ierr, &
              'MPI_ALLREDUCE call in calc_obsAnalysis')
#endif

         ! Finish analysis and observation estimates for this iteration
         do j = 1, nobs
            pnew_est(j) = pprev_est(j) + pnew_est(j)
            pnew_ana(j) = pprev_ana(j) + pnew_ana(j)
         end do ! r

         ! Update sum of observation estimates
         pet = -1
         pet_incr = 1
         do j = 1, nobs
            ! See which MPI process is responsible for this row.
            call update_pet(pet,pet_incr)
            if (pet .ne. LIS_localPet) cycle
            sumObsEstimates_pet(j) = sumObsEstimates_pet(j) + pprev_est(j)
         end do ! j
         npasses = npasses + 1

#if (defined SPMD)
         ! Share sumObsEstimates across all processors.
         sumObsEstimates(:) = 0
         call MPI_Barrier(LIS_MPI_COMM, ierr)
         call handle_mpi_error(ierr, &
              'MPI_Barrier call in calc_obsAnalysis')
         call MPI_ALLREDUCE(sumObsEstimates_pet, sumObsEstimates, nobs, &
              MPI_REAL, MPI_SUM, LIS_MPI_COMM, ierr)
         call handle_mpi_error(ierr, &
              'MPI_ALLREDUCE call in calc_obsAnalysis')
#else
         do j = 1, nobs
            sumObsEstimates(j) = sum(sumObsEstimates_pet)
         end do
#endif

         ! See if analysis has converged by comparing current and prior
         ! analysis values.  In practice, the analysis values will converge
         ! before the observation estimates do (unless observations are
         ! assumed perfect).  Then, overwrite prior values.
         done = .true.
         maxabsdiff = 0
         imaxabsdiff = 0
         normdev = 0
         num_high_dev = 0

         if (verbose) then
            mad_ana = 0
            mad_est = 0
            icount = 0
         end if

         do j = 1, nobs

            if (this%qc(j) .eq. QC_REJECT) cycle

            ! Check for convergence
            y_prev = pprev_ana(j)
            y_new = pnew_ana(j)
            if (abs(y_prev - y_new) > convergeThresh) then
               if (abs(y_prev - y_new) .gt. maxabsdiff) then
                  maxabsdiff = abs(y_prev - y_new)
                  imaxabsdiff = j
               end if
               done = .false.
            end if

            ! Updates mean absolute differences against observed values
            if (verbose) then
               icount = icount + 1
               y_est = pnew_est(j)
               y_ana = pnew_ana(j)
               y_obs = this%obs(j)
               diff = y_est - y_obs
               mad_est = mad_est + abs(diff)
               diff = y_ana - y_obs
               mad_ana = mad_ana + abs(diff)

               ! A crude check for unusually high normalized deviations.
               normdev = (y_obs - y_ana)*(y_obs - y_ana)/this%sigmaOSqr(j)
               if (normdev .gt. 9) then
                  num_high_dev = num_high_dev + 1
               end if

            end if

            pprev_est(j) = pnew_est(j)
            pprev_ana(j) = pnew_ana(j)

         end do ! j

         if (verbose) then
            if (icount .gt. 0) then
               mad_est = mad_est / real(icount)
               mad_ana = mad_ana / real(icount)
            end if
         end if

         ! !EMK TEST
         ! do ii = 1, nobs
         !    write(LIS_logunit,*) &
         !         '[INFO] ii,net,platform,obs, back, ana, est, dataDensity: ', &
         !         ii, &
         !         trim(this%net(ii)), ' ',&
         !         trim(this%platform(ii)), &
         !         ' ',this%obs(ii),&
         !         ' ',this%back(ii),&
         !         ' ',pnew_ana(ii),&
         !         ' ',pnew_est(ii),&
         !         ' ',1./invDataDensities(ii)
         ! end do

         if (done) exit ! No more iterations!

         if (verbose) then
            write(LIS_logunit,*) &
                 '[INFO] Bratseth scheme not converged yet after ',npasses, &
                 'iterations'
            write(LIS_logunit,*) &
                 '[INFO] Mean absolute difference against obs: ana: ', &
                 mad_ana,' est: ',mad_est
            write(LIS_logunit,*) &
                 '[INFO] Max abs change ',maxabsdiff,' at i = ', imaxabsdiff
            write(LIS_logunit,*) &
                 '[INFO] net,platform,obs, back, ana, est, dataDensity: ', &
                 trim(this%net(imaxabsdiff)), ' ',&
                 trim(this%platform(imaxabsdiff)), &
                 ' ',this%obs(imaxabsdiff),&
                 ' ',this%back(imaxabsdiff),&
                 ' ',pnew_ana(imaxabsdiff),&
                 ' ',pnew_est(imaxabsdiff),&
                 ' ',1./invDataDensities(imaxabsdiff)
           write(LIS_logunit,*) &
                '[INFO] Normalized deviation: ',normdev
           write(LIS_logunit,*) &
                '[INFO] Number of large normalized deviations: ',num_high_dev
           write(LIS_logunit,*) &
                '-------------------------------------------------------------'
        end if ! verbose

#if (defined SPMD)
         call MPI_Barrier(LIS_MPI_COMM, ierr)
         call handle_mpi_error(ierr, &
              'MPI_Barrier call in calc_obsAnalysis')
         t2 = MPI_Wtime()
         if (verbose) then
            write(LIS_logunit,*) &
                 '[INFO] Elapsed time for this iteration is ',t2 - t1, &
                 ' seconds'
         end if
#endif

	! EMK...Escape if too many iterations.  Since this is intended for
        ! production, we will allow the program to continue instead of
        ! aborting.
         !if (npasses .eq. 100) then
         if (npasses .eq. 5) then ! For Ops

            write(LIS_logunit,*) &
                 '[WARN] Bratseth failed to converge after ',npasses, &
                 ' iterations!'
            write(LIS_logunit,*) &
                 '[WARN] Will stop iterating'
            flush(LIS_logunit)
            exit
         end if
      end do ! Iterate until convergence

      if (verbose) then
         if (done) then
            write(LIS_logunit,*) &
              '[INFO] Bratseth analysis converged after ',npasses, &
              ' iterations'
         endif
         write(LIS_logunit,*) &
              '[INFO] Mean absolute difference against obs: ana: ',mad_ana, &
              ' est: ',mad_est
      end if

#if (defined SPMD)
      call MPI_Barrier(LIS_MPI_COMM, ierr)
      call handle_mpi_error(ierr, &
           'MPI_Barrier call in calc_obsAnalysis')
      t2 = MPI_Wtime()
      if (verbose) then
         write(LIS_logunit,*) &
              '[INFO] Elapsed time for final iteration is ',t2 - t1,' seconds'
         write(LIS_logunit,*) &
              '[INFO] Total elapsed time for all iterations is ',t2-t0, &
              'seconds'
         write(LIS_logunit,*) &
              '---------------------------------------------------------------'
      end if
#endif

      if (verbose) then
         icount = 0
         do j = 1, nobs
            if (this%qc(j) .eq. QC_REJECT) cycle

            if (present(skip)) then
               if (skip(j)) cycle
            end if

            icount = icount + 1
         end do
         write(LIS_logunit,*) '[INFO] ',icount,' obs used in this analysis'
      end if

      ! Collect the observed, background, and analysis values.
      if (agrmet_struc(nest)%oba_switch .eq. 1) then
         good_obs = USAF_countGoodObs(this)
         varOBA = createOBA(nest, maxobs=good_obs)
         do j = 1, nobs
            if (this%qc(j) .eq. QC_REJECT) cycle
            if (present(skip)) then
               if (skip(j)) cycle
            end if
            O = this%obs(j)
            B = this%back(j) ! Reusing B variable here
            A = pprev_ana(j)
            call assignOBA(varOBA, &
                 this%net(j), this%platform(j), &
                 this%lat(j), this%lon(j), &
                 O, B, A)
         end do ! j
      end if

      ! Clean up
      call destroy_hash2d(LIS_rc%gnc(nest),LIS_rc%gnr(nest),hash2d)
      deallocate(hash2d)
      deallocate(sumObsEstimates_pet)
      deallocate(pprev_est)
      deallocate(pprev_ana)
      deallocate(pnew_est)
      deallocate(pnew_est_pet)
      deallocate(pnew_ana)
      deallocate(pnew_ana_pet)

   end subroutine calc_obsAnalysis

   !---------------------------------------------------------------------------
   ! Perform Bratseth analysis at grid points.  Assumes (1) the mrgp array
   ! contains the transformed background first guess; (2) the Bratseth scheme
   ! was already run at the observation points; and (3) the summed observation
   ! estimates and number of passes from that operation is provided (as
   ! sumObsEstimates and npasses, respectively).
   !
   ! The interpolation from observation points to grid points is done in
   ! a single pass, similar to Daley (1991) or Kalnay (2003).  This greatly
   ! saves time compared to the original Bratseth (1986) or Sashegyi et al
   ! (1993) approaches, where ob-to-grid interpolation was done as each
   ! analysis pass was performed at the observation points.
   !
   ! This implementation is parallelized by farming work out to the LIS ESMF
   ! PETs.  To improve performance, a 2D hash table is constructed to group
   ! observations by LIS grid box; this allows the code to avoid ob-to-ob
   ! comparisons that are obviously too far away to be correlated.
   !
   ! NOTE:  Bratseth values are not interpolated to water points.

   subroutine calc_gridAnalysis(this,nest,sigmaBSqr,nobs,invDataDensities,&
        sumObsEstimates,npasses,back,max_dist,backErrScaleLength,mrgp)

      ! Imports
      use LIS_coreMod, only: LIS_rc, LIS_domain, &
           LIS_ews_halo_ind, LIS_ewe_halo_ind, &
           LIS_nss_halo_ind, LIS_nse_halo_ind, LIS_localPet
      use LIS_logMod, only : LIS_logunit, LIS_endrun
      use LIS_LMLCMod, only: LIS_LMLC
      use LIS_mpiMod

      ! Defaults
      implicit none

      ! Arguments
      type(USAF_ObsData),intent(inout) :: this
      integer, intent(in) :: nest
      real, intent(in) :: sigmaBSqr
      integer, intent(in) :: nobs
      real, intent(in) :: invDataDensities(nobs)
      real, intent(in) :: sumObsEstimates(nobs)
      integer, intent(in) :: npasses
      real, intent(in) :: back(LIS_rc%gnc(nest), LIS_rc%gnr(nest))
      real, intent(in) :: max_dist
      real, intent(in) :: backErrScaleLength
      real, intent(inout) :: mrgp(LIS_rc%lnc(nest),LIS_rc%lnr(nest))

      ! Local variables
      type(hash_list), allocatable, target :: hash2d(:,:)
      integer :: cmax,rmax
      double precision :: t1, t2
      real ::  locallat, locallon, tmp_mrgp
      real :: dist, weight
      integer :: pet, pet_incr
      integer :: r, c, j, job, ierr
      integer :: lr,ur,lc1,rc1,lc2,rc2
      integer :: nobs_neighbors
      integer, allocatable :: jobs_neighbors_vector(:)
      real, allocatable :: mrgp_1d_pet(:), mrgp_1d(:)
      real :: back1(1)
      integer :: r_local, c_local
      integer :: gindex

      ! Sanity checks
      if (nobs .eq. 0) return

      if (nobs .ne. this%nobs) then
         write(LIS_logunit,*)'[ERR] Array size mismatch in calc_gridAnalysis!'
         write(LIS_logunit,*)'[ERR] nobs, this%nobs = ',nobs, this%nobs
         call LIS_endrun()
      end if

#if (defined SPMD)
      call MPI_Barrier(LIS_MPI_COMM, ierr)
      call handle_mpi_error(ierr, &
              'MPI_Barrier call in calc_gridAnalysis')
      t1 = MPI_Wtime()
#endif

      ! Here we create a 2d hash table storing the index values of each ob
      ! in linked lists for each LIS grid box.  This can help us screen
      ! out obviously unnecessary ob comparisons later.
      call build_hash2d(this,nest,cmax,rmax,hash2d)

      write(LIS_logunit,*) &
           '[INFO] Calculating analysis at grid points...'

      allocate(mrgp_1d_pet(LIS_rc%gnc(nest)*LIS_rc%gnr(nest)))
      mrgp_1d_pet(:) = 0

      pet = -1
      pet_incr = 1

      ! Now calculate the analysis at each grid point.
      do r = 1,LIS_rc%gnr(nest)
         do c = 1,LIS_rc%gnc(nest)

            ! Skip if water point
            ! FIXME -- Allow use over water?
            if (LIS_LMLC(nest)%glandmask(c,r) .le. 0) cycle

            ! See which PET is responsible for this grid box.
            call update_pet(pet,pet_incr)
            if (pet .ne. LIS_localPet) cycle

            gindex = c+(r-1)*LIS_rc%gnc(nest)

            locallat = LIS_domain(nest)%glat(gindex)
            locallon = LIS_domain(nest)%glon(gindex)

            ! Find neighbors with positive correlation in background field.
            call find_gridpt_neighbors(c,r,nest,max_dist, &
                 lr,ur,lc1,rc1,lc2,rc2)

            ! Get list of obs from neighboring grid boxes
            call get_neighbor_obs(LIS_rc%gnc(nest),LIS_rc%gnr(nest),hash2d,&
                 lr,ur,lc1,rc1,lc2,rc2,&
                 nest, nobs_neighbors, jobs_neighbors_vector)

            back1(1) = back(c,r)
            tmp_mrgp = back1(1)

            if (nobs_neighbors .eq. 0) then
               mrgp_1d_pet(gindex) = tmp_mrgp
               cycle
            end if

            do j = 1, nobs_neighbors

               job = jobs_neighbors_vector(j)

               ! Skip bad observations.
               if (this%qc(job) .eq. QC_REJECT) cycle

               dist = great_circle_distance(locallat,locallon, &
                    this%lat(job), this%lon(job))
               if (dist .gt. max_dist) cycle

               weight = &
                    backErrCov(sigmaBSqr,dist,backErrScaleLength) &
                    * invDataDensities(job)

               tmp_mrgp = tmp_mrgp + &
                    (weight * ((npasses*this%obs(job)) - sumObsEstimates(job)))
            end do ! j

            mrgp_1d_pet(gindex) = tmp_mrgp

            deallocate(jobs_neighbors_vector)

         end do ! c
      end do ! r

      ! Clean up
      call destroy_hash2d(LIS_rc%gnc(nest),LIS_rc%gnr(nest),hash2d)
      deallocate(hash2d)

#if (defined SPMD)
      allocate(mrgp_1d(LIS_rc%gnc(nest)*LIS_rc%gnr(nest)))
      mrgp_1d(:) = 0
      call MPI_Barrier(LIS_MPI_COMM, ierr)
      call handle_mpi_error(ierr, &
           'MPI_Barrier call in calc_gridAnalysis')
      call MPI_ALLREDUCE(mrgp_1d_pet,mrgp_1d, &
           LIS_rc%gnc(nest)*LIS_rc%gnr(nest),MPI_REAL, &
           MPI_SUM, LIS_MPI_COMM, ierr)
      call handle_mpi_error(ierr, &
           'MPI_ALLREDUCE call in calc_gridAnalysis')
      deallocate(mrgp_1d_pet)
#endif

      ! Now copy to local 2D array
      do r = LIS_nss_halo_ind(nest,LIS_localPet+1), &
           LIS_nse_halo_ind(nest,LIS_localPet+1)
         r_local = r - LIS_nss_halo_ind(nest,LIS_localPet+1) + 1

         do c = LIS_ews_halo_ind(nest,LIS_localPet+1), &
              LIS_ewe_halo_ind(nest,LIS_localPet+1)

            ! EMK...Make sure this is a land point
            if (LIS_LMLC(nest)%glandmask(c,r) .le. 0) cycle

            c_local = c - LIS_ews_halo_ind(nest,LIS_localPet+1) + 1

            gindex = c+(r-1)*LIS_rc%gnc(nest)

            mrgp(c_local,r_local) = mrgp_1d(gindex)

         end do ! c
      end do ! r
      deallocate(mrgp_1d)

#if (defined SPMD)
      call MPI_Barrier(LIS_MPI_COMM, ierr)
      call handle_mpi_error(ierr, &
           'MPI_Barrier call in calc_gridAnalysis')
      t2 = MPI_Wtime()
      write(LIS_logunit,*)'[INFO] Elapsed time for grid analysis is ', &
           t2 - t1,' seconds'
#endif

   end subroutine calc_gridAnalysis

   !---------------------------------------------------------------------------
   ! Observation error covariance function.
   real function obsErrCov(sigmaOSqr,oErrScaleLength,dist)
      implicit none
      real, intent(in) :: sigmaOSqr
      real, intent(in) :: oErrScaleLength ! in meters
      real, intent(in) :: dist ! in meters
      obsErrCov = sigmaOSqr*obsErrCorr(oErrScaleLength,dist)
   end function obsErrCov

   !---------------------------------------------------------------------------
   ! Observation error correlation function.  Currently Gaussian.
   real function obsErrCorr(oErrScaleLength,dist)
      implicit none
      real, intent(in) :: oErrScaleLength ! in meters
      real, intent(in) :: dist ! in meters
      real :: invOErrScaleLength
      invOErrScaleLength = 1. / oErrScaleLength
      obsErrCorr = exp(-1*dist*dist*invOErrScaleLength*InvOErrScaleLength)
   end function obsErrCorr

   !---------------------------------------------------------------------------
   ! Background error covariance function.
   real function backErrCov(sigmaBSqr,dist,scale_length)
      implicit none
      real, intent(in) :: sigmaBSqr
      real, intent(in) :: dist ! in meters
      real, intent(in) :: scale_length
      backErrCov = sigmaBSqr*backErrCorr(dist,scale_length)
   end function backErrCov

   !---------------------------------------------------------------------------
   ! Background error correlation function.  Currently Gaussian.
   real function backErrCorr(dist,scale_length)
      implicit none
      real, intent(in) :: dist ! in meters
      real, intent(in) :: scale_length
      real :: inv_scale_length
      inv_scale_length = 1./scale_length
      backErrCorr = exp(-1*dist*dist*inv_scale_length*inv_scale_length)
   end function backErrCorr

   !---------------------------------------------------------------------------
   ! Calculates great circle distance between two lat/lon points on globe
   ! using Vincenty formula.
   ! See https://en.wikipedia.org/wiki/Great-circle_distance
   real function great_circle_distance(lat1,lon1,lat2,lon2)

      ! Defaults
      implicit none

      ! Arguments
      real, intent(in) :: lat1, lon1, lat2, lon2

      ! Local variables
      double precision :: radlat1, radlon1, radlat2, radlon2
      double precision :: pi
      double precision :: deg2rad
      double precision :: lon_abs_diff
      double precision :: central_angle
      double precision :: term1, term2, term3

      pi = 4d0*atan(1d0)
      deg2rad = pi / 180d0
      radlat1 = dble(lat1)*deg2rad
      radlon1 = dble(lon1)*deg2rad
      radlat2 = dble(lat2)*deg2rad
      radlon2 = dble(lon2)*deg2rad
      lon_abs_diff = abs(radlon1 - radlon2)
      term1 = cos(radlat2)*sin(lon_abs_diff)
      term1 = term1*term1
      term2 = (cos(radlat1)*sin(radlat2)) - &
           (sin(radlat1)*cos(radlat2)*cos(lon_abs_diff))
      term2 = term2*term2
      term3 = (sin(radlat1)*sin(radlat2)) + &
           (cos(radlat1)*cos(radlat2)*cos(lon_abs_diff))
      central_angle = atan2( sqrt(term1 + term2) , term3 )
      great_circle_distance = real(6381000d0 * central_angle)
   end function great_circle_distance

   !---------------------------------------------------------------------------
   ! Read precipitation fields from GFS or GALWEM, split into 3-hr
   ! accumulation, and interpolate to LIS global domain array.
   subroutine fldbld_precip_nwp(nest,findex,julhr,src,fc_hr, &
        nwp_precip_glb,rc)

      ! Imports
      use AGRMET_forcingMod, only : agrmet_struc
#if (defined USE_GRIBAPI)
      use grib_api
#else
      use LIS_coreMod,       only : LIS_masterproc
#endif
      use LIS_coreMod,       only : LIS_rc
      use LIS_logMod,        only : LIS_logunit, LIS_abort, LIS_alert, &
           LIS_verify, LIS_endrun
      use LIS_timeMgrMod,    only : LIS_julhr_date
      use LIS_historyMod,    only : LIS_gather_2d_local_to_global

      ! Defaults
      implicit none

      ! Arguments
      integer, intent(in) :: nest
      integer, intent(in) :: findex
      integer, intent(in) :: julhr
      character(len=6), intent(in) :: src ! "GFS" or "GALWEM"
      integer, intent(inout)   :: fc_hr
      real, intent(out)   :: nwp_precip_glb(LIS_rc%gnc(nest), LIS_rc%gnr(nest))
      integer, intent(out) :: rc

      ! Local variables
      logical :: found, found2
      integer :: yr1, mo1, da1, hr1
      integer :: file_julhr
      integer :: getsixhr
      integer :: yr_2d
      !character(len=120) :: gribfile, gribfile2
      character(len=255) :: gribfile, gribfile2
      integer :: center
      real :: gridres
      integer :: Ni, Nj, ifguess, jfguess
      real, allocatable :: fg_prec1(:,:), fg_prec2(:,:), fg_prec(:,:)
      real, allocatable :: fg_data(:,:)
      integer :: rc2
      logical :: first_time

      external :: getAVNfilename
      external :: AGRMET_getGALWEMfilename
      external :: AGRMET_fg2lis_precip
      external :: interp_galwem_first_guess

      rc = 0

      found = .false.
      found2 = .false.
      call LIS_julhr_date(julhr,yr1,mo1,da1,hr1)
      file_julhr = julhr
      first_time = .true.

      ! Need to process current, and sometimes previous, accumuluations.
      ! Search for an analysis of forecast file for up to 24 hours with the
      ! needed valid time.
      do while( ((.not.found) .or. (.not.found2)) .and. (fc_hr .le. 24))

         ! Make sure start with previous cycle of GRIB data when using
         ! GALWEM.  But for GFS, we can check the current cycle for
         ! legacy reasons.
         if ( (.not. first_time) .or. &
              (first_time .and. trim(src) == "GALWEM" .and. fc_hr .le. 6)) then
            fc_hr = fc_hr + 6
            if (fc_hr > 24) exit ! Give up
            file_julhr = file_julhr - 6
            call LIS_julhr_date(file_julhr,yr1,mo1,da1,hr1)
         end if
         first_time = .false.
         found = .false.

         ! Some GFS files have 6-hr accumulations, which require also
         ! reading a 3-hr accumulation from a previous file and differencing
         ! (e.g., read 0-6 hr, read earlier 0-3 hr, and subtract to get 3-6
         ! hr).  See if we need the 6-hour forecast file.
         if (mod(fc_hr,6) .eq. 0 .and. trim(src) == "GFS") then
            getsixhr=1      ! We will read a 6-hr file
            found2=.false.  ! Will search for separate 3-hr file
         else
            getsixhr=0      ! We will not read a 6-hr file
            found2=.true.   ! No need to search for separate 3-hr file
         endif

         yr_2d = mod(yr1,100)
         if (yr_2d.eq.0) yr_2d = 100
         if (src .eq. "GFS") then
            ! EMK...Added support for new GFS filename convention
            call getAVNfilename(gribfile, agrmet_struc(nest)%agrmetdir,&
                 agrmet_struc(nest)%gfsdir, agrmet_struc(nest)%use_timestamp,&
                 agrmet_struc(nest)%gfs_timestamp, &
                 agrmet_struc(nest)%gfs_filename_version, &
                 yr1, mo1, da1, hr1, fc_hr)
            if (getsixhr.eq.1) then
               call getAVNfilename(gribfile2, agrmet_struc(nest)%agrmetdir,&
                    agrmet_struc(nest)%gfsdir,&
                    agrmet_struc(nest)%use_timestamp,&
                    agrmet_struc(nest)%gfs_timestamp,&
                    agrmet_struc(nest)%gfs_filename_version, &
                    yr1, mo1, da1, hr1, fc_hr-3)
            endif
         else if (src .eq. "GALWEM") then
            call AGRMET_getGALWEMfilename(gribfile, &
                 agrmet_struc(nest)%agrmetdir,&
                 agrmet_struc(nest)%galwemdir,&
                 agrmet_struc(nest)%use_timestamp,&
                 agrmet_struc(nest)%galwem_res, &
                 yr1,mo1,da1,hr1,fc_hr)
         end if

         ! Check for valid time in first GRIB file
         call check_grib_file(gribfile,yr1,mo1,da1,hr1,found, &
              center, Ni, Nj, gridres)
         if (.not. found) then
            write(LIS_logunit,*) &
                 '[WARN] Problem finding valid time in GRIB file: ', &
                 trim(gribfile)
            cycle ! Roll back
         end if

         ! Check for valid time in second GRIB file if needed
         if (getsixhr .eq. 1) then
            call check_grib_file(gribfile2,yr1,mo1,da1,hr1,found2, &
                 center, Ni, Nj, gridres)
            if (.not. found2) then
               write(LIS_logunit,*) &
                    '[WARN] Problem finding valid time in GRIB file: ', &
                    trim(gribfile2)
               cycle ! Roll back
            end if
         end if

         ! At this point, the file(s) have the correct time.  Try extracting
         ! the precipitation data.
         write(LIS_logunit,*)'[INFO] FIRST GUESS DATA IS ON A ', gridres,&
              ' DEGREE LAT/LON GRID'
         ifguess = Ni
         jfguess = Nj
         if (center .eq. 7) then
            write(LIS_logunit,*)'[INFO] FIRST GUESS DATA IS FROM GFS MODEL'
         elseif (center .eq. 57) then
            write(LIS_logunit,*) &
                 '[INFO] FIRST GUESS DATA IS FROM UK UM (GALWEM) MODEL'
         elseif (center .eq. 58) then
            write(LIS_logunit,*)'[INFO] FIRST GUESS DATA IS FROM NOGAPS MODEL'
         end if

         if (src .eq. 'GFS') then
            call fldbld_read_precip_gfs( gribfile, ifguess, jfguess,&
                 fg_prec1, rc2 )
            if (rc2 .ne. 0) then
               write(LIS_logunit,*) &
                    '[WARN] Problem reading precipitation from GRIB file: ', &
                    trim(gribfile)
               found = .false.
               found2 = .false.
               if (allocated(fg_prec1)) deallocate(fg_prec1)
               cycle ! Roll back
            end if
            if (getsixhr.eq.1) then
               call fldbld_read_precip_gfs( gribfile2, ifguess, &
                    jfguess, fg_prec2, rc2 )
               if (rc2 .ne. 0) then
                  write(LIS_logunit,*) &
                       '[WARN] Problem reading precipitation from GRIB file: '&
                       , trim(gribfile2)
                  found = .false.
                  found2 = .false.
                  if (allocated(fg_prec1)) deallocate(fg_prec1)
                  if (allocated(fg_prec2)) deallocate(fg_prec2)
                  cycle ! Roll back
               end if
            end if
         else if (src .eq. 'GALWEM') then
            call fldbld_read_precip_galwem(gribfile, ifguess, jfguess, fc_hr, &
                 fg_prec1, rc2)
            if (rc2 .ne. 0) then
               write(LIS_logunit,*) &
                    '[WARN] Problem reading precipitation from GRIB file: ', &
                    trim(gribfile)
               found = .false.
               found2 = .false.
               if (allocated(fg_prec1)) deallocate(fg_prec1)
               cycle ! Roll back
            end if
         end if

      end do ! do while

      ! Handle missing GRIB data
      if ( (.not. found) .or. (.not. found2) ) then
         if (src .eq. "GFS") then
            write(LIS_logunit,*) &
                 '[ERR] ** GFS Precipitation data not available **'
         else if (src .eq. "GALWEM") then
            write(LIS_logunit,*) &
                 '[ERR] ** GALWEM Precipitation data not available **'
         end if
         rc = 1
         return
      end if

      ! Log which grib file(s) was/were ultimately selected
      write(LIS_logunit,*) &
           '[INFO] Using NWP precipitation from ',trim(gribfile)
      if (getsixhr.eq.1) then
         write(LIS_logunit,*) &
              '[INFO] Also using NWP precipitation from ',trim(gribfile2)
         write(LIS_logunit,*) &
              '[INFO] Will difference two files to get 3-hr accumulation'
      end if

      allocate ( fg_prec (ifguess, jfguess) )
      if (getsixhr.eq.1) then
         fg_prec = fg_prec1 - fg_prec2
      else
         fg_prec = fg_prec1
      endif

      ! Sometimes subtraction of 3-hr precip from 6-hr causes slightly
      ! negative values.  Correct this.
      where (fg_prec .lt. 0)
         fg_prec=0
      endwhere

      ! Interpolate to the LIS grid
      allocate ( fg_data (LIS_rc%lnc(nest), LIS_rc%lnr(nest)) )
      if ( src .eq. 'GFS' ) then
         call AGRMET_fg2lis_precip(nest, findex, ifguess, jfguess, &
                                   fg_prec, fg_data)
      else if ( src .eq. 'GALWEM' ) then
         call interp_galwem_first_guess(nest, ifguess, jfguess, .true., &
                                        fg_prec, fg_data)
      endif
      call LIS_gather_2d_local_to_global(nest, fg_data, nwp_precip_glb)

      ! Clean up
      deallocate ( fg_prec )
      deallocate ( fg_prec1 )
      deallocate ( fg_data )
      if (getsixhr.eq.1) deallocate ( fg_prec2 )
      rc = 0

   end subroutine fldbld_precip_nwp

   !---------------------------------------------------------------------------
   ! Checks GFS or GALWEM GRIB file and retrieves originating center, date,
   ! time, grid resolution, and grid dimensions.
   subroutine check_grib_file(gribfile,yr1,mo1,da1,hr1,found, &
        center, Ni, Nj, gridres)

      ! Imports
#if (defined USE_GRIBAPI)
      use grib_api
#endif
      use LIS_logMod,  only : LIS_logunit, LIS_abort, LIS_alert, &
           LIS_verify, LIS_endrun
      use LIS_mpiMod

      ! Defaults
      implicit none

      ! Arguments
      !character(len=120), intent(in) :: gribfile
      character(len=255), intent(in) :: gribfile
      integer, intent(in) :: yr1, mo1, da1, hr1
      logical, intent(out) :: found
      integer, intent(out) :: center
      integer, intent(out) :: Ni, Nj
      real, intent(out) :: gridres

      ! Local variables
      integer :: ftn, ierr, igrib
      integer :: dataDate, dataTime
      character(len=100) :: gtype
      logical :: found_inq
#if (!defined USE_GRIBAPI)
      character(len=255) :: message(20)
#endif
      found = .false.
      ! Dummy values, replaced by GRIB data contents below
      center = 0
      Ni = 0
      Nj = 0
      gridres = 0

      ! EMK...Before using ECCODES/GRIB_API, see if the GRIB file exists
      ! using a simple inquire statement.  This avoids ECCODES/GRIB_API
      ! writing error messages to stdout/stderr, which may lead to runtime
      ! problems.
      inquire(file=trim(gribfile),exist=found_inq)
      if (.not. found_inq) then
         write(LIS_logunit,*)'[WARN] Cannot find file '//trim(gribfile)
         return
      end if

#if (defined USE_GRIBAPI)
      call grib_open_file(ftn,trim(gribfile),'r',ierr)
      if ( ierr .ne. 0 ) then
         write(LIS_logunit,*) '[WARN] Failed to open - ', trim(gribfile)
         return
      end if

      call grib_new_from_file(ftn,igrib,ierr)
      if ( ierr .ne. 0 ) then
         write(LIS_logunit,*) '[WARN] failed to read - '//trim(gribfile)
         call grib_release(igrib,ierr)
         call grib_close_file(ftn)
         return
      endif

      call grib_get(igrib,'centre',center,ierr)
      if ( ierr .ne. 0 ) then
         write(LIS_logunit,*) '[WARN] error in grib_get: centre in ' // &
              'check_grib_file'
         call grib_release(igrib,ierr)
         call grib_close_file(ftn)
         return
      endif

      call grib_get(igrib,'gridType',gtype,ierr)
      if ( ierr .ne. 0 ) then
         write(LIS_logunit,*) '[WARN] error in grid_get: gridtype in ' // &
              'check_grib_file'
         call grib_release(igrib,ierr)
         call grib_close_file(ftn)
         return
      endif
      if ( gtype .ne. "regular_ll" ) then
         write(LIS_logunit,*) &
              '[WARN] GRIB data not on regular lat-lon grid!'
         call grib_release(igrib,ierr)
         call grib_close_file(ftn)
         return
      endif

      call grib_get(igrib,'Ni',Ni,ierr)
      if ( ierr .ne. 0 ) then
         write(LIS_logunit,*) '[WARN] error in grid_get:Ni in ' // &
              'check_grib_file'
         call grib_release(igrib,ierr)
         call grib_close_file(ftn)
         return
      endif

      call grib_get(igrib,'Nj',Nj,ierr)
      if ( ierr .ne. 0 ) then
         write(LIS_logunit,*) '[WARN] error in grid_get:Nj in ' // &
              'check_grib_file'
         call grib_release(igrib,ierr)
         call grib_close_file(ftn)
         return
      endif

      call grib_get(igrib,'jDirectionIncrementInDegrees',gridres,ierr)
      if ( ierr .ne. 0 ) then
         write(LIS_logunit,*) &
              '[WARN] error in grid_get:jDirectionIncrementInDegrees in ' // &
              'check_grib_file'
         call grib_release(igrib,ierr)
         call grib_close_file(ftn)
         return
      endif

      call grib_get(igrib,'dataDate',dataDate,ierr)
      if ( ierr .ne. 0 ) then
         write(LIS_logunit,*) '[WARN] error in grid_get:dataDate in ' // &
              'check_grib_file'
         call grib_release(igrib,ierr)
         call grib_close_file(ftn)
         return
      endif

      call grib_get(igrib,'dataTime',dataTime,ierr)
      if ( ierr .ne. 0 ) then
         write(LIS_logunit,*) '[WARN] error in grid_get:dataTime in ' // &
              'check_grib_file'
         call grib_release(igrib,ierr)
         call grib_close_file(ftn)
         return
      endif

      if ( yr1*10000+mo1*100+da1 .ne. dataDate) then
         write(LIS_logunit,*) '[WARN] Cannot find valid date in GRIB file!'
         call grib_release(igrib,ierr)
         call grib_close_file(ftn)
         return
      end if

      if (hr1*100 .ne. dataTime ) then
         write(LIS_logunit,*) '[WARN] Cannot find valid time in GRIB file!'
         call grib_release(igrib,ierr)
         call grib_close_file(ftn)
         return
      endif

      call grib_release(igrib,ierr)
      if ( ierr .ne. 0 ) then
         write(LIS_logunit,*) &
              '[WARN] error in grid_release in ' // &
              'check_grib_file'
         return
      end if

      ! At this point, we declare victory
      call grib_close_file(ftn)
      found = .TRUE.

#else
      write(LIS_logunit,*) &
           '[ERR] check_grib_file requires GRIB-API or ECCODES library'
      write(LIS_logunit,*) '[ERR] please recompile LIS'
      flush(LIS_logunit)
      message(:) = ''
      message(1) = '[ERR] Program:  LIS'
      message(2) = '  Routine: check_grib_file.'
      message(3) = '  LIS was not compiled with GRIBAPI or ECCODES support!'
#if (defined SPMD)
      call MPI_Barrier(LIS_MPI_COMM, ierr)
      call handle_mpi_error(ierr, &
           'MPI_Barrier call in check_grib_file')
#endif
      if(LIS_masterproc) then
         call LIS_alert( 'LIS.check_grib_file', 1, &
              message )
         call LIS_abort( message)
      else
         call sleep(10) ! Make sure LIS_masterproc finishes LIS_abort
         call LIS_endrun()
      endif

      call LIS_endrun()
#endif

   end subroutine check_grib_file

   !---------------------------------------------------------------------------
   ! Creates "superobs" out of close observations.  Each close observation is
   ! first checked for unacceptable deviation from the mean of the close
   ! obs, and rejected if deviation is too high.  Superobs are considered
   ! "close" if they are in the same LIS grid box.  Based on Lespinas et al
   ! (2015).
   !
   ! This implementation is parallelized by distributing work among the
   ! different LIS ESMF PETs.
   subroutine USAF_superstatQC(this,nest,new_name,network,silent_rejects)

      ! Imports
      use LIS_coreMod, only: LIS_domain, LIS_rc, LIS_localPet
      use LIS_logMod, only: LIS_logunit, LIS_endrun
      use LIS_mpiMod

      ! Defaults
      implicit none

      ! Arguments
      type(USAF_ObsData), intent(inout) :: this
      integer,intent(in) :: nest
      character(len=32), intent(in) :: new_name
      character(len=*), optional :: network
      logical,optional,intent(in) :: silent_rejects

      ! Local variables
      integer :: nobs
      integer :: num_rejected_obs, num_merged_obs, num_superobs
      real :: dlat, dlon
      integer :: c,r,j
      real :: ctrlat, ctrlon
      character(len=32) :: net_new
      character(len=32) :: platform_new
      integer, allocatable :: actions(:), actions_pet(:)
      real, allocatable :: superobs_pet(:),superlat_pet(:),superlon_pet(:)
      real, allocatable :: means(:)
      real, allocatable :: superobs(:),superlat(:),superlon(:)
      real, allocatable :: superSigmaOSqr(:), superSigmaOSqr_pet(:)
      real, allocatable :: superOErrScaleLength(:), superOErrScaleLength_pet(:)
      integer, allocatable :: superob_count(:), superob_count_pet(:)
      integer :: pet, pet_incr
      integer :: glbcr
      integer :: ierr, ipass, icount
      integer :: gindex
      real :: threshold
      logical :: found
      double precision :: t1, t2
      logical :: silent_rejects_local

      ! Sanity check
      nobs = this%nobs
      if (nobs .eq. 0) then
         write(LIS_logunit,*)&
              '[INFO] superstatQC found no observations to test'
         return
      end if

      silent_rejects_local = .false.
      if (present(silent_rejects)) then
         silent_rejects_local = silent_rejects
      end if

      ! Determine which type of observations will be "superobbed"
      net_new = trim(new_name)
      platform_new = trim(new_name)

!       if (present(network)) then
!          write(LIS_logunit,*)&
!               '[INFO] superstatQC working with ',nobs,' obs from ', &
!               trim(network),'...'
!       else
!          write(LIS_logunit,*)&
!               '[INFO] superstatQC working with ',nobs,' obs...'
!       end if

#if (defined SPMD)
      call MPI_Barrier(LIS_MPI_COMM, ierr)
      call handle_mpi_error(ierr, &
           'MPI_Barrier call in USAF_superstatQC')
      t1 = MPI_Wtime()
#endif

      allocate(actions_pet(nobs))
      actions_pet(:) = 0
      allocate(actions(nobs))
      actions(:) = 0

      glbcr = LIS_rc%gnc(nest)*LIS_rc%gnr(nest)
      allocate(superobs_pet(glbcr))
      superobs_pet(:) = 0
      allocate(superlat_pet(glbcr))
      superlat_pet(:) = 0
      allocate(superlon_pet(glbcr))
      superlon_pet(:) = 0
      allocate(superSigmaOSqr_pet(glbcr))
      superSigmaOSqr_pet(:) = 0
      allocate(superOErrScaleLength_pet(glbcr))
      superOErrScaleLength_pet(:) = 0
      allocate(superob_count_pet(glbcr))
      superob_count_pet(:) = 0

      allocate(means(glbcr))
      means(:) = 0
      allocate(superobs(glbcr))
      superobs(:) = 0
      allocate(superlat(glbcr))
      superlat(:) = 0
      allocate(superlon(glbcr))
      superlon(:) = 0
      allocate(superSigmaOSqr(glbcr))
      superSigmaOSqr(:) = 0
      allocate(superOErrScaleLength(glbcr))
      superOErrScaleLength(:) = 0
      allocate(superob_count(glbcr))
      superob_count(:) = 0

      dlat = LIS_domain(nest)%lisproj%dlat
      dlon = LIS_domain(nest)%lisproj%dlon

      ! First pass: Find all acceptable obs in each LIS grid box, and
      ! calculate average value.
      !
      ! Second pass:  Reject observations that deviate too much from
      ! local average.  Calculate superob value, location, and error variance.
      !
      ! Third pass:  Make sure obs that could not be merged (due to
      ! lack of valid neighbors) are marked for preservation.

      do ipass = 1,3

         pet = -1
         pet_incr = 1

         do j = 1, nobs

            ! See which MPI process is responsible for this ob
            call update_pet(pet,pet_incr)
            if (pet .ne. LIS_localPet) cycle

            ! Skip bad data
            if ( this%qc(j) .eq. QC_REJECT) cycle

            ! Screen by type
            if (present(network)) then
               if (trim(network) .eq. "SSMI") then
                  if (.not. is_ssmi(this%net(j))) cycle
               else if (trim(network) .eq. "GEOPRECIP") then
                  if (.not. is_geoprecip(this%net(j))) cycle
               else if (trim(network) .eq. "CMORPH") then
                  if (.not. is_cmorph(this%net(j))) cycle
               else if (trim(network) .eq. "IMERG") then
                  if (.not. is_imerg(this%net(j))) cycle
               end if
            else ! Gauges
               if (.not. is_gauge(this%net(j))) cycle
            end if

            ! Now see which LIS grid box this is in.  First, handle latitude.
            found = .false.
            do r = 1, LIS_rc%gnr(nest)
               gindex = 1 + (r-1)*LIS_rc%gnc(nest)
               ctrlat = LIS_domain(nest)%glat(gindex)
               if (r .eq. 1) then
                  if (this%lat(j) .lt. (ctrlat - (0.5*dlat))) cycle
               end if
               if (this%lat(j) .ge. (ctrlat + (0.5*dlat))) cycle
               found = .true.
               exit
            end do ! r
            if (.not. found) cycle

            ! Now, longitude
            found = .false.
            do c = 1, LIS_rc%gnc(nest)
               gindex = c + (r-1)*LIS_rc%gnc(nest)
               ctrlon = LIS_domain(nest)%glon(gindex)
               if (c .eq. 1) then
                  if (this%lon(j) .lt. (ctrlon - (0.5*dlon))) cycle
               end if
               if (this%lon(j) .ge. (ctrlon + (0.5*dlon))) cycle
               found = .true.
               exit
            end do ! c
            if (.not. found) cycle

            ! Add contribution to local mean.
            if (ipass .eq. 1) then
               superobs_pet(gindex) = &
                    superobs_pet(gindex) + this%obs(j)
               superob_count_pet(gindex) = &
                    superob_count_pet(gindex) + 1
            end if ! ipass .eq. 1

            ! Reject obs that deviate too much from local mean, and collect
            ! contributions from the remainder for a superob.
            if (ipass .eq. 2) then
               if (means(gindex) .eq. MISSING) cycle

               icount = superob_count(gindex)
               threshold = 3 * this%sigmaOSqr(j) * &
                    sqrt(real(icount) / real(icount-1))

               if (abs(means(gindex) - this%obs(j)) .gt. threshold) then
                  actions_pet(j) = -1 ! Reject
               else
                  actions_pet(j) =  1 ! Consider for superob
                  superobs_pet(gindex) = &
                       superobs_pet(gindex) + this%obs(j)
                  superlat_pet(gindex) = &
                       superlat_pet(gindex) + this%lat(j)
                  superlon_pet(gindex) = &
                       superlon_pet(gindex) + this%lon(j)
                  superSigmaOSqr_pet(gindex) = &
                       superSigmaOSqr_pet(gindex) + this%sigmaOSqr(j)
                  superOErrScaleLength_pet(gindex) = &
                       superOErrScaleLength_pet(gindex) + &
                       this%oErrScaleLength(j)
                  superob_count_pet(gindex) = &
                       superob_count_pet(gindex) + 1
               end if ! Threshold check
            end if ! ipass .eq. 2

            ! If only one good observation is in this grid box, make sure
            ! it is preserved as is.
            if (ipass .eq. 3) then
               if (superobs(gindex) .eq. MISSING) then
                  if (actions_pet(j) .eq. 1) then
                     actions_pet(j) = 0
                  end if
               end if
            end if ! ipass .eq. 3

         end do ! j

         ! Collect contributions to local means
         if (ipass .eq. 1) then
            means(:) = 0
#if (defined SPMD)
            call MPI_Allreduce(superobs_pet,means,glbcr,MPI_REAL, MPI_SUM, &
                 LIS_MPI_COMM, ierr)
            call handle_mpi_error(ierr, &
                 'MPI_Allreduce call in USAF_superstatQC')
#else
            do j = 1, glbcr
               means(j) = sum(superobs_pet)
            end do
#endif
            superobs_pet(:) = 0
            superob_count(:) = 0
#if (defined SPMD)
            call MPI_Allreduce(superob_count_pet,superob_count,glbcr,&
                 MPI_INTEGER, MPI_SUM, LIS_MPI_COMM, ierr)
            call handle_mpi_error(ierr, &
                 'MPI_Allreduce call in USAF_superstatQC')
#else
            do j = 1, glbcr
               superob_count(j) = sum(superob_count_pet)
            end do
#endif
            superob_count_pet(:) = 0

            do r = 1, LIS_rc%gnr(nest)
               do c = 1, LIS_rc%gnc(nest)
                  gindex = c + (r-1)*LIS_rc%gnc(nest)
                  if (superob_count(gindex) .gt. 2) then
                     means(gindex) = means(gindex) / superob_count(gindex)
                  else ! Superob either not possible or not necessary
                     means(gindex) = MISSING
                  end if
               end do ! c
            end do ! r
         end if ! ipass.eq.1

         ! Collect contributions to local superob
         if (ipass .eq. 2) then

#if (defined SPMD)
            call MPI_Barrier(LIS_MPI_COMM, ierr)
            call handle_mpi_error(ierr, &
                 'MPI_Barrier call in USAF_superstatQC')
            superob_count(:) = 0
            call MPI_Allreduce(superob_count_pet, superob_count, glbcr,&
                 MPI_INTEGER, MPI_SUM, LIS_MPI_COMM, ierr)
            call handle_mpi_error(ierr, &
                 'MPI_Allreduce call in USAF_superstatQC')
            superob_count_pet(:) = 0

            superobs(:) = 0
            call MPI_Allreduce(superobs_pet, superobs, glbcr, MPI_REAL, &
                 MPI_SUM, LIS_MPI_COMM, ierr)
            call handle_mpi_error(ierr, &
                 'MPI_Allreduce call in USAF_superstatQC')
            superobs_pet(:) = 0

            superlat(:) = 0
            call MPI_Allreduce(superlat_pet, superlat, glbcr, MPI_REAL, &
                 MPI_SUM, LIS_MPI_COMM, ierr)
            call handle_mpi_error(ierr, &
                 'MPI_Allreduce call in USAF_superstatQC')
            superlat_pet(:) = 0

            superlon(:) = 0
            call MPI_Allreduce(superlon_pet, superlon, glbcr, MPI_REAL, &
                 MPI_SUM, LIS_MPI_COMM, ierr)
            call handle_mpi_error(ierr, &
                 'MPI_Allreduce call in USAF_superstatQC')
            superlon_pet(:) = 0

            superSigmaOSqr(:) = 0
            call MPI_Allreduce(superSigmaOSqr_pet, superSigmaOSqr, glbcr, &
                 MPI_REAL, MPI_SUM, LIS_MPI_COMM, ierr)
            call handle_mpi_error(ierr, &
                 'MPI_Allreduce call in USAF_superstatQC')
            superSigmaOSqr_pet(:) = 0

            superOErrScaleLength(:) = 0
            call MPI_Allreduce(superOErrScaleLength_pet, &
                 superOErrScaleLength, glbcr, &
                 MPI_REAL, MPI_SUM, LIS_MPI_COMM, ierr)
            call handle_mpi_error(ierr, &
                 'MPI_Allreduce call in USAF_superstatQC')
            superOErrScaleLength_pet(:) = 0
#endif

            ! Create the superobs
            do r = 1, LIS_rc%gnr(nest)
               do c = 1, LIS_rc%gnc(nest)
                  gindex = c + (r-1)*LIS_rc%gnc(nest)
                  if (superob_count(gindex) .gt. 2) then
                     superobs(gindex) = &
                          superobs(gindex) / superob_count(gindex)
                     superlat(gindex) = &
                          superlat(gindex) / superob_count(gindex)
                     superlon(gindex) = &
                          superlon(gindex) / superob_count(gindex)
                     superSigmaOSqr(gindex) = &
                          superSigmaOSqr(gindex) / superob_count(gindex)
                     superOErrScaleLength(gindex) = &
                          superOErrScaleLength(gindex) / superob_count(gindex)
                  else ! Superob either not possible or not needed
                     superobs(gindex) = MISSING
                  end if
               end do ! c
            end do ! r

         end if ! ipass .eq. 2

         ! Collect the final list of observations we will either reject or
         ! merge.
         if (ipass .eq. 3) then

#if (defined SPMD)
            call MPI_Barrier(LIS_MPI_COMM, ierr)
            call handle_mpi_error(ierr, &
                 'MPI_Barrier call in USAF_superstatQC')
            actions(:) = 0
            call MPI_Allreduce(actions_pet, actions, nobs,&
                 MPI_INTEGER, MPI_SUM, LIS_MPI_COMM, ierr)
            call handle_mpi_error(ierr, &
                 'MPI_Allreduce call in USAF_superstatQC')
            actions_pet(:) = 0
#endif
         end if ! ipass .eq. 3

      end do ! ipass

      ! Now update the observation structure with the rejected obs
      ! and the merged obs.  All processors do this to ensure
      ! identical modified structures.
      num_merged_obs = 0
      num_rejected_obs = 0
      do j = 1, nobs
         if (actions(j) .eq. -1) then
            this%qc(j) = QC_REJECT
            if (.not. silent_rejects_local) then
               write(LIS_logunit,*) &
                    '[INFO] superstatQC rejection j: ',j, &
                    ' net: ',trim(this%net(j)), &
                    ' platform: ',trim(this%platform(j)), &
                    ' lat: ',this%lat(j), &
                    ' lon: ',this%lon(j), &
                    ' obs: ',this%obs(j), &
                    ' back: ',this%back(j)
            endif
            num_rejected_obs = num_rejected_obs + 1
         else if (actions(j) .eq. 1) then
            this%qc(j) = QC_REJECT ! Was merged into superob
            num_merged_obs = num_merged_obs + 1
         end if
      end do ! j

      write(LIS_logunit,*) &
           '[INFO] superstatQC rejected ',num_rejected_obs, &
           ' obs and merged ',num_merged_obs,' obs'

      ! Finally, add the superobs to the data structure.
      num_superobs = 0
      do r = 1, LIS_rc%gnr(nest)
         do c = 1, LIS_rc%gnc(nest)
            gindex = c + (r-1)*LIS_rc%gnc(nest)
            if (superobs(gindex) .eq. MISSING) cycle

            call USAF_assignObsData(this,net_new,platform_new, &
                 superobs(gindex), &
                 superlat(gindex), &
                 superlon(gindex), &
                 superSigmaOSqr(gindex), &
                 superOErrScaleLength(gindex))

            num_superobs = num_superobs + 1
         end do ! c
      end do ! r

      write(LIS_logunit,*) &
           '[INFO] superstatQC created ',num_superobs,' super obs'

      ! Clean up
      deallocate(means)
      deallocate(actions)
      deallocate(superobs)
      deallocate(superlat)
      deallocate(superlon)
      deallocate(superSigmaOSqr)
      deallocate(superOErrScaleLength)
      deallocate(superob_count)

      deallocate(actions_pet)
      deallocate(superobs_pet)
      deallocate(superlat_pet)
      deallocate(superlon_pet)
      deallocate(superSigmaOSqr_pet)
      deallocate(superOErrScaleLength_pet)
      deallocate(superob_count_pet)

#if (defined SPMD)
      call MPI_Barrier(LIS_MPI_COMM, ierr)
      call handle_mpi_error(ierr, &
           'MPI_Barrier call in USAF_superstatQC')
      t2 = MPI_Wtime()
      write(LIS_logunit,*) &
           '[INFO] Elapsed time in superstatQC is ',t2 - t1,' seconds'
#endif

   end subroutine USAF_superstatQC

   !---------------------------------------------------------------------------
   ! QC checks for duplicate gage reports.  Based on Mahfouf et al (2007).
   !
   ! If duplicates are found for a particular station but all are identical,
   ! only one report is preserved and the rest are rejected.  Otherwise,
   ! if two different reports from the same station are found, a superob will
   ! be created if the spread is smaller than the observation error variance
   ! and both original reports will be rejected.  If more than two
   ! unique reports exist for the same station, all will be rejected.
   !
   ! EXCEPTION:  If the observation location is inconsistent, just save the
   ! first report.  This can happen if duplicate reports are received in
   ! different formats (e.g., BUFR and text) which have different precisions.
   ! Also, some observations are MOBL (the reporter literally is moving).
   subroutine USAF_dupQC(this)

      ! Imports
      use LIS_logMod, only: LIS_logunit
      use LIS_mpiMod

      ! Defaults
      implicit none

      ! Arguments
      type(USAF_ObsData), intent(inout) :: this

      ! Local variables
      type close_obs ! Linked list type
         integer :: ob_index
         type(close_obs), pointer :: next
      end type close_obs
      type(close_obs), pointer :: head, tail, new, ptr
      integer :: count_dups
      integer :: total_reject_count, total_merge_count, total_create_count
      real :: mean,back,newlat,newlon,sigmaOSqr,oErrScaleLength
      character(len=32) :: net
      character(len=32) :: platform
      real :: diff
      integer :: r,c,i
      integer :: nobs
      logical :: reject_all
      double precision :: t1, t2
      integer :: ierr
      logical :: location_issue

      nobs = this%nobs
      if (nobs .eq. 0) then
         write(LIS_logunit,*)&
              '[INFO] dupQC found no observations to test'
         return
      endif

#if (defined SPMD)
      call MPI_Barrier(LIS_MPI_COMM, ierr)
      call handle_mpi_error(ierr, &
           'MPI_Barrier call in USAF_dupQC')
      t1 = MPI_Wtime()
#endif

      total_reject_count = 0
      total_merge_count = 0
      total_create_count = 0

      do r = 1,nobs

         if (this%qc(r) .eq. QC_REJECT) cycle
         if (trim(this%net(r)) .eq. "SSMI") cycle
         if (trim(this%net(r)) .eq. "GEOPRECIP") cycle
         if (trim(this%net(r)) .eq. "CMORPH") cycle
         if (trim(this%net(r)) .eq. "IMERG") cycle

         ! Some CDMS obs are missing station IDs.  We will skip these
         if ( trim(this%net(r)) .eq. "CDMS" .and. &
              trim(this%platform(r)) .eq. "00000000") cycle

         ! Get count of duplicates of ob r
         count_dups = 0
         mean = 0
         nullify(head,tail) ! Initialize linked list

         do c = r+1,nobs
            if (this%qc(c) .eq. QC_REJECT) cycle
            if (trim(this%net(c)) .eq. "SSMI") cycle
            if (trim(this%net(c)) .eq. "GEOPRECIP") cycle
            if (trim(this%net(c)) .eq. "CMORPH") cycle
            if (trim(this%net(c)) .eq. "IMERG") cycle

            if ( trim(this%net(c)) .ne. trim(this%net(r))) cycle
            if ( trim(this%platform(c)) .ne. trim(this%platform(r))) cycle

            ! Some CDMS obs are missing station IDs.  We will skip these
            if ( trim(this%net(c)) .eq. "CDMS" .and. &
                 trim(this%platform(c)) .eq. "00000000") cycle

            ! Duplicate found.  Store in linked list.
            count_dups = count_dups + 1

            ! Add to linked list
            allocate(new)
            new%ob_index = c
            nullify(new%next)
            if (associated(head)) then
               tail%next => new
               tail => new
            else ! First entry
               head => new
               tail => new
            end if
         end do ! c

         ! If we have no duplicates, just move on.
         if (count_dups .eq. 0) cycle

         ! Handle the special case of inconsistent locations.  In this event,
         ! just save the first ob.
         location_issue = .false.
         if (count_dups .gt. 0) then

            ! First pass
            ptr => head
            do i = 1, count_dups
               diff = this%lat(ptr%ob_index) - this%lat(r)
               if (.not. diff > 0 .and. &
                    .not. diff < 0) location_issue = .true.
               diff = this%lon(ptr%ob_index) - this%lon(r)
               if (.not. diff > 0 .and. &
                    .not. diff < 0) location_issue = .true.
               if (location_issue) exit ! Get out of loop
               ptr => ptr%next
            end do ! i

            if (location_issue) then
               ! Toss all duplicate reports, just save the first one.
               ptr => head
               do i = 1, count_dups
                  this%qc(ptr%ob_index) = QC_REJECT
                  total_reject_count = total_reject_count + 1
                  write(LIS_logunit,*) &
                       '[INFO] dupQC rejecting ob w/ changing lat/lon  r: ', &
                       ptr%ob_index, &
                       ' net: ',trim(this%net(ptr%ob_index)), &
                       ' platform: ',trim(this%platform(ptr%ob_index)), &
                       ' lat: ',this%lat(ptr%ob_index), &
                       ' lon: ',this%lon(ptr%ob_index), &
                       ' obs: ',this%obs(ptr%ob_index), &
                       ' back: ',this%back(ptr%ob_index)
                  write(LIS_logunit,*) &
                       '------------------------------------------------------'
                  ptr => ptr%next
               end do ! i
            end if
         end if

         ! If we have more than one duplicate, determining a sane procedure
         ! for handling all the reports becomes difficult.  We'll keep it
         ! simple and reject all reports if more than one unique measurement
         ! amount is found; otherwise, we'll just reject the exact duplicates.
         if (count_dups .gt. 1 .and. .not. location_issue) then
            ptr => head
            reject_all = .false.
            do i = 1, count_dups
               diff = this%obs(ptr%ob_index) - this%obs(r)
               if (.not. diff > 0 .and. &
                    .not. diff < 0) then
                  this%qc(ptr%ob_index) = QC_REJECT
                  total_reject_count = total_reject_count + 1
                  write(LIS_logunit,*) &
                       '[INFO] dupQC rejecting exact duplicate1 ob r: ', &
                       ptr%ob_index, &
                       ' net: ',trim(this%net(ptr%ob_index)), &
                       ' platform: ',trim(this%platform(ptr%ob_index)), &
                       ' lat: ',this%lat(ptr%ob_index), &
                       ' lon: ',this%lon(ptr%ob_index), &
                       ' obs: ',this%obs(ptr%ob_index), &
                       ' back: ',this%back(ptr%ob_index)
                  write(LIS_logunit,*) &
                       '------------------------------------------------------'

               else
                  reject_all = .true.
                  exit ! out of i loop
               end if
               ptr => ptr%next
            end do ! i

            if (reject_all) then
               this%qc(r) = QC_REJECT
               total_reject_count = total_reject_count + 1
               write(LIS_logunit,*) &
                    '[INFO] dupQC rejecting ob1 r: ', &
                    r, &
                    ' net: ',trim(this%net(r)), &
                    ' platform: ',trim(this%platform(r)), &
                    ' lat: ',this%lat(r), &
                    ' lon: ',this%lon(r), &
                    ' obs: ',this%obs(r), &
                    ' back: ',this%back(r)

               ptr => head
               do i = 1, count_dups
                  this%qc(ptr%ob_index) = QC_REJECT
                  total_reject_count = total_reject_count + 1
                  write(LIS_logunit,*) &
                       '[INFO] dupQC rejecting ob1 r: ', &
                       ptr%ob_index, &
                       ' net: ',trim(this%net(ptr%ob_index)), &
                       ' platform: ',trim(this%platform(ptr%ob_index)), &
                       ' lat: ',this%lat(ptr%ob_index), &
                       ' lon: ',this%lon(ptr%ob_index), &
                       ' obs: ',this%obs(ptr%ob_index), &
                       ' back: ',this%back(ptr%ob_index)

                  ptr => ptr%next
               end do ! i
               write(LIS_logunit,*) &
                    '------------------------------------------------------'
            end if ! reject_all
         end if ! count_dups .gt. 1 .and. .not. location_issue

         ! If we have exactly one duplicate: reject duplicate
         ! if it is an exact copy; otherwise, attempt superob.
         if (count_dups .eq. 1 .and. .not. location_issue) then
            ptr => head
            diff = this%obs(ptr%ob_index) - this%obs(r)
            if (.not. diff < 0 .and. &
                 .not. diff > 0) then
               this%qc(ptr%ob_index) = QC_REJECT
               total_reject_count = total_reject_count + 1
               write(LIS_logunit,*) &
                    '[INFO] dupQC rejecting exact duplicate2 ob r: ', &
                    ptr%ob_index, &
                    ' net: ',trim(this%net(ptr%ob_index)), &
                    ' platform: ',trim(this%platform(ptr%ob_index)), &
                    ' lat: ',this%lat(ptr%ob_index), &
                    ' lon: ',this%lon(ptr%ob_index), &
                    ' obs: ',this%obs(ptr%ob_index), &
                    ' back: ',this%back(ptr%ob_index)

               write(LIS_logunit,*) &
                    '------------------------------------------------------'

            else if (diff*diff .gt. this%sigmaOSqr(r)) then
               this%qc(r) = QC_REJECT
               total_reject_count = total_reject_count + 1
               write(LIS_logunit,*) &
                    '[INFO] dupQC rejecting2 ob r: ', &
                    r, &
                    ' net: ',trim(this%net(r)), &
                    ' platform: ',trim(this%platform(r)), &
                    ' lat: ',this%lat(r), &
                    ' lon: ',this%lon(r), &
                    ' obs: ',this%obs(r), &
                    ' back: ',this%back(r)

               this%qc(ptr%ob_index) = QC_REJECT
               total_reject_count = total_reject_count + 1

               write(LIS_logunit,*) &
                    '[INFO] dupQC rejecting2 ob r: ', &
                    ptr%ob_index, &
                    ' net: ',trim(this%net(ptr%ob_index)), &
                    ' platform: ',trim(this%platform(ptr%ob_index)), &
                    ' lat: ',this%lat(ptr%ob_index), &
                    ' lon: ',this%lon(ptr%ob_index), &
                    ' obs: ',this%obs(ptr%ob_index), &
                    ' back: ',this%back(ptr%ob_index)

               write(LIS_logunit,*) &
                    '------------------------------------------------------'

            else
               mean = 0.5 * (this%obs(ptr%ob_index) + this%obs(r))

               write(LIS_logunit,*) &
                    '[INFO] dupQC will create superob from r: ', &
                    r, &
                    ' net: ',trim(this%net(r)), &
                    ' platform: ',trim(this%platform(r)), &
                    ' lat: ',this%lat(r), &
                    ' lon: ',this%lon(r), &
                    ' obs: ',this%obs(r), &
                    ' back: ',this%back(r)

               write(LIS_logunit,*) &
                    '[INFO] dupQC will create superob from r: ', &
                    ptr%ob_index, &
                    ' net: ',trim(this%net(ptr%ob_index)), &
                    ' platform: ',trim(this%platform(ptr%ob_index)), &
                    ' lat: ',this%lat(ptr%ob_index), &
                    ' lon: ',this%lon(ptr%ob_index), &
                    ' obs: ',this%obs(ptr%ob_index), &
                    ' back: ',this%back(ptr%ob_index)

               mean = mean
               back = this%back(r)
               newlat = this%lat(r)
               newlon = this%lon(r)
               sigmaOSqr = this%sigmaOSqr(r)
               oErrScaleLength = this%oErrScaleLength(r)

               ! EMK Bug fix:  Make sure net and platform are set for the
               ! superob.  Print these values.
               net = trim(this%net(ptr%ob_index))
               platform = trim(this%platform(ptr%ob_index))
               write(LIS_logunit,*) &
                    '[INFO] dupQC new superob is: ', &
                    ' net: ',trim(net), &
                    ' platform: ',trim(platform), &
                    ' obs: ',mean
               write(LIS_logunit,*) &
                    '------------------------------------------------------'

               call USAF_assignObsData(this,net,platform,mean,newlat,newlon,&
                    sigmaOSqr,oErrScaleLength,back=back)

               total_create_count = total_create_count + 1

               ! Reject originals
               this%qc(r) = QC_REJECT
               this%qc(ptr%ob_index) = QC_REJECT
               total_merge_count = total_merge_count + 2
            end if
         end if ! count_dups .eq. 1 .and. .not. location_issue

         ! Clean up linked list and move on
         do
            ptr => head
            if (associated(head%next)) then
               head => head%next
               deallocate(ptr)
            else
               nullify(head,tail)
               deallocate(ptr)
               nullify(ptr)
               exit ! Done with linked list
            end if
         end do

      end do ! r

      write(LIS_logunit,*) &
           '[INFO] dupQC rejected ',total_reject_count,' obs and merged ', &
           total_merge_count
      write(LIS_logunit,*) &
           '[INFO] dupQC created ',total_create_count,' super obs'

#if (defined SPMD)
      call MPI_Barrier(LIS_MPI_COMM, ierr)
      call handle_mpi_error(ierr, &
           'MPI_Barrier call in USAF_dupQC')
      t2 = MPI_Wtime()
      write(LIS_logunit,*) &
           '[INFO] Elapsed time in dupQC is ',t2 - t1,' seconds'
#endif

   end subroutine USAF_dupQC

   !---------------------------------------------------------------------------
   ! Selects new ESMF PET ID based on current value and increment.
   ! If resulting ID is out of bounds, it is reset to the nearest bound and
   ! the increment is reversed.  Resulting behavior is a 1-D "ping-pong"
   ! of values between 0 and (LIS_npes-1).
   subroutine update_pet(pet,pet_incr)
      use LIS_coreMod, only: LIS_npes
      implicit none
      integer,intent(inout) :: pet
      integer,intent(inout) :: pet_incr
      pet = pet + pet_incr
      if (pet .ge. LIS_npes) then
         pet = LIS_npes - 1
         pet_incr = -1
      else if (pet .lt. 0) then
         pet = 0
         pet_incr = 1
      end if
   end subroutine update_pet

   !---------------------------------------------------------------------------
   ! Changes negative values in array to zero, and summarizes number of
   ! values so changed.
   subroutine reset_negative_values(nest,mrgp)

      ! Imports
      use LIS_coreMod, only: LIS_rc
      use LIS_logMod, only: LIS_logunit

      ! Arguments
      integer, intent(in) :: nest
      real, intent(inout) :: mrgp(LIS_rc%lnc(nest),LIS_rc%lnr(nest))

      ! Local variables
      integer :: ifix
      integer :: c,r

      ifix = 0
      do r = 1, LIS_rc%lnr(nest)
         do c = 1, LIS_rc%lnc(nest)
            if (mrgp(c,r) .lt. 0) then
               mrgp(c,r) = 0
               ifix = ifix + 1
            end if
         end do ! c
      end do ! r
      if (ifix > 0) then
         write(LIS_logunit,6000) ifix
6000     format (/, 1x, 55('-'), &
              /, 3x, '[INFO] routine reset_negative_values:',&
              /, 5x, '# of pts to which negative values were set to zero = ', &
              i6, /, 1x, 55('-'))
      end if

   end subroutine reset_negative_values

   !---------------------------------------------------------------------------
   ! Reject obs that differ "too much" from background field.  Threshold based
   ! on sum of observation and background error variances.  From Lopez (2013).
   ! This assumes both background and observations are unbiased, and large
   ! difference implies gross error in observation.
   subroutine USAF_backQC(this,sigmaBSqr,silent_rejects)

      ! Imports
      use LIS_logMod, only: LIS_logunit, LIS_endrun
      use LIS_mpiMod

      ! Defaults
      implicit none

      ! Arguments
      type(USAF_ObsData), intent(inout) :: this
      real, intent(in) :: sigmaBSqr
      logical,optional,intent(in) :: silent_rejects

      ! Local variables
      integer :: nobs
      real :: errorThresh
      real :: absDiff
      integer :: r
      integer :: reject_count
      integer :: ierr
      double precision :: t1, t2
      logical :: silent_rejects_local

      nobs = this%nobs
      if (nobs .eq. 0) then
         write(LIS_logunit,*)&
              '[INFO] backQC found no observations to test'
         return
      endif

      silent_rejects_local = .false.
      if (present(silent_rejects)) then
         silent_rejects_local = silent_rejects
      end if

#if (defined SPMD)
      call MPI_Barrier(LIS_MPI_COMM, ierr)
      call handle_mpi_error(ierr, &
           'MPI_Barrier call in USAF_backQC')
      t1 = MPI_Wtime()
#endif

      !write(LIS_logunit,*)'EMK: nobs, sigmaBSqr = ', nobs, sigmaBSqr
      !flush(LIS_Logunit)

      reject_count = 0
      do r = 1,nobs

         ! Skip bad data
         if ( this%qc(r) .eq. QC_REJECT) cycle

         errorThresh = 4*sqrt(sigmaBSqr + this%sigmaOSqr(r))
         absDiff = abs(this%obs(r) - this%back(r))

         if (absDiff .gt. errorThresh) then
            this%qc(r) = QC_REJECT

            reject_count = reject_count + 1

            if (.not. silent_rejects_local) then
               write(LIS_logunit,*) &
                    '[INFO] backQC rejecting observation i: ',r, &
                    ' net: ',trim(this%net(r)), &
                    ' platform: ',trim(this%platform(r)), &
                    ' lat: ',this%lat(r), &
                    ' lon: ',this%lon(r), &
                    ' obs: ',this%obs(r), &
                    ' back: ',this%back(r), &
                    ' abs diff: ', abs(this%obs(r) - this%back(r)), &
                    ' errorThresh ', errorThresh
            end if
         end if

      end do ! r

      write(LIS_logunit,*)&
           '[INFO] backQC rejected ',reject_count,' observations'

#if (defined SPMD)
      call MPI_Barrier(LIS_MPI_COMM, ierr)
      call handle_mpi_error(ierr, &
           'MPI_Barrier call in USAF_backQC')
      t2 = MPI_Wtime()
      write(LIS_logunit,*) &
           '[INFO] Elapsed time in backQC is ',t2 - t1,' seconds'
#endif

   end subroutine USAF_backQC

   !---------------------------------------------------------------------------
   ! Checks if observation network is recognized as a gauge.
   logical function is_gauge(net)
      implicit none
      character(len=32), intent(in) :: net
      logical :: answer
      answer = .false.
      if (trim(net) .eq. "AMIL") answer = .true.
      if (trim(net) .eq. "CANA") answer = .true.
      if (trim(net) .eq. "FAA") answer = .true.
      if (trim(net) .eq. "ICAO") answer = .true.
      if (trim(net) .eq. "WMO") answer = .true.
      if (trim(net) .eq. "MOBL") answer = .true.
      if (trim(net) .eq. "SUPERGAGE") answer = .true.
      ! Handle reformatted CDMS data that are missing the network type.
      if (trim(net) .eq. "CDMS") answer = .true.
      is_gauge = answer
   end function is_gauge

   !---------------------------------------------------------------------------
   ! Dummy function for establishing a surface station is uncorrelated.
   ! Simple returns "true".  This is passed to some of the generic
   ! Bratseth routines that need to know which reports in a collection
   ! have correlated errors.  When analyzing screen-level variables with
   ! surface stations, all observations should have uncorrelated errors.
   logical function is_stn(net)
      implicit none
<<<<<<< HEAD
      character(len=32), intent(in) :: net
=======
      character(len=10), intent(in) :: net
      character(len=10) :: net_local
>>>>>>> 80677589
      logical :: answer
      net_local = net
      answer = .true.
      is_stn = answer
   end function is_stn

   !---------------------------------------------------------------------------
   ! Checks if observation "network" is recognized as SSMI retrievals.
   logical function is_ssmi(net)
      implicit none
      character(len=32), intent(in) :: net
      logical :: answer
      answer = .false.
      if (trim(net) .eq. "SSMI") answer = .true.
      is_ssmi = answer
   end function is_ssmi

   !---------------------------------------------------------------------------
   ! Checks if observation "network" is recognized as GEOPRECIP retrievals.
   logical function is_geoprecip(net)
      implicit none
      character(len=32), intent(in) :: net
      logical :: answer
      answer = .false.
      if (trim(net) .eq. "GEOPRECIP") answer = .true.
      is_geoprecip = answer
   end function is_geoprecip

   !---------------------------------------------------------------------------
   ! Checks if observation "network" is recognized as CMORPH estimate.
   logical function is_cmorph(net)
      implicit none
      character(len=32), intent(in) :: net
      logical :: answer
      answer = .false.
      if (trim(net) .eq. "CMORPH") answer = .true.
      is_cmorph = answer
   end function is_cmorph

   !---------------------------------------------------------------------------
   ! Checks if observation "network" is recognized as IMERG retrievals.
   logical function is_imerg(net)
      implicit none
      character(len=32), intent(in) :: net
      logical :: answer
      answer = .false.
      if (trim(net) .eq. "IMERG") answer = .true.
      is_imerg = answer
   end function is_imerg

   !---------------------------------------------------------------------------
   ! Initializes 2d hash table for storing observations (actually array index
   ! values) based on LIS grid box row and column.
   subroutine init_hash2d(imax,jmax,hash2d)

      ! Defaults
      implicit none

      ! Arguments
      integer, intent(in) :: imax
      integer, intent(in) :: jmax
      type(hash_list), allocatable, intent(out) :: hash2d(:,:)

      ! Local variables
      integer :: i,j

      allocate(hash2d(imax,jmax))

      do j = 1, jmax
         do i = 1, imax
            hash2d(i,j)%obindex = MISSING
            nullify(hash2d(i,j)%next)
         end do ! i
      end do ! j

   end subroutine init_hash2d

   !---------------------------------------------------------------------------
   ! Inserts array index for an observation into the 2d hash table organizing
   ! these indices by LIS grid row and column.
   subroutine insert_hash2d(imax,jmax,hash2d,i,j,obindex)

      ! Imports

      ! Defaults
      implicit none

      ! Arguments
      integer, intent(in) :: imax
      integer, intent(in) :: jmax
      type(hash_list), target, intent(inout) :: hash2d(imax,jmax)
      integer, intent(in) :: i
      integer, intent(in) :: j
      integer, intent(in) :: obindex

      ! Local variables
      type(hash_list), pointer :: new_node
      type(hash_list), pointer :: node

      nullify(node, new_node)

      node => hash2d(i,j)
      do
         if (node%obindex .eq. MISSING) then
            node%obindex = obindex
            exit
         else
            if (.not. associated(node%next)) then
               allocate(new_node)
               new_node%obindex = obindex
               nullify(new_node%next)
               node%next => new_node
               exit
            else
               node => node%next
            end if
         end if
      end do

   end subroutine insert_hash2d

   !---------------------------------------------------------------------------
   subroutine insert_hash2d_array(imax,jmax,hash2d,nobs,cols,rows)

      ! Imports

      ! Defaults
      implicit none

      ! Arguments
      integer, intent(in) :: imax
      integer, intent(in) :: jmax
      type(hash_list), target, intent(inout) :: hash2d(imax,jmax)
      integer, intent(in) :: nobs
      integer, intent(in) :: cols(nobs)
      integer, intent(in) :: rows(nobs)

      ! Local variables
      integer :: j
      type(hash_list), pointer :: new_node
      type(hash_list), pointer :: node

      do j = 1, nobs
         if (cols(j) .eq. 0) cycle
         if (rows(j) .eq. 0) cycle
         nullify(node, new_node)
         node => hash2d(cols(j),rows(j))
         do
            if (node%obindex .eq. MISSING) then
               node%obindex = j
               exit
            else
               if (.not. associated(node%next)) then
                  allocate(new_node)
                  new_node%obindex = j
                  nullify(new_node%next)
                  node%next => new_node
                  exit
               else
                  node => node%next
               end if
            end if
         end do
      end do
   end subroutine insert_hash2d_array

   !---------------------------------------------------------------------------
   ! Return list of array indices for all observations within requested
   ! LIS grid row and column.  Leverages 2d hash table.
   subroutine get_hash2d(imax,jmax,hash2d,i,j,nobs_local,obindex_vector)

      ! Defaults
      implicit none

      ! Arguments
      integer, intent(in) :: imax
      integer, intent(in) :: jmax
      type(hash_list), target, intent(in) :: hash2d(imax,jmax)
      integer, intent(in) :: i
      integer, intent(in) :: j
      integer, intent(out) :: nobs_local
      integer, allocatable, intent(out) :: obindex_vector(:)

      ! Local variables
      type(hash_list), pointer :: node
      integer :: k

      nullify(node)

      ! First, find out how many obs are in this grid box
      nobs_local = 0
      if (hash2d(i,j)%obindex .eq. MISSING) return

      node => hash2d(i,j)
      nobs_local = nobs_local + 1
      do
         if (.not. associated(node%next)) then
            exit
         else
            node => node%next
            nobs_local = nobs_local + 1
         end if
      end do

      allocate(obindex_vector(nobs_local))

      ! Second pass:  Get all the ob gindex values
      node => hash2d(i,j)
      k = 1
      obindex_vector(k) = node%obindex
      do
         if (.not. associated(node%next)) then
            exit
         else
            node => node%next
            k = k + 1
            obindex_vector(k) = node%obindex
         end if
      end do

   end subroutine get_hash2d

   !---------------------------------------------------------------------------
   ! Dismantles 2d hash table of array indices of observations in each
   ! LIS grid box row and column.  The linked lists in the hash table are
   ! deallocated, but hash2d must be deallocated separately after calling
   ! this subroutine.
   subroutine destroy_hash2d(imax,jmax,hash2d)

      ! Defaults
      implicit none

      ! Arguments
      integer, intent(in) :: imax
      integer, intent(in) :: jmax
      type(hash_list), target, intent(inout) :: hash2d(imax,jmax)

      ! Local variables
      type(hash_list), pointer :: node, next, first
      integer :: i,j

      nullify(node, next, first)

      do j = 1, jmax
         do i = 1, imax
            ! Very first node in list must be preserved until we deallocate
            ! hash2d. But all nodes beyond that can be deallocated one by one.
            first => hash2d(i,j)
            first%obindex = MISSING
            if (.not. associated(first%next)) cycle
            node => first%next
            nullify(first%next)
            do
               if (associated(node%next)) then
                  next => node%next
                  deallocate(node)
                  node => next
               else ! Last node in list
                  deallocate(node)
                  nullify(node)
                  nullify(next)
                  exit
               end if
            end do
         end do ! i
      end do ! j

   end subroutine destroy_hash2d

   !---------------------------------------------------------------------------
   ! Locates the "good" observations in the ObsData structure, and populates
   ! a 2d hash table with the array indices based on LIS grid row and column.
   subroutine build_hash2d(this,nest,imax,jmax,hash2d)

      ! Imports
      use LIS_coreMod, only: LIS_rc
      use LIS_mpiMod

      ! Defaults
      implicit none

      ! Arguments
      type(USAF_ObsData), intent(inout) :: this
      integer,intent(in) :: nest
      integer,intent(out) :: imax
      integer,intent(out) :: jmax
      type(hash_list), allocatable, intent(out) :: hash2d(:,:)

      ! Local variables
      integer :: nobs
      integer, allocatable :: cols(:), rows(:)

      nobs = this%nobs
      if (nobs .eq. 0) return

      ! Get the columns and rows of the observations in the LIS grid
      call find_LIS_cols_rows(this, nest, cols, rows)

      ! Loop through the collected col, row information and add to the
      ! hash2d table.
      call init_hash2d(LIS_rc%gnc(nest), LIS_rc%gnr(nest), hash2d)
      imax = LIS_rc%gnc(nest) ! Output
      jmax = LIS_rc%gnr(nest) ! Output
      call insert_hash2d_array(imax, jmax, hash2d, nobs, cols, rows)
!       do j = 1,nobs
!          c = cols(j)
!          if (c .eq. 0) cycle
!          r = rows(j)
!          if (r .eq. 0) cycle
!          call insert_hash2d(LIS_rc%gnc(nest),LIS_rc%gnr(nest),hash2d,c,r,j)
!       end do

      ! Clean up
      if (allocated(rows)) deallocate(rows)
      if (allocated(cols)) deallocate(cols)

   end subroutine build_hash2d

   !---------------------------------------------------------------------------
   ! Find neighbors around a designated grid point close enough to have
   ! partial correlation in the background field.  Assumes lat/lon grid,
   ! and leverages a 2d hash table filled with observation array indices.
   !
   ! The neighbors are indicated by one set of lower and upper rows, and
   ! possibly two sets of left and right columns.  The optional second set
   ! is necessary if a global lat/lon LIS domain is used, and the designated
   ! grid point is near the eastern or western lateral boundary; in this case,
   ! neighbors may "wrap around" the LIS domain and be located near the
   ! opposite lateral boundary.
   !
   ! "Neighbors" are determined by comparing great circle distance with a
   ! radius of influence.
   subroutine find_gridpt_neighbors(c,r,nest,max_dist, &
        lr,ur,lc1,rc1,lc2,rc2)

      ! Imports
      use LIS_coreMod, only:  LIS_domain, LIS_rc

      ! Defaults
      implicit none

      ! Arguments
      integer, intent(in) :: c
      integer, intent(in) :: r
      integer, intent(in) :: nest
      real, intent(in) :: max_dist
      integer, intent(out) :: lr
      integer, intent(out) :: ur
      integer, intent(out) :: lc1
      integer, intent(out) :: rc1
      integer, intent(out) :: lc2
      integer, intent(out) :: rc2

      ! Local variables
      integer :: gindex
      real :: ctrlat, tmplat
      real :: ctrlat_lower,ctrlon_lower
      real :: ctrlat_upper,ctrlon_upper
      integer :: lc1_upper,rc1_upper,lc2_upper,rc2_upper
      integer :: lc1_lower,rc1_lower,lc2_lower,rc2_lower
      real :: dist

      ! Find latitude bounds.  Assumes lat/lon domain
      gindex = 1 + (r-1)*LIS_rc%gnc(nest)
      ctrlat = LIS_domain(nest)%glat(gindex)

      ! First, lower bound
      do lr = r, 1, -1
         gindex = 1 + (lr-1)*LIS_rc%gnc(nest)
         tmplat = LIS_domain(nest)%glat(gindex)
         dist = great_circle_distance(ctrlat, 0., tmplat, 0.)
         if (dist .gt. max_dist) exit
      end do ! lr
      lr = max(lr-1,1)

      ! Next, upper bound
      do ur = r, LIS_rc%gnr(nest), 1
         gindex = 1 + (ur-1)*LIS_rc%gnc(nest)
         tmplat = LIS_domain(nest)%glat(gindex)
         dist = great_circle_distance(ctrlat, 0., tmplat, 0.)
         if (dist .gt. max_dist) exit
      end do ! ur
      ur = min(ur+1,LIS_rc%gnr(nest))

      ! Find longitude bounds.  Assumes lat/lon domain
      ! First, use lower latitude.
      gindex = c + (lr-1)*LIS_rc%gnc(nest)
      ctrlat_lower = LIS_domain(nest)%glat(gindex)
      ctrlon_lower = LIS_domain(nest)%glon(gindex)
      call find_gridpt_neighbors_leftlon(c,lr,nest,ctrlat_lower,ctrlon_lower, &
           max_dist,lc1_lower,rc2_lower)
      call find_gridpt_neighbors_rightlon(c,lr,nest,ctrlat_lower,ctrlon_lower,&
           max_dist,rc1_lower,lc2_lower)

      ! Next, use upper latitude.
      gindex = c + (ur-1)*LIS_rc%gnc(nest)
      ctrlat_upper = LIS_domain(nest)%glat(gindex)
      ctrlon_upper = LIS_domain(nest)%glon(gindex)
      call find_gridpt_neighbors_leftlon(c,ur,nest,ctrlat_upper,ctrlon_upper,&
           max_dist,lc1_upper,rc2_upper)
      call find_gridpt_neighbors_rightlon(c,ur,nest,ctrlat_lower,ctrlon_lower,&
           max_dist,rc1_upper,lc2_upper)

      ! Use the larger of the two bounds (associated with poleward latitude)
      if (abs(ctrlat_upper) .gt. abs(ctrlat_lower)) then
         lc1 = lc1_upper
         rc2 = rc2_upper
         rc1 = rc1_upper
         lc2 = lc2_upper
      else
         lc1 = lc1_lower
         rc2 = rc2_lower
         rc1 = rc1_lower
         lc2 = lc2_lower
      end if

      ! EMK TEST
      if (rc2 .eq. -1) then
         print*,'EMK ERROR: c,r,lr,ur,lc1,rc2,rc1,lc2 = ', &
              c,r,lr,ur,lc1,rc2,rc1,lc2
         print*,'EMK ERROR: lc1_upper,rc2_upper,rc1_upper,lc2_upper = ', &
              lc1_upper,rc2_upper,rc1_upper,lc2_upper
         print*,'EMK ERROR: lc1_lower,rc2_lower,rc1_lower,lc2_lower = ', &
              lc1_lower,rc2_lower,rc1_lower,lc2_lower
         stop 1
      end if

   end subroutine find_gridpt_neighbors

   !---------------------------------------------------------------------------
   ! This finds neighbors to the left (west) of the designated grid box.
   ! Accounts for "wrap-around" effect of global lat/lon grid by returning
   ! two index bounds, one truly left (west), and one possibly right (east).
   !
   ! "Neighbors" are determined by comparing great circle distance with a
   ! radius of influence.
   subroutine find_gridpt_neighbors_leftlon(c,r,nest,ctrlat,ctrlon,max_dist, &
        lc1,rc2)

      ! Imports
      use LIS_coreMod, only: LIS_rc, LIS_domain

      ! Defaults
      implicit none

      ! Arguments
      integer, intent(in) :: c
      integer, intent(in) :: r
      integer, intent(in) :: nest
      real, intent(in) :: ctrlat
      real, intent(in) :: ctrlon
      real, intent(in) :: max_dist
      integer, intent(out) :: lc1
      integer, intent(out) :: rc2

      ! Local variables
      logical :: found
      integer :: gindex
      real :: tmplon
      real :: dist

      found = .false.
      do lc1 = c, 1, -1
         gindex = lc1 + (r-1)*LIS_rc%gnc(nest)
         tmplon = LIS_domain(nest)%glon(gindex)
         dist = great_circle_distance(ctrlat, ctrlon, ctrlat, tmplon)
         if (dist .gt. max_dist) then
            found = .true.
            exit
         end if
      end do ! lc1
      if (.not. found) then
         do rc2 = LIS_rc%gnc(nest), c, -1
            gindex = rc2 + (r-1)*LIS_rc%gnc(nest)
            tmplon = LIS_domain(nest)%glon(gindex)
            dist = great_circle_distance(ctrlat, ctrlon, ctrlat, tmplon)
            if (dist .gt. max_dist) then
               found = .true.
               exit
            end if
         end do ! rc2
         if (found) then
            rc2 = rc2-1
            lc1 = 1
         else ! Entire latitudinal band is in range
            lc1 = 1
            rc2 = 0
         end if
      else
         lc1 = max(lc1-1,1)
         rc2 = 0
      end if

   end subroutine find_gridpt_neighbors_leftlon

   !---------------------------------------------------------------------------
   ! This finds neighbors to the right (east) of the designated grid box.
   ! Accounts for "wrap-around" effect of global lat/lon grid by returning
   ! two index bounds, one truly right (east), and one possibly left (west).
   !
   ! "Neighbors" are determined by comparing great circle distance with a
   ! radius of influence.
   subroutine find_gridpt_neighbors_rightlon(c,r,nest,ctrlat,ctrlon,max_dist, &
        rc1,lc2)

      ! Imports
      use LIS_coreMod, only: LIS_rc, LIS_domain

      ! Defaults
      implicit none

      ! Arguments
      integer, intent(in) :: c
      integer, intent(in) :: r
      integer, intent(in) :: nest
      real, intent(in) :: ctrlat
      real, intent(in) :: ctrlon
      real, intent(in) :: max_dist
      integer, intent(out) :: rc1
      integer, intent(out) :: lc2

      ! Local variables
      logical :: found
      integer :: gindex
      real :: tmplon
      real :: dist

      ! Find right longitude bound.  It may wrap around the grid, so
      ! two indices may be found.
      found = .false.
      do rc1 = c, LIS_rc%gnc(nest)
         gindex = rc1 + (r-1)*LIS_rc%gnc(nest)
         tmplon = LIS_domain(nest)%glon(gindex)
         dist = great_circle_distance(ctrlat, ctrlon, ctrlat, tmplon)
         if (dist .gt. max_dist) then
            found = .true.
            exit
         end if
      end do ! rc1
      if (.not. found) then
         do lc2 = 1, c
            gindex = lc2 + (r-1)*LIS_rc%gnc(nest)
            tmplon = LIS_domain(nest)%glon(gindex)
            dist = great_circle_distance(ctrlat, ctrlon, ctrlat, tmplon)
            if (dist .gt. max_dist) then
               found = .true.
               exit
            end if
         end do ! rc2
         if (found) then
            lc2 = lc2+1
            rc1 = LIS_rc%gnc(nest)
         else ! Entire latitudinal band is in range
            rc1 = LIS_rc%gnc(nest)
            lc2 = 0
         end if
      else
         rc1 = min(rc1+1,LIS_rc%gnc(nest))
         lc2 = 0
      end if

   end subroutine find_gridpt_neighbors_rightlon

   !---------------------------------------------------------------------------
   ! Collects array indices of all observations surrounding a given LIS
   ! grid row and column.  Uses 2d hash table storing these indices according
   ! to global grid position.  The top (north) and bottom (south) bounds of
   ! the search grid must be provided, plus two sets of left (west) and right
   ! (east) bounds to account for possible "wrap-around" the global lat/lon
   ! domain.
   subroutine get_neighbor_obs(cmax,rmax,hash2d,lr,ur,lc1,rc1,lc2,rc2,nest, &
        nobs_neighbors, iobs_neighbors_vector)

      ! Imports
      use LIS_coreMod, only: LIS_rc

      ! Defaults
      implicit none

      ! Arguments
      integer, intent(in) :: cmax
      integer, intent(in) :: rmax
      type(hash_list), intent(in) :: hash2d(cmax,rmax)
      integer, intent(in) :: lr
      integer, intent(in) :: ur
      integer, intent(in) :: lc1
      integer, intent(in) :: rc1
      integer, intent(in) :: lc2
      integer, intent(in) :: rc2
      integer, intent(in) :: nest
      integer, intent(out) :: nobs_neighbors
      integer, allocatable, intent(out) :: iobs_neighbors_vector(:)

      ! Local variables
      integer :: c,r,jpass,ipass
      integer :: start_c, end_c
      integer :: obcount_cr
      integer, allocatable :: iobs_cr_vector(:)
      integer :: icount
      integer :: i

      ! jpass=1 is for counting obs, so we can allocate the return vector.
      ! jpass=2 is for copying data to the return vector.
      do jpass = 1,2
         icount = 0
         do r = lr,ur
            ! ipass=1 is the normal search for neighbors, from left
            ! and right longitude bounds.
            ! ipass=2 and ipass=3 are special cases where the central grid
            ! point is near the meridian lateral boundary, and neighbors
            ! may exist on the other side of that boundary.
            do ipass = 1,3
               if (ipass .eq. 1) then
                  start_c = lc1
                  end_c = rc1
               else if (ipass .eq. 2) then
                  if (rc2 .eq. 0) cycle
                  start_c = rc2
                  end_c = LIS_rc%gnc(nest)
               else if (ipass .eq. 3) then
                  if (lc2 .eq. 0) cycle
                  start_c = 1
                  end_c = lc2
               end if

!                !EMK DEBUG
!                if (start_c < 1) then
!                   print*,'EMK ERROR: jpass,ipass,lc1,rc2,start_c = ', &
!                        jpass,ipass,lc1,rc2,start_c
!                   stop 1
!                end if

               do c = start_c, end_c
                  call get_hash2d(LIS_rc%gnc(nest),LIS_rc%gnr(nest),&
                       hash2d,c,r,&
                       obcount_cr,iobs_cr_vector)

                  if (jpass .eq. 2 .and. obcount_cr .gt. 0) then
                     do i = 1, obcount_cr
                        iobs_neighbors_vector(icount+i) = iobs_cr_vector(i)
                     end do ! i
                  end if
                  icount = icount + obcount_cr

                  if (allocated(iobs_cr_vector)) deallocate(iobs_cr_vector)

               end do ! c
            end do ! ipass
         end do ! r

         if (jpass .eq. 1) then
            nobs_neighbors = icount
            if (nobs_neighbors .eq. 0) exit
            allocate(iobs_neighbors_vector(nobs_neighbors))
            icount = 0
         end if

      end do ! jpass

   end subroutine get_neighbor_obs


   !---------------------------------------------------------------------------
   ! Find the column and rows of "good" observations in LIS domain.
   subroutine find_LIS_cols_rows(this,nest,cols,rows)

      ! Imports
      use LIS_coreMod, only: LIS_rc, LIS_domain, LIS_localPet
      use LIS_logMod, only: LIS_logunit
      use LIS_mpiMod

      ! Defaults
      implicit none

      ! Arguments
      type(USAF_ObsData), intent(inout) :: this
      integer,intent(in) :: nest
      integer, allocatable,intent(out) :: cols(:), rows(:)

      ! Local variables
      real :: dlat, dlon, ctrlat, ctrlon
      integer :: nobs
      integer, allocatable :: cols_pet(:), rows_pet(:)
      integer :: pet, pet_incr
      logical :: found
      integer :: j,r,c,gindex
      integer :: ierr

      nobs = this%nobs
      if (nobs .eq. 0) return

      dlat = LIS_domain(nest)%lisproj%dlat
      dlon = LIS_domain(nest)%lisproj%dlon

      ! Prepare to look through all observations and find the LIS grid
      ! box they belong in based on lat/lon.  This work is parallelized
      ! due to the shear size of some satellite data (e.g., IMERG)
      allocate(cols_pet(nobs))
      cols_pet = 0
      allocate(rows_pet(nobs))
      rows_pet = 0
      pet = -1
      pet_incr = 1

#if (defined SPMD)
      call MPI_Barrier(LIS_MPI_COMM, ierr)
      call handle_mpi_error(ierr, &
           'MPI_Barrier call in find_LIS_cols_rows')
#endif
      do j = 1, nobs

         if (this%qc(j) .eq. QC_REJECT) cycle

         ! See which PET is responsible for this ob
         call update_pet(pet,pet_incr)
         if (pet .ne. LIS_localPet) cycle

         ! First, latitude
         found = .false.
         do r = 1, LIS_rc%gnr(nest)
            gindex = 1 + (r-1)*LIS_rc%gnc(nest)
            ctrlat = LIS_domain(nest)%glat(gindex)

            ! EMK 8 June 2017...Imprecise floating point arithmetic
            ! can cause an ob with a latitude exactly lying on a grid box
            ! edge to "fall between the cracks".  To avoid this, we generally
            ! only check if the ob is south of the northern grid box edge.
            ! An exception is along the first row, where we need to see
            ! if the ob is south of the LIS domain.
            if (r .eq. 1) then
               if (this%lat(j) .lt. (ctrlat - (0.5*dlat))) cycle
            end if
            if (this%lat(j) .ge. (ctrlat + (0.5*dlat))) cycle
            found = .true.
            exit
         end do ! r
         if (.not. found) then
            this%qc(j) = QC_REJECT
            write(LIS_logunit,*) &
                 '[INFO] find_LIS_cols_rows rejecting observation j: ',j,&
                 ' net: ',trim(this%net(j)), &
                 ' platform: ',trim(this%platform(j)), &
                 ' lat: ',this%lat(j), &
                 ' lon: ',this%lon(j)
            cycle
         end if

         ! Then longitude
         found = .false.
         do c = 1, LIS_rc%gnc(nest)
            gindex = c + (r-1)*LIS_rc%gnc(nest)
            ctrlon = LIS_domain(nest)%glon(gindex)

            ! EMK 8 June 2017...Imprecise floating point arithmetic
            ! can cause an ob with a longitude exactly lying on a grid box
            ! edge to "fall between the cracks".  To avoid this, we generally
            ! only check if the ob is west of the eastern grid box edge.
            ! An exception is along the first column, where we need to see
            ! if the ob is west of the LIS domain.
            if (c .eq. 1) then
               if (this%lon(j) .lt. (ctrlon - (0.5*dlon))) cycle
            end if
            if (this%lon(j) .ge. (ctrlon + (0.5*dlon))) cycle
            found = .true.
            exit
         end do ! c
         if (.not. found) then
            this%qc(j) = QC_REJECT
            write(LIS_logunit,*) &
                 '[INFO] find_LIS_cols_rows rejecting observation j: ',j,&
                 ' net: ',trim(this%net(j)), &
                 ' platform: ',trim(this%platform(j)), &
                 ' lat: ',this%lat(j), &
                 ' lon: ',this%lon(j)
            cycle
         end if

         ! Save the column/row for sharing with other PETs
         cols_pet(j) = c
         rows_pet(j) = r

      end do ! j

      ! Collect cols
      allocate(cols(nobs))
      cols = 0
#if (defined SPMD)
      call MPI_Barrier(LIS_MPI_COMM, ierr)
      call handle_mpi_error(ierr, &
           'MPI_Barrier call in find_LIS_cols_rows')
      call MPI_ALLREDUCE(cols_pet,cols,nobs,MPI_INTEGER, &
           MPI_SUM, LIS_MPI_COMM, ierr)
      call handle_mpi_error(ierr, &
           'MPI_Allreduce call in find_LIS_cols_rows')
#else
      cols(:) = cols_pet(:)
#endif
      deallocate(cols_pet)

      ! Collect rows
      allocate(rows(nobs))
      rows = 0
#if (defined SPMD)
      call MPI_Barrier(LIS_MPI_COMM, ierr)
      call handle_mpi_error(ierr, &
           'MPI_Barrier call in find_LIS_cols_rows')
      call MPI_ALLREDUCE(rows_pet,rows,nobs,MPI_INTEGER, &
           MPI_SUM, LIS_MPI_COMM, ierr)
      call handle_mpi_error(ierr, &
           'MPI_Allreduce call in find_LIS_cols_rows')
#else
      rows(:) = rows_pet(:)
#endif
      deallocate(rows_pet)

   end subroutine find_LIS_cols_rows

   !---------------------------------------------------------------------------
   ! Reject observations over water
   subroutine USAF_waterQC(this,nest,silent_rejects)

      ! Imports
      use LIS_LMLCMod, only: LIS_LMLC
      use LIS_logMod, only: LIS_logunit
      use LIS_mpiMod

      ! Defaults
      implicit none

      ! Arguments
      type(USAF_ObsData), intent(inout) :: this
      integer, intent(in) :: nest
      logical,optional,intent(in) :: silent_rejects

      ! Local variables
      integer, allocatable :: cols(:)
      integer, allocatable :: rows(:)
      integer :: nobs
      integer :: j
      integer :: ierr
      double precision :: t1, t2
      integer :: reject_count
      logical :: silent_rejects_local

      ! Sanity check
      nobs = this%nobs
      if (nobs .eq. 0) then
         write(LIS_logunit,*)&
              '[INFO] waterQC found no observations to test'
         return
      end if

      silent_rejects_local = .false.
      if (present(silent_rejects)) then
         silent_rejects_local = silent_rejects
      end if

#if (defined SPMD)
      call MPI_Barrier(LIS_MPI_COMM, ierr)
      call handle_mpi_error(ierr, &
           'MPI_Barrier call in USAF_waterQC')
      t1 = MPI_Wtime()
#endif

      ! Find the LIS column and row for each observation
      call find_LIS_cols_rows(this,nest,cols,rows)

      ! Screen out the observations that are over water.
      ! TODO: Parallelize.
      reject_count = 0
      do j = 1, nobs

         ! Observation not in LIS domain
         if (cols(j) .eq. 0) cycle
         if (rows(j) .eq. 0) cycle

         ! Skip if this is a land point
         if (LIS_LMLC(nest)%glandmask(cols(j),rows(j)) .gt. 0) cycle

         this%qc(j) = QC_REJECT
         reject_count = reject_count + 1

         if (.not. silent_rejects_local) then
            write(LIS_logunit,*) &
                 '[INFO] waterQC rejecting observation i: ',j, &
                 ' net: ',trim(this%net(j)), &
                 ' platform: ',trim(this%platform(j)), &
                 ' lat: ',this%lat(j), &
                 ' lon: ',this%lon(j), &
                 ' obs: ',this%obs(j)
         end if
      end do ! j

      write(LIS_logunit,*)&
              '[INFO] waterQC rejected ',reject_count,' observations'

#if (defined SPMD)
      call MPI_Barrier(LIS_MPI_COMM, ierr)
      call handle_mpi_error(ierr, &
           'MPI_Barrier call in USAF_waterQC')
      t2 = MPI_Wtime()
      write(LIS_logunit,*) &
           '[INFO] Elapsed time in waterQC is ',t2-t1,' seconds'
#endif

      ! Clean up
      if (allocated(cols)) deallocate(cols)
      if (allocated(rows)) deallocate(rows)

   end subroutine USAF_waterQC

   !---------------------------------------------------------------------------
   ! Temperature check to identify potential snowfall.  Based on Lopez (2013)
   ! and earlier operational AGRMET algorithm.
   subroutine USAF_snowQC(this,nest,hourindex,threshold,silent_rejects)

      ! Imports
      use AGRMET_forcingMod, only: agrmet_struc
      use LIS_coreMod, only: LIS_rc, LIS_ews_halo_ind, LIS_ewe_halo_ind, &
           LIS_nss_halo_ind, LIS_nse_halo_ind, LIS_localPet, &
           LIS_ews_ind, LIS_ewe_ind, LIS_nss_ind, LIS_nse_ind
      use LIS_logMod, only: LIS_logunit
      use LIS_mpiMod

      ! Defaults
      implicit none

      ! Arguments
      type(USAF_ObsData), intent(inout) :: this
      integer, intent(in) :: nest
      integer, intent(in) :: hourindex
      real,optional,intent(in) :: threshold
      logical,optional,intent(in) :: silent_rejects

      ! Local variables
      type(hash_list), allocatable :: hash2d(:,:)
      real, allocatable :: sfctmp_pet(:,:), sfctmp(:,:)
      real, allocatable :: sfctmp_1d_pet(:), sfctmp_1d(:)
      integer :: cmax,rmax
      integer :: nobs
      integer :: r,c,j
      integer :: rstart,rend,cstart,cend
      integer :: ierr
      double precision :: t1, t2
      integer :: nobs_cr,job
      integer, allocatable :: jobs_cr_vector(:)
      integer :: reject_count
      real :: threshold_local
      logical :: silent_rejects_local

      ! Sanity check
      nobs = this%nobs
      if (nobs .eq. 0) then
         write(LIS_logunit,*)&
              '[INFO] snowQC found no observations to test'
         return
      end if

#if (defined SPMD)
      call MPI_Barrier(LIS_MPI_COMM, ierr)
      call handle_mpi_error(ierr, &
           'MPI_Barrier call in USAF_snowQC')
      t1 = MPI_Wtime()
#endif

      ! Here we create a 2d hash table storing the index values of each ob
      ! in linked lists for each LIS grid box.
      call build_hash2d(this,nest,cmax,rmax,hash2d)

      ! Find the local (non-halo) bounds in the global grid
      cstart = 1 - &
           (LIS_ews_halo_ind(nest,LIS_localPet+1) - &
            LIS_ews_ind(nest,LIS_localPet+1))
      cend = LIS_rc%lnc(nest) - &
           (LIS_ewe_halo_ind(nest,LIS_localPet+1) - &
            LIS_ewe_ind(nest,LIS_localPet+1))
      rstart = 1 - &
           (LIS_nss_halo_ind(nest,LIS_localPet+1) - &
            LIS_nss_ind(nest,LIS_localPet+1))
      rend = LIS_rc%lnr(nest) - &
           (LIS_nse_halo_ind(nest,LIS_localPet+1) - &
            LIS_nse_ind(nest,LIS_localPet+1))

      ! Collect the global surface temperature analysis
      allocate(sfctmp_pet(LIS_rc%gnc(nest), LIS_rc%gnr(nest)))
      sfctmp_pet(:,:) = 0
      sfctmp_pet( &
           LIS_ews_ind(nest,LIS_localPet+1):LIS_ewe_ind(nest,LIS_localPet+1), &
           LIS_nss_ind(nest,LIS_localPet+1):LIS_nse_ind(nest,LIS_localPet+1)) &
           = &
           agrmet_struc(nest)%sfctmp(hourindex,cstart:cend,rstart:rend)
      allocate(sfctmp_1d_pet(LIS_rc%gnc(nest)*LIS_rc%gnr(nest)))
      sfctmp_1d_pet(:) = 0
      do r = 1, LIS_rc%gnr(nest)
         do c = 1, LIS_rc%gnc(nest)
            sfctmp_1d_pet(c + (r-1)*LIS_rc%gnc(nest)) = &
                 sfctmp_pet(c,r)
         end do ! c
      end do ! r
      deallocate(sfctmp_pet)

#if (defined SPMD)
      allocate(sfctmp_1d(LIS_rc%gnc(nest)*LIS_rc%gnr(nest)))
      sfctmp_1d(:) = 0
      call MPI_Barrier(LIS_MPI_COMM, ierr)
      call handle_mpi_error(ierr, &
           'MPI_Barrier call in USAF_snowQC')
      call MPI_ALLREDUCE(sfctmp_1d_pet,sfctmp_1d, &
           LIS_rc%gnc(nest)*LIS_rc%gnr(nest),MPI_REAL, &
           MPI_SUM, LIS_MPI_COMM, ierr)
      call handle_mpi_error(ierr, &
           'MPI_Allreduce call in USAF_snowQC')
      deallocate(sfctmp_1d_pet)
#endif
      allocate(sfctmp(LIS_rc%gnc(nest), LIS_rc%gnr(nest)))
      sfctmp(:,:) = 0
      do r = 1, LIS_rc%gnr(nest)
         do c = 1, LIS_rc%gnc(nest)
            sfctmp(c,r) = &
                 sfctmp_1d(c + (r-1)*LIS_rc%gnc(nest))
         end do ! c
      end do ! r
      deallocate(sfctmp_1d)

      ! Now set the temperature threshold
      threshold_local = 275.
      if (present(threshold)) then
         threshold_local = threshold
      end if

      silent_rejects_local = .false.
      if (present(silent_rejects)) then
         silent_rejects_local = silent_rejects
      end if

      ! Now loop through the global grid, identifying snow points
      reject_count = 0
      do r = 1, LIS_rc%gnr(nest)
         do c = 1, LIS_rc%gnc(nest)

            ! Make sure obs are actually in this box.
            if (hash2d(c,r)%obindex .eq. MISSING) cycle

            ! Skip if land mask is water -- in practice, no analyzed surface
            ! temperature is available.
!            if (LIS_LMLC(nest)%glandmask(c,r) .le. 0) cycle

            ! See if this is a snowy location
            if (sfctmp(c,r) .gt. threshold_local) cycle

            ! Get list of obs in current grid box
            call get_hash2d(LIS_rc%gnc(nest),LIS_rc%gnr(nest),hash2d,c,r,&
                 nobs_cr,jobs_cr_vector)
            if (nobs_cr .eq. 0) cycle

            do j = 1, nobs_cr
               job = jobs_cr_vector(j)
               this%qc(job) = QC_REJECT
               reject_count = reject_count + 1

               if (.not. silent_rejects_local) then
                  write(LIS_logunit,*) &
                       '[INFO] snowQC rejecting observation i: ',job, &
                       ' net: ',trim(this%net(job)), &
                       ' platform: ',trim(this%platform(job)), &
                       ' lat: ',this%lat(job), &
                       ' lon: ',this%lon(job), &
                       ' obs: ',this%obs(job), &
                       ' sfcT: ',sfctmp(c,r)
               end if
            end do ! j

            deallocate(jobs_cr_vector)
         end do ! c
      end do ! r

      ! Clean up
      call destroy_hash2d(LIS_rc%gnc(nest),LIS_rc%gnr(nest),hash2d)
      deallocate(hash2d)
      deallocate(sfctmp)

      if (reject_count .gt. 0) then
         write(LIS_logunit,*)&
              '[INFO] snowQC rejected ',reject_count,' observations'
      end if

#if (defined SPMD)
      call MPI_Barrier(LIS_MPI_COMM, ierr)
      call handle_mpi_error(ierr, &
           'MPI_Barrier call in USAF_snowQC')
      t2 = MPI_Wtime()
      write(LIS_logunit,*) &
           '[INFO] Elapsed time in snowQC is ',t2-t1,' seconds'
#endif

   end subroutine USAF_snowQC

   !---------------------------------------------------------------------------
   ! Checks for snow on ground.  Based on earlier operational AGRMET code.
   !
   ! This implementation is parallelized by distributing work among the
   ! different LIS ESMF PETs.  To improve performance, a 2D hash table is
   ! constructed to group observations by LIS grid box; this allows for
   ! faster comparison with LIS snow depth.
   subroutine USAF_snowDepthQC(this,nest,silent_rejects)

      ! Imports
      use LIS_coreMod, only: LIS_domain, LIS_rc, &
           LIS_ews_halo_ind, LIS_ewe_halo_ind, &
           LIS_nss_halo_ind, LIS_nse_halo_ind, &
           LIS_localPet, &
           LIS_ews_ind, LIS_ewe_ind, LIS_nss_ind, LIS_nse_ind
      use LIS_logMod, only: LIS_logunit
      use LIS_snowMod, only: LIS_snow_struc
      use LIS_mpiMod

      ! Defaults
      implicit none

      ! Arguments
      type(USAF_ObsData), intent(inout) :: this
      integer, intent(in) :: nest
      logical,optional,intent(in) :: silent_rejects

      ! Local variables
      type(hash_list), allocatable :: hash2d(:,:)
      real, allocatable :: snowdepth_pet(:,:), snowdepth(:,:)
      real, allocatable :: snowdepth_1d_pet(:), snowdepth_1d(:)
      integer :: cmax,rmax
      integer :: nobs
      integer :: r,c,j
      integer :: rstart,rend,cstart,cend
      integer :: ierr
      double precision :: t1, t2
      integer :: nobs_cr,job
      integer, allocatable :: jobs_cr_vector(:)
      integer :: reject_count
      logical :: silent_rejects_local
      integer :: rglb,cglb
      integer :: gid

      ! Sanity check
      nobs = this%nobs
      if (nobs .eq. 0) then
         write(LIS_logunit,*)&
              '[INFO] snowDepthQC found no observations to test'
         return
      endif

#if (defined SPMD)
      call MPI_Barrier(LIS_MPI_COMM, ierr)
      call handle_mpi_error(ierr, &
           'MPI_Barrier call in USAF_snowDepthQC')
      t1 = MPI_Wtime()
#endif

      ! Here we create a 2d hash table storing the index values of each ob
      ! in linked lists for each LIS grid box.
      call build_hash2d(this,nest,cmax,rmax,hash2d)

      ! Find the local (non-halo) bounds in the global grid
      cstart = 1 - &
           (LIS_ews_halo_ind(nest,LIS_localPet+1) - &
            LIS_ews_ind(nest,LIS_localPet+1))
      cend = LIS_rc%lnc(nest) - &
           (LIS_ewe_halo_ind(nest,LIS_localPet+1) - &
            LIS_ewe_ind(nest,LIS_localPet+1))
      rstart = 1 - &
           (LIS_nss_halo_ind(nest,LIS_localPet+1) - &
            LIS_nss_ind(nest,LIS_localPet+1))
      rend = LIS_rc%lnr(nest) - &
           (LIS_nse_halo_ind(nest,LIS_localPet+1) - &
            LIS_nse_ind(nest,LIS_localPet+1))

      ! Collect the global snow depth field
      allocate(snowdepth_pet(LIS_rc%gnc(nest), LIS_rc%gnr(nest)))
      snowdepth_pet(:,:) = 0
      rglb = LIS_nss_ind(nest,LIS_localPet+1)
      do r = rstart,rend
         cglb = LIS_ews_ind(nest,LIS_localPet+1)
         do c = cstart,cend
            gid = LIS_domain(nest)%gindex(c,r)
            if (gid .ne. -1) then
               snowdepth_pet(cglb,rglb) = LIS_snow_struc(nest)%snowdepth(gid)
            end if
            cglb = cglb + 1
         end do ! c
         rglb = rglb + 1
      end do ! r

      allocate(snowdepth_1d_pet(LIS_rc%gnc(nest)*LIS_rc%gnr(nest)))
      snowdepth_1d_pet(:) = 0
      do r = 1, LIS_rc%gnr(nest)
         do c = 1, LIS_rc%gnc(nest)
            snowdepth_1d_pet(c + (r-1)*LIS_rc%gnc(nest)) = &
                 snowdepth_pet(c,r)
         end do ! c
      end do ! r
      deallocate(snowdepth_pet)

#if (defined SPMD)
      allocate(snowdepth_1d(LIS_rc%gnc(nest)*LIS_rc%gnr(nest)))
      snowdepth_1d(:) = 0
      call MPI_Barrier(LIS_MPI_COMM, ierr)
      call handle_mpi_error(ierr, &
           'MPI_Barrier call in USAF_snowDepthQC')
      call MPI_ALLREDUCE(snowdepth_1d_pet,snowdepth_1d, &
           LIS_rc%gnc(nest)*LIS_rc%gnr(nest),MPI_REAL, &
           MPI_SUM, LIS_MPI_COMM, ierr)
      call handle_mpi_error(ierr, &
           'MPI_Allreduce call in USAF_snowDepthQC')
      deallocate(snowdepth_1d_pet)
#endif
      allocate(snowdepth(LIS_rc%gnc(nest), LIS_rc%gnr(nest)))
      snowdepth(:,:) = 0
      do r = 1, LIS_rc%gnr(nest)
         do c = 1, LIS_rc%gnc(nest)
            snowdepth(c,r) = &
                 snowdepth_1d(c + (r-1)*LIS_rc%gnc(nest))
         end do ! c
      end do ! r
      deallocate(snowdepth_1d)

      silent_rejects_local = .false.
      if (present(silent_rejects)) then
         silent_rejects_local = silent_rejects
      end if

      ! Now loop through the global grid, identifying snow points
      reject_count = 0
      do r = 1, LIS_rc%gnr(nest)
         do c = 1, LIS_rc%gnc(nest)

            ! Make sure obs are actually in this box.
            if (hash2d(c,r)%obindex .eq. MISSING) cycle

            ! Skip if land mask is water
!            if (LIS_LMLC(nest)%glandmask(c,r) .le. 0) cycle

            ! See if this is a snowy location
            if (snowdepth(c,r) .le. 0) cycle

            ! Get list of obs in current grid box
            call get_hash2d(LIS_rc%gnc(nest),LIS_rc%gnr(nest),hash2d,c,r,&
                 nobs_cr,jobs_cr_vector)
            if (nobs_cr .eq. 0) cycle

            do j = 1, nobs_cr
               job = jobs_cr_vector(j)
               this%qc(job) = QC_REJECT
               reject_count = reject_count + 1

               if (.not. silent_rejects_local) then
                  write(LIS_logunit,*) &
                       '[INFO] snowDepthQC rejecting observation i: ',job, &
                       ' net: ',trim(this%net(job)), &
                       ' platform: ',trim(this%platform(job)), &
                       ' lat: ',this%lat(job), &
                       ' lon: ',this%lon(job), &
                       ' obs: ',this%obs(job), &
                       ' snowdepth: ',snowdepth(c,r)
               end if
            end do ! j

            deallocate(jobs_cr_vector)
         end do ! c
      end do ! r

      ! Clean up
      call destroy_hash2d(LIS_rc%gnc(nest),LIS_rc%gnr(nest),hash2d)
      deallocate(hash2d)
      deallocate(snowdepth)

      write(LIS_logunit,*)'[INFO] snowDepthQC rejected ',reject_count,&
           ' observations'

#if (defined SPMD)
      call MPI_Barrier(LIS_MPI_COMM, ierr)
      call handle_mpi_error(ierr, &
           'MPI_Barrier call in USAF_snowDepthQC')
      t2 = MPI_Wtime()
      write(LIS_logunit,*) &
           '[INFO] Elapsed time in snowDepthQC is ',t2-t1,' seconds'
#endif

   end subroutine USAF_snowDepthQC

   !---------------------------------------------------------------------------
   ! Reset small non-zero values to zero.
   subroutine zeroTrace(nr,nc,mrgp)
      implicit none
      integer,intent(in) :: nr
      integer,intent(in) :: nc
      real, intent(inout) :: mrgp(nc,nr)
      integer :: r,c
      do r = 1,nr
         do c = 1,nc
            if (mrgp(c,r) .lt. 0.001) then
               mrgp(c,r) = 0
            end if
         end do ! c
      end do ! r
   end subroutine zeroTrace

   !---------------------------------------------------------------------------
   ! Performs analysis on a screen-level variable (e.g., 2-m temperature,
   ! 2-m RH, 10-m wind speed) using a NWP background field and irregularly
   ! positioned observations.
   !
   ! (1) Observations are subjected to quality control tests:
   !     (a) Reports are rejected over water. [waterQC]
   !     (b) Reports are checked for duplicates. [dupQC]
   !     (c) Observations are compared with the background field and are
   !         rejected if the absolute differences are too high, suggesting
   !         gross error. [backQC]
   !     (d) Superobservations are created for observations of the same type
   !         in the same LIS grid box. [superstatQC]
   ! (2) All observations (including superobservations) that passed quality
   !     control are merged into a new ObsData structure.
   ! (3) The inverse data density is calculated for each observation (see
   !     Bratseth 1986).
   ! (4) The Bratseth analysis is generated via iteration at each observation
   !     point.  This successive correction scheme converges to Optimal
   !     Interpolation without direct matrix inversion, providing significant
   !     computational savings and allowing a psuedo-global analysis (the
   !     radius of influence is specified by the background error covariance
   !     rather than arbitrary limits on the number of observations). The
   !     observed, background, and analysis values are also collected in a
   !     OBA structure for later output to file.
   ! (5) The Bratseth analysis is interpolated to the LIS grid in a single
   !     pass, using an algorithm similar to that of Daley (1991),
   !     Pedder (1993), and Kalnay (2003).
   !
   ! NOTES:
   ! (1) This implementation uses a Gaussian function to model error
   !     covariances.  Semivariogram analyses suggest the inverse exponential
   !     function has a better fit to actual statistics, but the Gaussian
   !     function has a much shorter radius of influence that greatly speeds
   !     up the analysis. 
   !---------------------------------------------------------------------------
   subroutine USAF_analyzeScreen(screenObs,nest,back,sigmaBSqr, &
        max_dist, backErrScaleLength,analysis, screenOBA)

      ! Imports
      use AGRMET_forcingMod, only: agrmet_struc
      use LIS_coreMod, only: LIS_rc, LIS_ews_halo_ind, LIS_ewe_halo_ind, &
           LIS_nss_halo_ind, LIS_nse_halo_ind, LIS_localPet
      use LIS_logMod, only: LIS_logunit
      use USAF_OBAMod, only: OBA, createOBA, assignOBA

      ! Defaults
      implicit none

      ! Arguments
      type(USAF_ObsData),intent(inout) :: screenObs
      integer,intent(in) :: nest
      real, intent(in) :: back(LIS_rc%gnc(nest), LIS_rc%gnr(nest))
      real, intent(in) :: sigmaBSqr
      real, intent(in) :: max_dist
      real, intent(in) :: backErrScaleLength
      real, intent(inout) :: analysis(LIS_rc%lnc(nest),LIS_rc%lnr(nest))
      type(OBA), intent(out) :: screenOBA

      ! Local variables
      type(USAF_ObsData) :: screenObsGood
      integer :: goodObs
      integer :: nobs
      real, allocatable :: invDataDensities(:)
      real, allocatable :: sumObsEstimates(:)
      integer :: npasses
<<<<<<< HEAD
      character(len=32) :: new_name,type
=======
      character(len=10) :: new_name, type
>>>>>>> 80677589
      real :: convergeThresh
      integer :: j

      TRACE_ENTER("bratseth_analyzeScrn")
      ! Initialize analysis field with the background first guess.  This will
      ! be changed below as needed.
      analysis(:,:) = back(LIS_ews_halo_ind(nest,LIS_localPet+1): &
           LIS_ewe_halo_ind(nest,LIS_localPet+1), &
           LIS_nss_halo_ind(nest,LIS_localPet+1): &
           LIS_nse_halo_ind(nest,LIS_localPet+1))

      ! If no observations, skip the Bratseth analysis
      if ( screenObs%nobs .eq. 0) then
         if (agrmet_struc(nest)%oba_switch .eq. 1 .or. &
              agrmet_struc(nest)%oba_switch .eq. 2) then
            screenOBA = createOBA(nest,maxobs=0)
         end if
         call USAF_destroyObsData(screenObs)
         TRACE_EXIT("bratseth_analyzeScrn")
         return
      end if

      ! Reject observations over water
      write(LIS_logunit,*)'[INFO] Running waterQC on surface observations'
      call USAF_waterQC(screenObs,nest)

      ! Handle duplicate reports
      write(LIS_logunit,*)'[INFO] Running dupQC on surface observations'
      call USAF_dupQC(screenObs)

      ! EMK...Option 2 just captures O and B info, and skips the
      ! analysis.
      if (agrmet_struc(nest)%oba_switch .eq. 2) then
         goodObs = USAF_countGoodObs(screenObs)
         screenOBA = createOBA(nest,maxobs=goodObs)
         do j = 1, screenObs%nobs
            if (screenObs%qc(j) .eq. QC_REJECT) cycle
            call assignOBA(screenOBA, &
                 screenObs%net(j), screenObs%platform(j), &
                 screenObs%lat(j), screenObs%lon(j), &
                 screenObs%obs(j), screenObs%back(j), &
                 A=0.)
         end do ! j
         call USAF_destroyObsData(screenObs)
         TRACE_EXIT("bratseth_analyzeScrn")
         return ! EMK TEST for O-B
      end if

      ! Compare with background field
      write(LIS_logunit,*)'[INFO] Running backQC on surface observations'
      call USAF_backQC(screenObs,sigmaBSqr)

      ! Create "superobservations" from close reports
      ! FIXME:  Pass network argument.
      new_name = "SUPEROB"
      write(LIS_logunit,*)'[INFO] Running superstatQC on surface observations'
      call USAF_superstatQC(screenObs,nest,new_name)
      type = new_name
      call USAF_interpBackToTypeObsData(screenObs,nest, &
           LIS_rc%gnc(nest),LIS_rc%gnr(nest),back,type)

      ! At this point, QC is done.  Copy the good obs into a new structure
      ! for the analysis (this will speed up analysis calculations by
      ! filtering bad obs from the arrays.)
      goodObs = USAF_countGoodObs(screenObs)
      call USAF_createObsData(screenObsGood,nest,maxobs=goodObs)
      call USAF_filterObsData(screenObsGood,screenObs)
      call USAF_destroyObsData(screenObs)
      nobs = screenObsGood%nobs
      if (nobs .eq. 0) then
         if (agrmet_struc(nest)%oba_switch .eq. 1) then
            screenOBA = createOBA(nest,maxobs=0)
         end if
         call USAF_destroyObsData(screenObsGood)
         TRACE_EXIT("bratseth_analyzeScrn")
         return
      end if

      ! Calculate (inverse) data density around each observation.
      call calc_invDataDensities(screenObsGood,sigmaBSqr,nest, &
           max_dist,backErrScaleLength,is_stn,invDataDensities)

      ! Run Bratseth analysis at observation points, and collect the sum of
      ! the corrections at each observation point (in sumObsEstimates), along
      ! with the required number of iterations (npasses).  Also return
      ! OBA information for output.
      convergeThresh = 0.01
      call calc_obsAnalysis(screenObsGood,sigmaBSqr,nobs,invDataDensities, &
           nest, max_dist, backErrScaleLength,convergeThresh,is_stn,&
           sumObsEstimates, npasses, screenOBA)

      ! Calculate analysis at grid points.
      call calc_gridAnalysis(screenObsGood,nest,sigmaBSqr,nobs, &
           invDataDensities,sumObsEstimates,npasses,back,max_dist,&
           backErrScaleLength,analysis)

      ! Clean up
      deallocate(invDataDensities)
      deallocate(sumObsEstimates)
      call USAF_destroyObsData(screenObsGood)
      TRACE_EXIT("bratseth_analyzeScrn")

   end subroutine USAF_analyzeScreen

   !---------------------------------------------------------------------------
   ! Copy observations to new ObsData structure, filtering out those that have
   ! been flagged for rejection by quality control.
   subroutine USAF_filterObsData(this,obsData)

      ! Defaults
      implicit none

      ! Arguments
      type(USAF_ObsData), intent(inout) :: this
      type(USAF_ObsData), intent(in) :: obsData

      ! Local variables
      integer :: j

      if ( obsData%nobs .eq. 0) return

      do j = 1, obsData%nobs
         if (obsData%qc(j) .eq. QC_REJECT) cycle
         call USAF_assignObsData(this, &
              obsData%net(j),obsData%platform(j), &
              obsData%obs(j),obsData%lat(j),obsData%lon(j), &
              obsData%sigmaOSqr(j), &
              obsData%oErrScaleLength(j), &
              back = obsData%back(j))
      end do ! j

   end subroutine USAF_filterObsData

   !---------------------------------------------------------------------------
   ! Read 8-km CMORPH data and copy to ObsData structures.
   subroutine USAF_getCMORPHObsData(nest,j6hr,use_twelve, &
        precip3, precip6, precip9, precip12, pcp_src)

      ! Imports
      use AGRMET_forcingMod, only : agrmet_struc
      use LIS_logMod, only : LIS_logunit, LIS_getNextUnitNumber, &
           LIS_releaseUnitNumber
      use LIS_timeMgrMod, only : LIS_julhr_date

      ! Defaults
      implicit none

      ! Arguments
      integer, intent(in) :: nest
      integer, intent(in) :: j6hr
      logical, intent(in) :: use_twelve
      type(USAF_obsData), intent(inout) :: precip3
      type(USAF_obsData), intent(inout) :: precip6
      type(USAF_obsData), intent(inout) :: precip9
      type(USAF_obsData), intent(inout) :: precip12
      character(len=6), intent(in) :: pcp_src(4)

      ! Local variables
      integer, parameter :: XD = 4948
      integer, parameter :: YD = 1649
      integer, parameter :: NCMOR = XD*YD
      real :: precip(XD,YD)
      character(len=32) :: net, platform
      real :: sigmaOSqr, oErrScaleLength
      integer :: count_good_obs
      character(len=120) :: fname
      real :: ob
      real :: rlat, rlon
      integer :: yr, mo, da, hr
      integer :: j3hr
      integer :: ftn, ios
      integer :: i,j,k

      external :: cmorfile_agrmet

      TRACE_ENTER("bratseth_getCMORPH")
      net = "CMORPH"
      platform = "CMORPH"
      sigmaOSqr = agrmet_struc(nest)%bratseth_precip_cmorph_sigma_o_sqr
      oErrScaleLength = &
           agrmet_struc(nest)%bratseth_precip_cmorph_err_scale_length

      if (use_twelve) then
         k = 2
      else
         k = 0
      end if

      ! Loop through time levels
      do j3hr = j6hr+3, j6hr+6, 3
         k = k + 1

         ! Set Bratseth error statistics based on source of background field.
         call USAF_setBratsethPrecipStats(pcp_src(k),nest)

         if (agrmet_struc(nest)%cmorswch .eq. 1) then

            ! Get CMORPH file name
            call LIS_julhr_date( j3hr, yr,mo,da,hr)
            call cmorfile_agrmet( fname, agrmet_struc(nest)%agrmetdir, &
                 agrmet_struc(nest)%cmordir, &
                 agrmet_struc(nest)%use_timestamp, &
                 yr, mo, da, hr )

            precip(:,:) = MISSING
            count_good_obs = 0

            ! Read the data
            ftn = LIS_getNextUnitNumber()
            open(unit=ftn,file=fname, status='old',access='direct', &
                 form='unformatted',recl=XD*YD*4,iostat=ios)
            if (ios .eq. 0) then
               read (ftn,rec=1) precip
               ! Note:  i is latitude, j is longitude, file is written
               ! longitude, latitude.
               ! Note:  Northern ten rows do not have trustworthy data based
               ! on examination of JJA 2012 files.
!               do j = 1,YD
               do j = 1,YD-10
                  do i = 1,XD
                     if (precip(i,j) .lt. 0) then
                        precip(i,j)=MISSING
                        cycle
                     end if

                     ! Get the lat and lon of good CMORPH ob.
                     ! Logic based on CPC GrADS control file for 8km CMORPH

                     ! EMK 20120809...Examination of output suggests the
                     ! CMORPH data are shifted south and west by about 10
                     ! rows, which would explain the bad data along the
                     ! northern edge of the CMORPH domain.  The logic for
                     ! calculating CMORPH lat and long is therefore adjusted
                     ! to compensate.

                     ! Original code
!                     rlat = -59.963614 + (j-1)*0.072771377
!                     rlon = 0.036378335 + (i-1)*0.072756669
!                     if (rlon > 180.) rlon = rlon - 360.

                     ! To fix phase shift
                     rlat = -59.963614 + (j-1+10)*0.072771377
                     rlon = 0.036378335 + (i-1+10)*0.072756669
                     if (rlon > 180.) rlon = rlon - 360.

                     ob = precip(i,j)
                     count_good_obs = count_good_obs + 1

                     ! Now save the ob in the appropriate structure
                     if (k .eq. 1) then
                        call USAF_assignObsData(precip3,net,platform,ob, &
                             rlat,rlon,sigmaOSqr, &
                             oErrScaleLength)
                     else if (k .eq. 2) then
                        call USAF_assignObsData(precip6,net,platform,ob, &
                             rlat,rlon,sigmaOSqr, &
                             oErrScaleLength)
                     else if (k .eq. 3) then
                        call USAF_assignObsData(precip9,net,platform,ob, &
                             rlat,rlon,sigmaOSqr, &
                             oErrScaleLength)
                     else if (k .eq. 4) then
                        call USAF_assignObsData(precip12,net,platform,ob, &
                             rlat,rlon,sigmaOSqr, &
                             oErrScaleLength)
                     end if
                  enddo ! j
               enddo ! i

               write(LIS_logunit,*)'[INFO] Read ',count_good_obs,&
                    ' CMORPH observations'

            else
               write(LIS_logunit,*) &
                    "[ERR] Missing CMORPH precipitation data ", fname
            end if

            call LIS_releaseUnitNumber(ftn)

         end if
      end do ! j3hr
      TRACE_EXIT("bratseth_getCMORPH")

   end subroutine USAF_getCMORPHObsData

   ! Internal subroutine for fetching precipitation from GFS GRIB file.
   ! Based on AGRMET_fldbld_read_precip_gfs.
   ! NOTE:  This assumes the GFS GRIB files have a single precipitation
   ! field that is accumulated from the previous 3 or 6-hours.
   subroutine fldbld_read_precip_gfs( fg_filename, ifguess, jfguess,&
        fg_prec, rc )

      ! Imports
      use LIS_logMod, only : LIS_logunit, LIS_abort, LIS_alert, LIS_verify
#if (defined USE_GRIBAPI)
      use grib_api
#endif

      ! Defaults
      implicit none

      ! Arguments
      character(len=*),  intent(in) :: fg_filename
      integer,        intent(in)    :: ifguess
      integer,        intent(in)    :: jfguess
      real,allocatable,intent(out)   :: fg_prec     (:,:)
      integer, intent(out) :: rc

      ! Locals
      integer                       :: count_prec
      integer                       :: ierr
      integer                       :: k, c, r
      integer                       :: ftn, igrib, nvars
      integer                       :: pds7_val, pds8_val, pds9_val
      ! EMK...For GRIB 2
      integer :: editionNumber_val
      integer :: param_disc_val, param_cat_val, &
           param_num_val
      real,           allocatable   :: dum1d       ( : )
      logical :: found_inq

      rc = 0
      count_prec = 0

      ! EMK...Before using ECCODES/GRIB_API, see if the GRIB file exists
      ! using a simple inquire statement.  This avoids ECCODES/GRIB_API
      ! writing error messages to stdout/stderr, which may lead to runtime
      ! problems.
      inquire(file=trim(fg_filename),exist=found_inq)
      if (.not. found_inq) then
         write(LIS_logunit,*)'[WARN] Cannot find file '//trim(fg_filename)
         rc = 1
         return
      end if

#if (defined USE_GRIBAPI)
      ! Open the file.
      call grib_open_file(ftn,trim(fg_filename),'r',ierr)
      if (ierr .ne. 0) then
         write(LIS_logunit,*) &
              '[WARN] Failed to open ',trim(fg_filename)
         rc = 1
         return
      end if

      ! Get number of fields in GRIB file.
      call grib_count_in_file(ftn,nvars,ierr)
      if (ierr .ne. 0) then
         write(LIS_logunit,*) &
              '[WARN] error in grib_count_in_file in fldbld_read_precip_gfs'
         call grib_close_file(ftn)
         rc = 1
         return
      end if

      ! Loop through the fields in the file until we find the precipitation.
      ! Error returned from the GRIB code will be interpreted as a corrupt
      ! file, and we will return from the subroutine with rc=1 (after closing
      ! the file).
      do k = 1,nvars

         ! First, get next field record
         call grib_new_from_file(ftn,igrib,ierr)
         if (ierr .ne. 0) then
            write(LIS_logunit,*) &
                 '[WARN] error in grib_new_from_file in fldbld_read_precip_gfs'
            call grib_close_file(ftn)
            rc = 1
            return
         end if

         ! Determine if GRIB1 or GRIB2
         call grib_get(igrib,'editionNumber',editionNumber_val,ierr)
         if (ierr .ne. 0) then
            write(LIS_logunit,*) &
                 '[WARN] error in grib_get in fldbld_read_precip_gfs'
            call grib_release(igrib,ierr)
            call grib_close_file(ftn)
            rc = 1
            return
         end if

         ! Determine if this is the correct field.  Different parameters must
         ! be checked depending on whether this is GRIB1 or GRIB2.
         if (editionNumber_val .eq. 1) then

            call grib_get(igrib,'indicatorOfParameter',pds7_val,ierr)
            if (ierr .ne. 0) then
               write(LIS_logunit,*) &
                    '[WARN] error in grib_get: indicatorOfParameter in ' //&
                    'fldbld_read_precip_gfs'
               call grib_release(igrib,ierr)
               call grib_close_file(ftn)
               rc = 1
               return
            end if
            if (pds7_val .ne. 61) then
               call grib_release(igrib,ierr)
               if (ierr .ne. 0) then
                  write(LIS_logunit,*) &
                       '[WARN] error in grib_release in ' //&
                       'fldbld_read_precip_gfs'
                  call grib_close_file(ftn)
                  rc = 1
                  return
               end if
               cycle ! Go to next field in GRIB file
            end if

            call grib_get(igrib,'level',pds9_val,ierr)
            if (ierr .ne. 0) then
               write(LIS_logunit,*) &
                    '[WARN] error in grib_get: level in ' //&
                    'fldbld_read_precip_gfs'
               call grib_release(igrib,ierr)
               call grib_close_file(ftn)
               rc = 1
               return
            end if
            if (pds9_val .ne. 0) then
               call grib_release(igrib,ierr)
               if (ierr .ne. 0) then
                  write(LIS_logunit,*) &
                       '[WARN] error in grib_release in ' //&
                       'fldbld_read_precip_gfs'
                  call grib_close_file(ftn)
                  rc = 1
                  return
               end if
               cycle ! Go to next field in GRIB file
            end if

            call grib_get(igrib,'indicatorOfTypeOfLevel',pds8_val,ierr)
            if (ierr .ne. 0) then
               write(LIS_logunit,*) &
                    '[WARN] error in grib_get: indicatorOfTypeOfLevel in ' //&
                    'fldbld_read_precip_gfs'
               call grib_release(igrib,ierr)
               call grib_close_file(ftn)
               rc = 1
               return
            end if
            if (pds8_val .ne. 1) then
               call grib_release(igrib,ierr)
               if (ierr .ne. 0) then
                  write(LIS_logunit,*) &
                       '[WARN] error in grib_release in ' //&
                       'fldbld_read_precip_gfs'
                  call grib_close_file(ftn)
                  rc = 1
                  return
               end if
               cycle ! Go to next field in GRIB file
            end if

         else ! GRIB2

            call grib_get(igrib,'discipline',param_disc_val,ierr)
            if (ierr .ne. 0) then
               write(LIS_logunit,*) &
                    '[WARN] error in grib_get: discipline in ' //&
                    'fldbld_read_precip_gfs'
               call grib_release(igrib,ierr)
               call grib_close_file(ftn)
               rc = 1
               return
            end if
            if (param_disc_val .ne. 0) then
               call grib_release(igrib,ierr)
               if (ierr .ne. 0) then
                  write(LIS_logunit,*) &
                       '[WARN] error in grib_release in ' //&
                       'fldbld_read_precip_gfs'
                  call grib_close_file(ftn)
                  rc = 1
                  return
               end if
               cycle ! Go to next field in GRIB file
            end if

            call grib_get(igrib,'parameterCategory',param_cat_val,ierr)
            if (ierr .ne. 0) then
               write(LIS_logunit,*) &
                    '[WARN] error in grib_get: parameterCategory in ' //&
                    'fldbld_read_precip_gfs'
               call grib_release(igrib,ierr)
               call grib_close_file(ftn)
               rc = 1
               return
            end if
            if (param_cat_val .ne. 1) then
               call grib_release(igrib,ierr)
               if (ierr .ne. 0) then
                  write(LIS_logunit,*) &
                       '[WARN] error in grib_release in ' //&
                       'fldbld_read_precip_gfs'
                  call grib_close_file(ftn)
                  rc = 1
                  return
               end if
               cycle ! Go to next field in GRIB file
            end if

            call grib_get(igrib,'parameterNumber',param_num_val,ierr)
            if (ierr .ne. 0) then
               write(LIS_logunit,*) &
                    '[WARN] error in grib_get: parameterNumber in ' //&
                    'fldbld_read_precip_gfs'
               call grib_release(igrib,ierr)
               call grib_close_file(ftn)
               rc = 1
               return
            end if
            if (param_num_val .ne. 8) then
               call grib_release(igrib,ierr)
               if (ierr .ne. 0) then
                  write(LIS_logunit,*) &
                       '[WARN] error in grib_release in ' //&
                       'fldbld_read_precip_gfs'
                  call grib_close_file(ftn)
                  rc = 1
                  return
               end if
               cycle ! Go to next field in GRIB file
            end if

         end if ! GRIB vs GRIB2

         ! We found the right field
         allocate ( dum1d   (ifguess*jfguess) )
         call grib_get(igrib, 'values',dum1d,ierr)
         if (ierr .ne. 0) then
            write(LIS_logunit,*) &
                 '[WARN] error in grib_get: values in ' //&
                 'fldbld_read_precip_gfs'
            deallocate(dum1d)
            call grib_release(igrib,ierr)
            call grib_close_file(ftn)
            rc = 1
            return
         end if

         ! At this stage, we have the values of the field.
         call grib_release(igrib,ierr) ! Ignore error here since we have data
         call grib_close_file(ftn)
         allocate(fg_prec(ifguess,jfguess))
         do r=1,jfguess
            do c=1,ifguess
               fg_prec(c,r) = dum1d(c+(r-1)*ifguess)
            enddo
         enddo
         count_prec = count_prec + 1
         deallocate(dum1d)
         exit ! Get out of loop

      end do ! k
#endif

      ! Handle failure to find field
      if (count_prec .eq. 0) then
         rc = 1
         return
      end if

   end subroutine fldbld_read_precip_gfs

   ! Internal subroutine
   subroutine fldbld_read_precip_galwem(fg_filename, ifguess, jfguess,&
        fc_hr, fg_prec, rc )

      ! Imports
      use LIS_logMod, only : LIS_logunit, LIS_abort, LIS_alert, LIS_verify

#if (defined USE_GRIBAPI)
      use grib_api
#endif

      ! Defaults
      implicit none

      ! Arguments
      character(len=*),  intent(in) :: fg_filename
      integer,        intent(in)    :: ifguess
      integer,        intent(in)    :: jfguess
      integer,        intent(in)    :: fc_hr
      real,allocatable,intent(out)   :: fg_prec(:,:)
      integer, intent(out) :: rc

      ! Locals
      integer                       :: count_prec
      integer                       :: ierr
      integer                       :: k
      integer                       :: ftn, igrib, nvars
      integer                       :: param_disc_val, param_cat_val, &
           param_num_val, forecasttime_val
      real,           allocatable   :: dum1d       ( : )
      logical :: found_inq

      rc = 0
      count_prec = 0

      ! EMK...Before using ECCODES/GRIB_API, see if the GRIB file exists
      ! using a simple inquire statement.  This avoids ECCODES/GRIB_API
      ! writing error messages to stdout/stderr, which may lead to runtime
      ! problems.
      inquire(file=trim(fg_filename),exist=found_inq)
      if (.not. found_inq) then
         write(LIS_logunit,*)'[WARN] Cannot find file '//trim(fg_filename)
         rc = 1
         return
      end if

#if (defined USE_GRIBAPI)
      ! Open file
      call grib_open_file(ftn,trim(fg_filename),'r',ierr)
      if (ierr .ne. 0) then
         write(LIS_logunit,*) &
              '[WARN] error from grib_open_file for ' //trim(fg_filename)// &
              ' in fldbld_read_precip_galwem'
         rc = 1
         return
      end if

      ! Get number of fields in this file
      call grib_count_in_file(ftn,nvars,ierr)
      if (ierr .ne. 0) then
         write(LIS_logunit,*) &
              '[WARN] error from grib_count_in_file in ' // &
              'fldbld_read_precip_galwem'
         rc = 1
         return
      end if

      ! Loop through the fields in the file until we find the precipitation.
      ! Make sure we find the accumulation starting from 3-hr prior.
      ! Errors returned from GRIB file will be interpreted as a corrupt file,
      ! and we will return from this subroutine with rc = 1.
      do k = 1,nvars
         ! Find next field in the GRIB file
         call grib_new_from_file(ftn,igrib,ierr)
         if (ierr .ne. 0) then
            write(LIS_logunit,*) &
                 '[WARN] error from grib_new_from_file in ' // &
                 'fldbld_read_precip_galwem'
            call grib_close_file(ftn)
            rc = 1
            return
         end if

         ! See if field is a meteorological product
         call grib_get(igrib,'discipline',param_disc_val,ierr)
         if (ierr .ne. 0) then
            write(LIS_logunit,*) &
                    '[WARN] error from grib_get: discipline in ' // &
                    'fldbld_read_precip_galwem'
            call grib_release(igrib,ierr)
            call grib_close_file(ftn)
            rc = 1
            return
         end if
         if (param_disc_val .ne. 0) then ! wrong field
            call grib_release(igrib,ierr)
            if (ierr .ne. 0) then
               write(LIS_logunit,*) &
                    '[WARN] error from grib_release in ' // &
                    'fldbld_read_precip_galwem'
               call grib_close_file(ftn)
               rc = 1
               return
            end if
            cycle ! Go to next field in GRIB file
         end if

         ! See if field is a moisture category product
         call grib_get(igrib,'parameterCategory',param_cat_val,ierr)
         if (ierr .ne. 0) then
            write(LIS_logunit,*) &
                    '[WARN] error from grib_get: parameterCategory in ' // &
                    'fldbld_read_precip_galwem'
            call grib_release(igrib,ierr)
            call grib_close_file(ftn)
            rc = 1
            return
         end if
         if (param_cat_val .ne. 1) then ! wrong field
            call grib_release(igrib,ierr)
            if (ierr .ne. 0) then
               write(LIS_logunit,*) &
                    '[WARN] error from grib_release in ' // &
                    'fldbld_read_precip_galwem'
               call grib_close_file(ftn)
               rc = 1
               return
            end if
            cycle ! Go to next field in GRIB file
         end if

         ! See if field is total precipitation
         call grib_get(igrib,'parameterNumber',param_num_val,ierr)
         if (ierr .ne. 0) then
            write(LIS_logunit,*) &
                    '[WARN] error from grib_get: parameterNumber in ' // &
                    'fldbld_read_precip_galwem'
            call grib_release(igrib,ierr)
            call grib_close_file(ftn)
            rc = 1
            return
         end if
         if (param_num_val .ne. 8) then ! wrong field
            call grib_release(igrib,ierr)
            if (ierr .ne. 0) then
               write(LIS_logunit,*) &
                    '[WARN] error from grib_release in ' // &
                    'fldbld_read_precip_galwem'
               call grib_close_file(ftn)
               rc = 1
               return
            end if
            cycle ! Go to next field in GRIB file
         end if

         ! Get the forecast time, which here means the time at the start
         ! of the precip accumulation.  This needs to be 3-hr prior to
         ! the current (ending) time fc_hr.
         call grib_get(igrib,'forecastTime',forecasttime_val,ierr)
         if (ierr .ne. 0) then
            write(LIS_logunit,*) &
                    '[WARN] error from grib_get: forecastTime in ' // &
                    'fldbld_read_precip_galwem'
            call grib_release(igrib,ierr)
            call grib_close_file(ftn)
            rc = 1
            return
         end if
         if (forecasttime_val .ne. (fc_hr - 3)) then ! wrong field
            call grib_release(igrib,ierr)
            if (ierr .ne. 0) then
               write(LIS_logunit,*) &
                    '[WARN] error from grib_release in ' // &
                    'fldbld_read_precip_galwem'
               call grib_close_file(ftn)
               rc = 1
               return
            end if
            cycle ! Go to next field in GRIB file
         end if

         ! We found the right field
         allocate ( dum1d   (ifguess*jfguess) )
         call grib_get(igrib,'values',dum1d,ierr)
         if (ierr .ne. 0) then
            write(LIS_logunit,*) &
                 '[WARN] error from grib_get: values in ' // &
                 'fldbld_read_precip_galwem'
            deallocate(dum1d)
            call grib_release(igrib,ierr)
            call grib_close_file(ftn)
            rc = 1
            return
         end if

         ! We have the data.  Wrap this up.
         allocate(fg_prec(ifguess,jfguess))
         fg_prec = reshape(dum1d, (/ifguess,jfguess/))
         deallocate(dum1d)
         count_prec = count_prec + 1
         call grib_release(igrib,ierr) ! We have data, so skip error handling
         call grib_close_file(ftn)
         exit ! Get out of loop

      end do ! k

#endif

      ! Handle failure to find precipitation
      if (count_prec == 0) then
         rc = 1
         return
      end if

      ! At this point, we are done
      rc = 0
      return

   end subroutine fldbld_read_precip_galwem

   ! Public subroutine for selecting appropriate set of Bratseth error
   ! statistics based on source of background field.  This should be called
   ! before each invocation of USAF_analyzePrecip, as the background field
   ! source is dependent on available GRIB files
   subroutine USAF_setBratsethPrecipStats(src,nest)

      ! Imports
      use AGRMET_forcingMod, only : agrmet_struc
      use LIS_logMod, only: LIS_endrun, LIS_logunit

      ! Defaults
      implicit none

      ! Arguments
      character(len=6),intent(in) :: src
      integer, intent(in) :: nest

!      TRACE_ENTER("bratseth_setPrcpStats")
      if (trim(src) == "GALWEM") then
         agrmet_struc(nest)%bratseth_precip_back_err_scale_length = &
              agrmet_struc(nest)%galwem_precip_back_err_scale_length
         agrmet_struc(nest)%bratseth_precip_back_sigma_b_sqr = &
              agrmet_struc(nest)%galwem_precip_back_sigma_b_sqr
         agrmet_struc(nest)%bratseth_precip_gauge_sigma_o_sqr = &
              agrmet_struc(nest)%galwem_precip_gauge_sigma_o_sqr
         agrmet_struc(nest)%bratseth_precip_geoprecip_err_scale_length =&
              agrmet_struc(nest)%galwem_precip_geoprecip_err_scale_length
         agrmet_struc(nest)%bratseth_precip_geoprecip_sigma_o_sqr = &
              agrmet_struc(nest)%galwem_precip_geoprecip_sigma_o_sqr
         agrmet_struc(nest)%bratseth_precip_ssmi_err_scale_length = &
              agrmet_struc(nest)%galwem_precip_ssmi_err_scale_length
         agrmet_struc(nest)%bratseth_precip_ssmi_sigma_o_sqr = &
              agrmet_struc(nest)%galwem_precip_ssmi_sigma_o_sqr
         agrmet_struc(nest)%bratseth_precip_cmorph_err_scale_length = &
              agrmet_struc(nest)%galwem_precip_cmorph_err_scale_length
         agrmet_struc(nest)%bratseth_precip_cmorph_sigma_o_sqr = &
              agrmet_struc(nest)%galwem_precip_cmorph_sigma_o_sqr
         agrmet_struc(nest)%bratseth_precip_imerg_err_scale_length = &
              agrmet_struc(nest)%galwem_precip_imerg_err_scale_length
         agrmet_struc(nest)%bratseth_precip_imerg_sigma_o_sqr = &
              agrmet_struc(nest)%galwem_precip_imerg_sigma_o_sqr
         agrmet_struc(nest)%bratseth_precip_max_dist = &
              agrmet_struc(nest)%galwem_precip_max_dist

      else if (trim(src) == "GFS") then
         agrmet_struc(nest)%bratseth_precip_back_err_scale_length = &
              agrmet_struc(nest)%gfs_precip_back_err_scale_length
         agrmet_struc(nest)%bratseth_precip_back_sigma_b_sqr = &
              agrmet_struc(nest)%gfs_precip_back_sigma_b_sqr
         agrmet_struc(nest)%bratseth_precip_gauge_sigma_o_sqr = &
              agrmet_struc(nest)%gfs_precip_gauge_sigma_o_sqr
         agrmet_struc(nest)%bratseth_precip_geoprecip_err_scale_length =&
              agrmet_struc(nest)%gfs_precip_geoprecip_err_scale_length
         agrmet_struc(nest)%bratseth_precip_geoprecip_sigma_o_sqr = &
              agrmet_struc(nest)%gfs_precip_geoprecip_sigma_o_sqr
         agrmet_struc(nest)%bratseth_precip_ssmi_err_scale_length = &
              agrmet_struc(nest)%gfs_precip_ssmi_err_scale_length
         agrmet_struc(nest)%bratseth_precip_ssmi_sigma_o_sqr = &
              agrmet_struc(nest)%gfs_precip_ssmi_sigma_o_sqr
         agrmet_struc(nest)%bratseth_precip_cmorph_err_scale_length = &
              agrmet_struc(nest)%gfs_precip_cmorph_err_scale_length
         agrmet_struc(nest)%bratseth_precip_cmorph_sigma_o_sqr = &
              agrmet_struc(nest)%gfs_precip_cmorph_sigma_o_sqr
         agrmet_struc(nest)%bratseth_precip_imerg_err_scale_length = &
              agrmet_struc(nest)%gfs_precip_imerg_err_scale_length
         agrmet_struc(nest)%bratseth_precip_imerg_sigma_o_sqr = &
              agrmet_struc(nest)%gfs_precip_imerg_sigma_o_sqr
         agrmet_struc(nest)%bratseth_precip_max_dist = &
              agrmet_struc(nest)%gfs_precip_max_dist

      else
         write(LIS_logunit,*) &
              '[ERR] Unknown source of background precipitation!'
         write(LIS_logunit,*) &
              '[ERR] Source is ',trim(src)
         write(LIS_logunit, *) &
              '[ERR] ABORTING....'
         flush(LIS_logunit)
         call LIS_endrun()
      end if
!      TRACE_EXIT("bratseth_setPrcpStats")

   end subroutine USAF_setBratsethPrecipStats

   ! Public subroutine for selecting appropriate set of Bratseth error
   ! statistics based on source of background field.  This should be called
   ! before each invocation of USAF_analyzeScreen, as the background field
   ! source is dependent on available GRIB files
   subroutine USAF_setBratsethScreenStats(src,n)

      ! Imports
      use AGRMET_forcingMod, only : agrmet_struc
      use LIS_logMod, only: LIS_endrun, LIS_logunit

      ! Defaults
      implicit none

      ! Arguments
      character(len=6),intent(in) :: src
      integer, intent(in) :: n

      TRACE_ENTER("bratseth_setScrnStats")
      if (trim(src) == "GALWEM") then
         agrmet_struc(n)%bratseth_t2m_back_err_scale_length = &
              agrmet_struc(n)%galwem_t2m_back_err_scale_length
         agrmet_struc(n)%bratseth_t2m_back_sigma_b_sqr = &
              agrmet_struc(n)%galwem_t2m_back_sigma_b_sqr

         !write(LIS_logunit,*)'EMK: n, GALWEM T2 err = ', n, &
         !     agrmet_struc(n)%bratseth_t2m_back_sigma_b_sqr
         !flush(LIS_logunit)

         agrmet_struc(n)%bratseth_t2m_stn_sigma_o_sqr = &
              agrmet_struc(n)%galwem_t2m_stn_sigma_o_sqr
         agrmet_struc(n)%bratseth_t2m_max_dist = &
              agrmet_struc(n)%galwem_t2m_max_dist

         agrmet_struc(n)%bratseth_rh2m_back_err_scale_length = &
              agrmet_struc(n)%galwem_rh2m_back_err_scale_length
         agrmet_struc(n)%bratseth_rh2m_back_sigma_b_sqr = &
              agrmet_struc(n)%galwem_rh2m_back_sigma_b_sqr
         agrmet_struc(n)%bratseth_rh2m_stn_sigma_o_sqr = &
              agrmet_struc(n)%galwem_rh2m_stn_sigma_o_sqr
         agrmet_struc(n)%bratseth_rh2m_max_dist = &
              agrmet_struc(n)%galwem_rh2m_max_dist

         agrmet_struc(n)%bratseth_spd10m_back_err_scale_length = &
              agrmet_struc(n)%galwem_spd10m_back_err_scale_length
         agrmet_struc(n)%bratseth_spd10m_back_sigma_b_sqr = &
              agrmet_struc(n)%galwem_spd10m_back_sigma_b_sqr
         agrmet_struc(n)%bratseth_spd10m_stn_sigma_o_sqr = &
              agrmet_struc(n)%galwem_spd10m_stn_sigma_o_sqr
         agrmet_struc(n)%bratseth_spd10m_max_dist = &
              agrmet_struc(n)%galwem_spd10m_max_dist

      else if (trim(src) .eq. "GFS") then
         agrmet_struc(n)%bratseth_t2m_back_err_scale_length = &
              agrmet_struc(n)%gfs_t2m_back_err_scale_length
         agrmet_struc(n)%bratseth_t2m_back_sigma_b_sqr = &
              agrmet_struc(n)%gfs_t2m_back_sigma_b_sqr

         !write(LIS_logunit,*)'EMK: n, GFS T2 err = ', n, &
         !     agrmet_struc(n)%bratseth_t2m_back_sigma_b_sqr
         !flush(LIS_Logunit)

         agrmet_struc(n)%bratseth_t2m_stn_sigma_o_sqr = &
              agrmet_struc(n)%gfs_t2m_stn_sigma_o_sqr
         agrmet_struc(n)%bratseth_t2m_max_dist = &
              agrmet_struc(n)%gfs_t2m_max_dist

         agrmet_struc(n)%bratseth_rh2m_back_err_scale_length = &
              agrmet_struc(n)%gfs_rh2m_back_err_scale_length
         agrmet_struc(n)%bratseth_rh2m_back_sigma_b_sqr = &
              agrmet_struc(n)%gfs_rh2m_back_sigma_b_sqr
         agrmet_struc(n)%bratseth_rh2m_stn_sigma_o_sqr = &
              agrmet_struc(n)%gfs_rh2m_stn_sigma_o_sqr
         agrmet_struc(n)%bratseth_rh2m_max_dist = &
              agrmet_struc(n)%gfs_rh2m_max_dist

         agrmet_struc(n)%bratseth_spd10m_back_err_scale_length = &
              agrmet_struc(n)%gfs_spd10m_back_err_scale_length
         agrmet_struc(n)%bratseth_spd10m_back_sigma_b_sqr = &
              agrmet_struc(n)%gfs_spd10m_back_sigma_b_sqr
         agrmet_struc(n)%bratseth_spd10m_stn_sigma_o_sqr = &
              agrmet_struc(n)%gfs_spd10m_stn_sigma_o_sqr
         agrmet_struc(n)%bratseth_spd10m_max_dist = &
              agrmet_struc(n)%gfs_spd10m_max_dist

      else
         write(LIS_logunit,*) &
              '[ERR] Unknown source of background data!'
         write(LIS_logunit,*) &
              '[ERR] Source is ',trim(src)
         write(LIS_logunit, *) &
              '[ERR] ABORTING....'
         flush(LIS_logunit)
         call LIS_endrun()
      end if
      TRACE_EXIT("bratseth_setScrnStats")

   end subroutine USAF_setBratsethScreenStats

   ! Read bias ratio for background field (S2S version, which uses
   ! data in the LDT parameter file)
   subroutine USAF_pcpBackBiasRatio_s2s(n, yyyymmddhh)

     ! Imports
     use AGRMET_forcingMod, only: agrmet_struc
     use LIS_coreMod, only: LIS_rc
     use LIS_logMod, only: LIS_logunit, LIS_endrun, LIS_verify
#if ( defined USE_NETCDF3 || defined USE_NETCDF4 )
     use netcdf
#endif

     ! Defaults
     implicit none

     ! Arguments
     integer, intent(in) :: n
     character(len=10), intent(in) :: yyyymmddhh

     ! Locals
     integer :: imonth
     logical :: file_exists
     integer :: ncid, ppt_ratio_Id

#if ( defined USE_NETCDF3 || defined USE_NETCDF4 )

     read(yyyymmddhh(5:6),'(i2.2)') imonth

     ! Accumulations ending at 00Z first of month are part of the *previous*
     ! month.  So decrement imonth by one in that situation, and reset to 12
     ! (December) at the year change.
     if (agrmet_struc(n)%pcp_back_bias_ratio_month .ne. 0) then
        if (yyyymmddhh(9:10) .eq. '00' .and. &
             yyyymmddhh(7:8) .eq. '01') then
           imonth = imonth - 1
           if (imonth .eq. 0) then
              imonth = 12
           end if
        end if
     end if
     if (imonth .eq. agrmet_struc(n)%pcp_back_bias_ratio_month .and. &
          agrmet_struc(n)%pcp_back_bias_ratio_month .ne. 0) return

     agrmet_struc(n)%pcp_back_bias_ratio_month = imonth

     inquire(file=LIS_rc%paramfile(n), exist=file_exists)

     if (.not. file_exists) then
        write(LIS_logunit,*) '[ERR] Cannot find ', trim(LIS_rc%paramfile(n))
        call LIS_endrun()
     end if

     write(LIS_logunit,*) '[INFO] Reading precip bias ratio for month ', imonth

     call LIS_verify(nf90_open(path=LIS_rc%paramfile(n),&
               mode=NF90_NOWRITE, ncid=ncid), &
               'Error in nf90_open in USAF_pcpBackBiasRatio_s2s')
     call LIS_verify(nf90_inq_varid(ncid, "PPT_ratio", ppt_ratio_Id), &
          'PPT_ratio field not found in LIS param file')
     call LIS_verify(nf90_get_var(ncid, ppt_ratio_Id, &
          agrmet_struc(n)%pcp_back_bias_ratio, &
               start=(/1,1,imonth/), &
               count=(/LIS_rc%gnc(n),LIS_rc%gnr(n),1/)),&
               'n90_get_var failed for PPT_ratio in LIS param file')
     call LIS_verify(nf90_close(ncid),&
          'nf90_close failed in USAF_pcpBackBiasRatio_s2s')
#endif

   end subroutine USAF_pcpBackBiasRatio_s2s

<<<<<<< HEAD
   subroutine handle_mpi_error(errorcode, msg)
     use LIS_logMod, only:  LIS_logunit, LIS_endrun
     use LIS_mpiMod
     implicit none
     integer, intent(in) :: errorcode
     character(*), intent(in) :: msg
     character*(MPI_MAX_ERROR_STRING) :: buf
     integer :: resultlen, ierr
     if (errorcode .ne. MPI_SUCCESS) then
        write(LIS_logunit,*)'[ERR] ', trim(msg)
        call MPI_error_string(errorcode, buf, resultlen, ierr)
        write(LIS_logunit,*)'[ERR] MPI error: ', trim(buf)
        flush(LIS_logunit)
        call LIS_endrun()
     end if
   end subroutine handle_mpi_error
=======
   ! Read bias ratio for background field (NRT version, which uses
   ! data in standalone netCDF file)
   subroutine USAF_pcpBackBiasRatio_nrt(n, yyyymmddhh)

     ! Imports
     use AGRMET_forcingMod, only: agrmet_struc
     use LIS_coreMod, only: LIS_rc!, LIS_localPet, &
          !LIS_ews_halo_ind, LIS_ewe_halo_ind, &
          !LIS_nss_halo_ind, LIS_nse_halo_ind

     use LIS_logMod, only: LIS_logunit, LIS_endrun, LIS_verify
#if ( defined USE_NETCDF3 || defined USE_NETCDF4 )
     use netcdf
#endif

     ! Defaults
     implicit none

     ! Arguments
     integer, intent(in) :: n
     character(len=10), intent(in) :: yyyymmddhh

     ! Locals
     integer :: imonth
     logical :: file_exists
     integer :: ncid, ppt_ratio_Id

#if ( defined USE_NETCDF3 || defined USE_NETCDF4 )

     read(yyyymmddhh(5:6),'(i2.2)') imonth

     ! Accumulations ending at 00Z first of month are part of the
     ! *previous* month.  So decrement imonth by one in that situation,
     ! and reset to 12 (December) at the year change.
     if (agrmet_struc(n)%pcp_back_bias_ratio_month .ne. 0) then
        if (yyyymmddhh(9:10) .eq. '00' .and. &
             yyyymmddhh(7:8) .eq. '01') then
           imonth = imonth - 1
           if (imonth .eq. 0) then
              imonth = 12
           end if
        end if
     end if
     if (imonth .eq. agrmet_struc(n)%pcp_back_bias_ratio_month .and. &
          agrmet_struc(n)%pcp_back_bias_ratio_month .ne. 0) return

     agrmet_struc(n)%pcp_back_bias_ratio_month = imonth

     ! First, update the GFS ratios
     inquire(file=agrmet_struc(n)%gfs_nrt_bias_ratio_file, &
          exist=file_exists)
     if (.not. file_exists) then
        write(LIS_logunit,*) '[ERR] Cannot find ', &
             trim(agrmet_struc(n)%gfs_nrt_bias_ratio_file)
        call LIS_endrun()
     end if
     call LIS_verify( &
          nf90_open(path=agrmet_struc(n)%gfs_nrt_bias_ratio_file, &
          mode=NF90_NOWRITE, ncid=ncid), &
          'Error in nf90_open in USAF_pcpBackBiasRatio_nrt')
     call LIS_verify(nf90_inq_varid(ncid, "biasRatio", ppt_ratio_Id), &
          'biasRatio field not found in bias file')
     call LIS_verify(nf90_get_var(ncid, ppt_ratio_Id, &
          agrmet_struc(n)%gfs_nrt_bias_ratio, &
          start=(/1,1,imonth/), &
          count=(/LIS_rc%gnc(n),LIS_rc%gnr(n),1/)), &
          'n90_get_var failed for biasRatio in LIS param file')
     write(LIS_logunit,*) &
          '[INFO] Read GFS bias ratios for month ', imonth, &
          ' from ', trim(agrmet_struc(n)%gfs_nrt_bias_ratio_file)
     call LIS_verify(nf90_close(ncid),&
          'nf90_close failed in USAF_pcpBackBiasRatio_nrt')

     ! Repeat for GALWEM ratios
     inquire(file=agrmet_struc(n)%galwem_nrt_bias_ratio_file, &
          exist=file_exists)
     if (.not. file_exists) then
        write(LIS_logunit,*) '[ERR] Cannot find ', &
             trim(agrmet_struc(n)%galwem_nrt_bias_ratio_file)
        call LIS_endrun()
     end if
     call LIS_verify( &
          nf90_open(path=agrmet_struc(n)%galwem_nrt_bias_ratio_file, &
          mode=NF90_NOWRITE, ncid=ncid), &
          'Error in nf90_open in USAF_pcpBackBiasRatio_nrt')
     call LIS_verify(nf90_inq_varid(ncid, "biasRatio", ppt_ratio_Id), &
          'biasRatio field not found in bias file')
     call LIS_verify(nf90_get_var(ncid, ppt_ratio_Id, &
          agrmet_struc(n)%galwem_nrt_bias_ratio, &
          start=(/1,1,imonth/), &
          count=(/LIS_rc%gnc(n),LIS_rc%gnr(n),1/)),&
          'n90_get_var failed for biasRatio in LIS param file')
     write(LIS_logunit,*) &
          '[INFO] Read GALWEM bias ratios for month ', imonth, &
          ' from ', trim(agrmet_struc(n)%galwem_nrt_bias_ratio_file)
     call LIS_verify(nf90_close(ncid),&
          'nf90_close failed in USAF_pcpBackBiasRatio_nrt')

#endif

   end subroutine USAF_pcpBackBiasRatio_nrt

>>>>>>> 80677589
 end module USAF_bratsethMod<|MERGE_RESOLUTION|>--- conflicted
+++ resolved
@@ -1608,11 +1608,6 @@
       real, allocatable :: invDataDensities(:)
       real, allocatable :: sumObsEstimates(:)
       integer :: npasses
-<<<<<<< HEAD
-      integer :: r
-      character(len=32) :: new_name,type
-=======
->>>>>>> 80677589
       real :: convergeThresh
       real :: sigmaBSqr
       integer :: good_obs
@@ -4247,14 +4242,8 @@
    ! surface stations, all observations should have uncorrelated errors.
    logical function is_stn(net)
       implicit none
-<<<<<<< HEAD
       character(len=32), intent(in) :: net
-=======
-      character(len=10), intent(in) :: net
-      character(len=10) :: net_local
->>>>>>> 80677589
       logical :: answer
-      net_local = net
       answer = .true.
       is_stn = answer
    end function is_stn
@@ -5623,11 +5612,7 @@
       real, allocatable :: invDataDensities(:)
       real, allocatable :: sumObsEstimates(:)
       integer :: npasses
-<<<<<<< HEAD
       character(len=32) :: new_name,type
-=======
-      character(len=10) :: new_name, type
->>>>>>> 80677589
       real :: convergeThresh
       integer :: j
 
@@ -6666,24 +6651,6 @@
 
    end subroutine USAF_pcpBackBiasRatio_s2s
 
-<<<<<<< HEAD
-   subroutine handle_mpi_error(errorcode, msg)
-     use LIS_logMod, only:  LIS_logunit, LIS_endrun
-     use LIS_mpiMod
-     implicit none
-     integer, intent(in) :: errorcode
-     character(*), intent(in) :: msg
-     character*(MPI_MAX_ERROR_STRING) :: buf
-     integer :: resultlen, ierr
-     if (errorcode .ne. MPI_SUCCESS) then
-        write(LIS_logunit,*)'[ERR] ', trim(msg)
-        call MPI_error_string(errorcode, buf, resultlen, ierr)
-        write(LIS_logunit,*)'[ERR] MPI error: ', trim(buf)
-        flush(LIS_logunit)
-        call LIS_endrun()
-     end if
-   end subroutine handle_mpi_error
-=======
    ! Read bias ratio for background field (NRT version, which uses
    ! data in standalone netCDF file)
    subroutine USAF_pcpBackBiasRatio_nrt(n, yyyymmddhh)
@@ -6786,5 +6753,20 @@
 
    end subroutine USAF_pcpBackBiasRatio_nrt
 
->>>>>>> 80677589
+   subroutine handle_mpi_error(errorcode, msg)
+     use LIS_logMod, only:  LIS_logunit, LIS_endrun
+     use LIS_mpiMod
+     implicit none
+     integer, intent(in) :: errorcode
+     character(*), intent(in) :: msg
+     character*(MPI_MAX_ERROR_STRING) :: buf
+     integer :: resultlen, ierr
+     if (errorcode .ne. MPI_SUCCESS) then
+        write(LIS_logunit,*)'[ERR] ', trim(msg)
+        call MPI_error_string(errorcode, buf, resultlen, ierr)
+        write(LIS_logunit,*)'[ERR] MPI error: ', trim(buf)
+        flush(LIS_logunit)
+        call LIS_endrun()
+     end if
+   end subroutine handle_mpi_error
  end module USAF_bratsethMod