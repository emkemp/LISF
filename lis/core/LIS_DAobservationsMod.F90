!-----------------------BEGIN NOTICE -- DO NOT EDIT-----------------------
! NASA Goddard Space Flight Center Land Information System (LIS) v7.2
!
! Copyright (c) 2015 United States Government as represented by the
! Administrator of the National Aeronautics and Space Administration.
! All Rights Reserved.
!-------------------------END NOTICE -- DO NOT EDIT-----------------------
#include "LIS_misc.h"
! Macros for tracing - Requires ESMF 7_1_0+
#ifdef ESMF_TRACE
#define TRACE_ENTER(region) call ESMF_TraceRegionEnter(region)
#define TRACE_EXIT(region) call ESMF_TraceRegionExit(region)
#else
#define TRACE_ENTER(region)
#define TRACE_EXIT(region)
#endif
module LIS_DAobservationsMod

!BOP
!
! !MODULE: LIS_DAobservationsMod
!
! !DESCRIPTION:
!  The code in this file controls the handling of 
!  observations to be used for data assimilation. 
!
!   \item[LIS\_odeltas]
!    size of observation space buffers
!   \item[LIS\_ooffsets]
!    offsets of observation space buffers
!   \item[LIS\_ensOnGrid]
!    grid object for the ensemble space on grid
!   
! !REVISION HISTORY:
!
!  21 Jun 2006: Sujay Kumar; Initial implementation
!
  use ESMF
  use LIS_coreMod
  use LIS_logMod
  use LIS_mpiMod
  use map_utils
#if (defined USE_NETCDF3 || defined USE_NETCDF4)
  use netcdf
#endif

  implicit none

  PRIVATE
!------------------------------------------------------------------------------
! !PUBLIC MEMBER FUNCTIONS:
!------------------------------------------------------------------------------
  public ::  LIS_initDAobservations
  public ::  LIS_readDAobservations
  public ::  LIS_perturb_DAobservations
  public ::  LIS_convertPatchSpaceToObsSpace
  public ::  LIS_convertPatchSpaceToObsEnsSpace
  public ::  LIS_gather_1dgrid_to_2dgrid_obs
  public ::  LIS_scatter_global_to_local_grid_obs
  public ::  LIS_getObsDomainResolutions
  public ::  LIS_writevar_gridded_obs
  public ::  LIS_convertObsVarToLocalSpace
  public ::  LIS_writevar_innov     ! writes innovations to a gridded file
  public ::  LIS_checkForValidObs
!------------------------------------------------------------------------------
! !PUBLIC TYPES:
!------------------------------------------------------------------------------
  public :: LIS_OBS_State
  public :: LIS_OBS_Pert_State

  public :: LIS_ews_obs_ind
  public :: LIS_ewe_obs_ind
  public :: LIS_nss_obs_ind
  public :: LIS_nse_obs_ind

  public :: LIS_ews_obs_halo_ind
  public :: LIS_ewe_obs_halo_ind
  public :: LIS_nss_obs_halo_ind
  public :: LIS_nse_obs_halo_ind

  public :: LIS_odeltas
  public :: LIS_ooffsets
  public :: LIS_obsVecGrid
  public :: LIS_obsEnsOnGrid
  public :: LIS_obs_domain
  public :: LIS_obsens_gdeltas
  public :: LIS_obsens_goffsets
  public :: LIS_obs_gdeltas
  public :: LIS_obs_goffsets

  type(ESMF_State), allocatable  :: LIS_OBS_State(:,:) 
  type(ESMF_State), allocatable  :: LIS_OBS_Pert_State(:,:)
  type(ESMF_Grid),  allocatable  :: LIS_obsEnsOnGrid(:,:)
  type(ESMF_Grid),  allocatable  :: LIS_obsVecGrid(:,:)
  integer, allocatable           :: LIS_obs_ngrids(:,:)

  integer, allocatable           :: LIS_obs_deltas(:,:)
  integer, allocatable           :: LIS_obs_offsets(:,:)
  integer, allocatable           :: LIS_obs_gdeltas(:,:)
  integer, allocatable           :: LIS_obs_goffsets(:,:)
  integer, allocatable           :: LIS_obsens_gdeltas(:,:)
  integer, allocatable           :: LIS_obsens_goffsets(:,:)

  integer, allocatable           :: LIS_ews_obs_ind(:,:)
  integer, allocatable           :: LIS_ewe_obs_ind(:,:)
  integer, allocatable           :: LIS_nss_obs_ind(:,:)
  integer, allocatable           :: LIS_nse_obs_ind(:,:)
  integer, allocatable           :: LIS_ews_obs_halo_ind(:,:)
  integer, allocatable           :: LIS_ewe_obs_halo_ind(:,:)
  integer, allocatable           :: LIS_nss_obs_halo_ind(:,:)
  integer, allocatable           :: LIS_nse_obs_halo_ind(:,:)
  integer, allocatable           :: LIS_odeltas(:,:),LIS_ooffsets(:,:)

  type, public :: lis_obs_domain_type
     real                       :: datares
     real,          allocatable :: lat(:)
     real,          allocatable :: lon(:)
     integer,       allocatable :: col(:)
     integer,       allocatable :: row(:)
     integer,       allocatable :: glb_col(:,:)
     integer,       allocatable :: glb_row(:,:)
     type(proj_info)            :: lisproj
     integer, allocatable       :: gindex(:,:)
     real,    allocatable       :: landmask(:,:)
     real                       :: minLat, maxLat, minLon, maxLon
     real                       :: stlat, stlon, truelat1
     real                       :: truelat2, truelon, orient
     real                       :: dx,dy,nlatcircles
     character*20               :: gridtype
     integer, allocatable       :: nbr_index(:)
     real,    allocatable       :: weight(:)
     real,    allocatable       :: rlat(:)
     real,    allocatable       :: rlon(:)
     integer                    :: max_obsngrid
  end type lis_obs_domain_type

  type(lis_obs_domain_type), allocatable :: LIS_obs_domain(:,:)
!EOP


contains

!BOP
! 
! !ROUTINE: LIS_initDAobservations
! \label{LIS_initDAobservations}
! 
! !INTERFACE: 
  subroutine LIS_initDAobservations
! 
! !DESCRIPTION: 
!  This routine allocates the structures required for managing 
!  observational data used for data assimilation. The routine
!  creates ESMF State objects used to incorporate 
!  observational data, and creates the domain definition and 
!  parallel decomposition on the observation grid. 
! 
!  The methods invoked are: 
!  \begin{description}
!  \item[create\_obsdomain\_objects](\ref{create_obsdomain_objects})
!   creates the objects and data structures required for the
!   definition of the observation grid and parallel domain 
!   decomposition. 
!  \item[readObsDataConfig](\ref{readobsdataconfig}) \newline
!    invokes the generic method in the registry to 
!    set up the structures to read the observation data, for 
!    assimilation.
!  \item[perturbinit](\ref{perturbinit}) \newline
!    invokes the generic method in the registry to initialize
!    the observation perturbation algorithm.
!  \item[perturbsetup](\ref{perturbsetup}) \newline
!    invokes the generic method in the registry to populate
!    the observation perturbation objects. 
!  \end{description}
!
! !USES:     
!EOP
    integer                  :: n 
    integer                  :: status
    character*1              :: nestid(2)
    character*1              :: caseid(3)
    character*100            :: temp
    integer                  :: max_index
    integer                  :: i, k
    logical                  :: name_found
    character*20             :: alglist(10)

    TRACE_ENTER("daobs_init")
    if(LIS_rc%ndas.gt.0) then 

       allocate(LIS_OBS_State(LIS_rc%nnest, LIS_rc%ndas))
       allocate(LIS_OBS_Pert_State(LIS_rc%nnest, LIS_rc%ndas))
       allocate(LIS_obsEnsOnGrid(LIS_rc%nnest,LIS_rc%ndas))
       allocate(LIS_obsVecGrid(LIS_rc%nnest,LIS_rc%ndas))

       call create_obsdomain_objects()

       do n=1,LIS_rc%nnest
          do k=1,LIS_rc%ndas
!-----------------------------------------------------------------------------
!    setup interpolation/upscaling weights
!    if LIS is at a finer resolution than the observations, then 
!    LIS fields will be upscaled to the observation space. 
!-----------------------------------------------------------------------------

             if(LIS_isatAfinerResolution(n,LIS_obs_domain(n,k)%datares)) then 
                
                allocate(LIS_obs_domain(n,k)%nbr_index(&
                     LIS_rc%lnc(n)*LIS_rc%lnr(n)))
                allocate(LIS_obs_domain(n,k)%weight(&
                     LIS_rc%lnc(n)*LIS_rc%lnr(n)))
             
                call upscaleByWeightedAveraging_input(&
                     LIS_rc%gridDesc(n,:),&
                     LIS_rc%obs_gridDesc(k,:),&
                     LIS_rc%lnc(n)*LIS_rc%lnr(n),&
                     LIS_rc%obs_lnc(k)*LIS_rc%obs_lnr(k),&
                     LIS_obs_domain(n,k)%nbr_index,&
                     LIS_obs_domain(n,k)%weight)
             else
             
                allocate(LIS_obs_domain(n,k)%nbr_index(&
                     LIS_rc%obs_lnc(k)*LIS_rc%obs_lnr(k)))
                allocate(LIS_obs_domain(n,k)%rlat(&
                     LIS_rc%obs_lnc(k)*LIS_rc%obs_lnr(k)))
                allocate(LIS_obs_domain(n,k)%rlon(&
                     LIS_rc%obs_lnc(k)*LIS_rc%obs_lnr(k)))
             
                call neighbor_interp_input_withgrid(&
                     LIS_rc%gridDesc(n,:), &
                     LIS_rc%obs_gridDesc(k,:),&
                     LIS_rc%obs_lnc(k)*LIS_rc%obs_lnr(k),&
                     LIS_obs_domain(n,k)%rlat, &
                     LIS_obs_domain(n,k)%rlon, &
                     LIS_obs_domain(n,k)%nbr_index)
                
             endif

             write(unit=temp,fmt='(i2.2)') n
             read(unit=temp,fmt='(2a1)') nestid
             
             write(unit=temp,fmt='(i3.3)') k
             read(unit=temp,fmt='(3a1)') caseid
             
             LIS_OBS_State(n,k) = ESMF_StateCreate(name=&
                  "Observations State"//nestid(1)//nestid(2) &
                  //"_"//caseid(1)//caseid(2)//caseid(3), rc=status)
             call LIS_verify(status, 'obs state create')
             
             
             LIS_OBS_Pert_State(n,k) = ESMF_StateCreate(&
                  name="Observations Perturbations"//nestid(1)//nestid(2)//&
                  "_"//caseid(1)//caseid(2)//caseid(3), rc=status)
             call LIS_verify(status, 'obs pert state create')
             
          enddo
       enddo
       write(LIS_logunit,*) '[INFO] Successfully created observations state'

       do k=1, LIS_rc%ndas
          call readObsDataConfig(trim(LIS_rc%daset(k))//char(0),k,&
               LIS_OBS_State(:,k), LIS_OBS_Pert_State(:,k))
       enddo

       max_index = -1
       do i=1,LIS_rc%nperts
          if(max_index.eq.-1.and.LIS_rc%perturb_obs(i).ne."none") then 
             max_index = 1
             alglist(max_index) = LIS_rc%perturb_obs(i)
          else
             name_found = .false. 
             do k=1,max_index
                if(LIS_rc%perturb_obs(i).ne."none".and.&
                     LIS_rc%perturb_obs(i).eq.alglist(k)) then
                   name_found = .true. 
                endif
             enddo
             if(.not.name_found.and.max_index.ne.-1) then 
                max_index = max_index + 1
                alglist(max_index) = LIS_rc%perturb_obs(i)
             endif
          endif
       enddo
       if(max_index.gt.0) then 
          do i=1,max_index
             call perturbinit(trim(alglist(i))//char(0), 3)
          enddo
       endif
       do i=1,LIS_rc%nperts
          if(LIS_rc%perturb_obs(i).ne."none") then 
             call perturbsetup(trim(LIS_rc%perturb_obs(i))//char(0), 3, i,&
                  LIS_OBS_State(:,i), LIS_OBS_Pert_State(:,i))
          endif
       enddo
    endif
    TRACE_EXIT("daobs_init")
  end subroutine LIS_initDAobservations

!BOP
! !ROUTINE: create_obsdomain_objects
! \label{create_obsdomain_objects}
!
! !INTERFACE: 
  subroutine create_obsdomain_objects()
! 
! !DESCRIPTION: 
!   This routine creates the objects required for the definition 
!   of the DA observation space grid. 
!  
!  The methods invoked are: 
!  \begin{description}
!  \item[readObsDomainInput](\ref{readObsDomainInput})
!    This routine reads the run time configuration options
!    related to the observation space.     
!  \item[make\_obs\_domain](\ref{make_obs_domain) \newline
!    This routine creates the required mappings between 
!    the observation space and the model space. 
!  \end{description}
!BOP
    integer              :: odeltas(LIS_rc%ndas)
    integer, allocatable :: deblklist(:,:,:)
    type(ESMF_DistGrid)  :: obsgridDG(LIS_rc%ndas), gridEnsDG(LIS_rc%ndas)
    integer              :: stid, enid
    integer              :: n, i, k    
    integer              :: status, ierr

    call readObsDomainInput()
    call make_obs_domain()
!              print*, 'reached here2 ',LIS_localPet
!          call mpi_barrier(LIS_mpi_comm, ierr)
!          call LIS_endrun


    do n=1,LIS_rc%nnest

       do k=1,LIS_rc%ndas
!          odeltas(k) = LIS_rc%obs_ngrid(k)*LIS_rc%nobtypes(k)
          odeltas(k) = LIS_rc%obs_ngrid(k)
       enddo
!-----------------------------------------------------------------------------
!  The grid, tile space sizes of the decomposed domains are gathered 
!  from each processor to compute the total sizes of the entire domain. 
!-----------------------------------------------------------------------------
#if (defined SPMD)
       do k=1,LIS_rc%ndas
          call MPI_ALLGATHER(odeltas(k),1,MPI_INTEGER,&
               LIS_odeltas(k,:),1,MPI_INTEGER,&
               LIS_mpi_comm,ierr)
       enddo
#else
       do k=1,LIS_rc%ndas
          LIS_odeltas(k,:) = odeltas(k)
       enddo
#endif
       if(LIS_masterproc) then 
          LIS_ooffsets(:,0) = 0 
          do i=1,LIS_npes-1
             do k=1,LIS_rc%ndas
                LIS_ooffsets(k,i) = LIS_ooffsets(k,i-1)+LIS_odeltas(k,i-1)
             enddo
          enddo
       endif

#if (defined SPMD)
       do k=1,LIS_rc%ndas
          call MPI_BCAST(LIS_ooffsets(k,:), LIS_npes, MPI_INTEGER,0, &
               LIS_mpi_comm, ierr)
       enddo
#endif
       do k=1,LIS_rc%ndas

          allocate(deblklist(1,2,LIS_npes))
          do i=0,LIS_npes-1
             stid = LIS_ooffsets(k,i)+1
             enid = stid + LIS_obs_ngrids(k,i)-1
             
             deblklist(:,1,i+1) = (/stid/)
             deblklist(:,2,i+1) = (/enid/)
          enddo
          obsgridDG(k) = ESMF_DistGridCreate(minIndex=(/1/), &
               maxIndex=(/LIS_rc%obs_glbngrid(k)/),&
               deBlockList=deblklist,rc=status)
          call LIS_verify(status, 'ESMF_DistGridCreate failed: obsgridDG')
          deallocate(deblklist)
       
          allocate(deblklist(2,2,LIS_npes))
          do i=0,LIS_npes-1
             stid = LIS_ooffsets(k,i)+1
             enid = stid+LIS_obs_ngrids(k,i)-1
             deblklist(:,1,i+1) = (/stid,1/)
             deblklist(:,2,i+1) = (/enid,LIS_rc%nensem(n)/)
          enddo

          gridEnsDG(k) = ESMF_DistGridCreate(minIndex=(/1,1/),&
               maxIndex=(/LIS_rc%obs_glbngrid(k),LIS_rc%nensem(n)/),&
               deBlockList=deblklist,rc=status)
          call LIS_verify(status, 'ESMF_DistGridCreate failed: gridEnsDG')
          
          LIS_obsVecGrid(n,k) = ESMF_GridCreate(name = "LIS Obs Grid Space",&
               coordTypeKind=ESMF_TYPEKIND_R4, distGrid = obsgridDG(k),&
               gridEdgeLWidth=(/0/), gridEdgeUWidth=(/0/),rc=status)
          call LIS_verify(status,'ESMF_GridCreate failed: LIS_obsVecGrid')


          LIS_obsEnsOnGrid(n,k) = ESMF_GridCreate(&
               name = "LIS Obs Grid Ensemble Space",&
               coordTypeKind = ESMF_TYPEKIND_R4, distGrid = gridEnsDG(k),&
               gridEdgeLWidth=(/0,0/), gridEdgeUWidth=(/0,0/),rc=status)
          call LIS_verify(status,'ESMF_GridCreate failed: LIS_obsEnsOnGrid')
          
          deallocate(deblklist)
       enddo

    enddo

  end subroutine create_obsdomain_objects

!BOP
! 
! !ROUTINE: readObsDomainInput
! \label{readObsDomainInput}
! 
! !INTERFACE: 
  subroutine readObsDomainInput
! !USES: 
#if (defined USE_NETCDF3 || defined USE_NETCDF4)
  use netcdf
#endif
! 
! !DESCRIPTION: 
!   This routine reads the configurable options for the definition 
!   of the DA observation space. The routine also computes
!   the parallel domain decomposition on the observation 
!   grid. 
! 
!BOP

    integer                    :: n,k
    integer                    :: ios
    integer                    :: ncId, nrId
    integer                    :: ncbId, nrbId
    integer                    :: latId,lonId
    integer                    :: latbId,lonbId
    integer                    :: gnc,gnr
    integer                    :: ftn
    integer                    :: gindex
    logical                    :: file_exists
    character*50               :: map_proj
    integer                    :: c,r,kk
    real,      allocatable     :: lat(:,:)
    real,      allocatable     :: lon(:,:)
    real,      allocatable     :: locallat(:,:)
    real,      allocatable     :: locallon(:,:)
    integer                    :: status

    allocate(LIS_obs_domain(LIS_rc%nnest,LIS_rc%ndas))
    allocate(LIS_rc%obs_gridDesc(LIS_rc%ndas, 50))
    
    allocate(LIS_odeltas(LIS_rc%ndas, 0:LIS_npes-1))
    allocate(LIS_ooffsets(LIS_rc%ndas, 0:LIS_npes-1))
    
    LIS_odeltas = 0
    LIS_ooffsets = 0

    LIS_rc%obs_gridDesc = 0
!    
!  All nests will run the same configuration of DA
!
    allocate(LIS_rc%lis_obs_map_proj(LIS_rc%ndas))
    allocate(LIS_rc%obs_gnc(LIS_rc%ndas))
    allocate(LIS_rc%obs_gnr(LIS_rc%ndas))
    allocate(LIS_rc%obs_lnc(LIS_rc%ndas))
    allocate(LIS_rc%obs_lnr(LIS_rc%ndas))
    allocate(LIS_rc%obs_lnc_red(LIS_rc%ndas))
    allocate(LIS_rc%obs_lnr_red(LIS_rc%ndas))    
    allocate(LIS_ews_obs_ind(LIS_rc%ndas,LIS_npes))
    allocate(LIS_ewe_obs_ind(LIS_rc%ndas,LIS_npes))
    allocate(LIS_nss_obs_ind(LIS_rc%ndas,LIS_npes))
    allocate(LIS_nse_obs_ind(LIS_rc%ndas,LIS_npes))

    allocate(LIS_ews_obs_halo_ind(LIS_rc%ndas,LIS_npes))
    allocate(LIS_ewe_obs_halo_ind(LIS_rc%ndas,LIS_npes))
    allocate(LIS_nss_obs_halo_ind(LIS_rc%ndas,LIS_npes))
    allocate(LIS_nse_obs_halo_ind(LIS_rc%ndas,LIS_npes))

    allocate(LIS_rc%obs_ngrid(LIS_rc%ndas))
    allocate(LIS_rc%obs_glbngrid(LIS_rc%ndas))
    allocate(LIS_rc%obs_glbngrid_red(LIS_rc%ndas))
    allocate(LIS_rc%obsdomainFile(LIS_rc%ndas))

    allocate(LIS_obs_deltas(LIS_rc%ndas,0:LIS_npes-1))
    allocate(LIS_obs_offsets(LIS_rc%ndas,0:LIS_npes-1))

    allocate(LIS_rc%obs_halox(LIS_rc%ndas))
    allocate(LIS_rc%obs_haloy(LIS_rc%ndas))

!--------------------------------------------------------------------------
! When observation is coarser than the model domain, a single halo
! width should be sufficient (except when spatial localization is 
! employed. For now, the observation halo widths are set to 1 obs
! grid cell. 
!--------------------------------------------------------------------------

    LIS_rc%obs_halox = 0
    LIS_rc%obs_haloy = 0 

    write(LIS_logunit,*)'[INFO] DA obs domain details:'
    
    call ESMF_ConfigFindLabel(LIS_config,&
         "Data assimilation observation domain file:",&
         rc=status)

    do k=1,LIS_rc%ndas
       call ESMF_ConfigGetAttribute(LIS_config,&
            LIS_rc%obsdomainFile(k),rc=status)
       call LIS_verify(status,&
            "Data assimilation observation domain file: not defined")
    enddo

#if (defined USE_NETCDF3 || defined USE_NETCDF4)

    do n=1,LIS_rc%nnest
       do k=1,LIS_rc%ndas
          inquire(file=LIS_rc%obsdomainFile(k), exist=file_exists)
          if(file_exists) then 
             
             ios = nf90_open(path=LIS_rc%obsdomainFile(k),&
                  mode=NF90_NOWRITE,ncid=ftn)
             call LIS_verify(ios,'Error in nf90_open in readObsDomainInput')
             
             ios = nf90_inq_dimid(ftn,"east_west",ncId)
             call LIS_verify(ios,&
                  'Error in nf90_inq_dimid in readObsDomainInput:east_west')
             
             ios = nf90_inq_dimid(ftn,"north_south",nrId)
             call LIS_verify(ios,&
                  'Error in nf90_inq_dimid in readObsDomainInput:north_south')
             
             ios = nf90_inquire_dimension(ftn,ncId, len=gnc)
             call LIS_verify(ios,&
                  'Error in nf90_inquire_dimension in readObsDomainInput:ncId')
             
             ios = nf90_inquire_dimension(ftn,nrId, len=gnr)
             call LIS_verify(ios,&
                  'Error in nf90_inquire_dimension in readObsDomainInput:nrId')
             LIS_rc%obs_gnc(k) = gnc
             LIS_rc%obs_gnr(k) = gnr
             
             allocate(lat(gnc,gnr))
             allocate(lon(gnc,gnr))
             
             ios = nf90_inq_varid(ftn,'lat',latid)
             call LIS_verify(ios,&
                  'lat field not found in the DA obs domain file')
             
             ios = nf90_inq_varid(ftn,'lon',lonid)
             call LIS_verify(ios,&
                  'lon field not found in the DA obs domain file')
             
             ios = nf90_get_var(ftn,latid,lat)
             call LIS_verify(ios,&
                  'Error in nf90_get_var for latid in readObsDomainInput')
             
             ios = nf90_get_var(ftn,lonid,lon)
             call LIS_verify(ios,&
                  'Error in nf90_get_var for lonid in readObsDomainInput')
             
             ios = nf90_get_att(ftn, NF90_GLOBAL, 'MAP_PROJECTION',map_proj)
             call LIS_verify(ios, 'Error in nf90_get_att: MAP_PROJECTION')
             
             ios = nf90_get_att(ftn, NF90_GLOBAL, 'SOUTH_WEST_CORNER_LAT',&
                  LIS_obs_domain(n,k)%stlat)
             call LIS_verify(ios, &
                  'Error in nf90_get_att: SOUTH_WEST_CORNER_LAT')
             
             ios = nf90_get_att(ftn, NF90_GLOBAL, 'SOUTH_WEST_CORNER_LON',&
                  LIS_obs_domain(n,k)%stlon)
             call LIS_verify(ios, &
                  'Error in nf90_get_att: SOUTH_WEST_CORNER_LON')
             
             ios = nf90_get_att(ftn, NF90_GLOBAL, 'DX',LIS_obs_domain(n,k)%dx)
             call LIS_warning(ios, 'Error in nf90_get_att: DX')
             if(ios.ne.0) then 
                LIS_obs_domain(n,k)%dx = 0.0
             endif

             ios = nf90_get_att(ftn, NF90_GLOBAL, 'DY',LIS_obs_domain(n,k)%dy)
             call LIS_warning(ios, 'Error in nf90_get_att: DY')

             ios = nf90_get_att(ftn, NF90_GLOBAL, 'GRIDTYPE',&
                  LIS_obs_domain(n,k)%gridtype)
             call LIS_warning(ios, 'Error in nf90_get_att: GRIDTYPE')
             
             if(ios.ne.0) then 
                LIS_obs_domain(n,k)%gridtype = "none"
             endif

             call LIS_quilt_obs_domain(n, k, map_proj, gnc, gnr,&
                  lat(1,1), lon(1,1), lat(gnc,gnr), lon(gnc,gnr),&
                  LIS_obs_domain(n,k)%dx, LIS_obs_domain(n,k)%dy,&
                  LIS_obs_domain(n,k)%gridtype)

             allocate(locallat(LIS_rc%obs_lnc(k),LIS_rc%obs_lnr(k)))
             allocate(locallon(LIS_rc%obs_lnc(k),LIS_rc%obs_lnr(k)))
             
             locallat = lat(&
                  LIS_ews_obs_halo_ind(k,LIS_localPet+1):&         
                  LIS_ewe_obs_halo_ind(k,LIS_localPet+1), &
                  LIS_nss_obs_halo_ind(k,LIS_localPet+1): &
                  LIS_nse_obs_halo_ind(k,LIS_localPet+1))
          
             locallon = lon(&
                  LIS_ews_obs_halo_ind(k,LIS_localPet+1):&         
                  LIS_ewe_obs_halo_ind(k,LIS_localPet+1), &
                  LIS_nss_obs_halo_ind(k,LIS_localPet+1): &
                  LIS_nse_obs_halo_ind(k,LIS_localPet+1))
             
             allocate(LIS_obs_domain(n,k)%lat(&
                  LIS_rc%obs_lnc(k)*LIS_rc%obs_lnr(k)))
             allocate(LIS_obs_domain(n,k)%lon(&
                  LIS_rc%obs_lnc(k)*LIS_rc%obs_lnr(k)))
             
             do r=1,LIS_rc%obs_lnr(k)
                do c=1,LIS_rc%obs_lnc(k)
                   gindex = c+(r-1)*LIS_rc%obs_lnc(k)
                   LIS_obs_domain(n,k)%lat(gindex) = locallat(c,r)
                   LIS_obs_domain(n,k)%lon(gindex) = locallon(c,r)
                enddo
             enddo                                     
             
             LIS_rc%obs_gridDesc(k,32) = gnc
             LIS_rc%obs_gridDesc(k,33) = gnr
             LIS_rc%obs_gridDesc(k,34) = lat(1,1)
             LIS_rc%obs_gridDesc(k,35) = lon(1,1)
             LIS_rc%obs_gridDesc(k,37) = lat(gnc,gnr)
             LIS_rc%obs_gridDesc(k,38) = lon(gnc,gnr)
             LIS_rc%obs_gridDesc(k,39) = LIS_obs_domain(n,k)%dx
             LIS_rc%obs_gridDesc(k,40) = LIS_obs_domain(n,k)%dy
             
             if(map_proj.eq."EQUIDISTANT CYLINDRICAL") then              
                LIS_rc%lis_obs_map_proj(k) = "latlon"
                
                LIS_rc%obs_gridDesc(k,4) = LIS_obs_domain(n,k)%stlat + &
                     (LIS_nss_obs_halo_ind(k,LIS_localPet+1)-1)*&
                     LIS_obs_domain(n,k)%dy
                LIS_rc%obs_gridDesc(k,5) = LIS_obs_domain(n,k)%stlon + &
                     (LIS_ews_obs_halo_ind(k,LIS_localPet+1)-1)*&
                     LIS_obs_domain(n,k)%dx
                LIS_rc%obs_gridDesc(k,7) = LIS_obs_domain(n,k)%stlat + & 
                     (LIS_nse_obs_halo_ind(k,LIS_localPet+1)-1)*&
                     LIS_obs_domain(n,k)%dy
                LIS_rc%obs_gridDesc(k,8) = LIS_obs_domain(n,k)%stlon + &
                     (LIS_ewe_obs_halo_ind(k,LIS_localPet+1)-1)*&
                     LIS_obs_domain(n,k)%dx
                
                write(LIS_logunit,*) '[INFO] local obs domain ',&
                     LIS_rc%obs_gridDesc(k,4),LIS_rc%obs_gridDesc(k,7),&
                  LIS_rc%obs_gridDesc(k,5),LIS_rc%obs_gridDesc(k,8), 'd: ',n
                
                LIS_rc%obs_gridDesc(k,1) = 0
                LIS_rc%obs_gridDesc(k,9) = LIS_obs_domain(n,k)%dx
                
                if(LIS_rc%obs_gridDesc(k,1).eq.0) then 
                   LIS_rc%obs_gridDesc(k,10) = LIS_obs_domain(n,k)%dy
                   LIS_rc%obs_gridDesc(k,6) = 128
                   LIS_rc%obs_gridDesc(k,11) = 64
                   LIS_rc%obs_gridDesc(k,20) = 64
                endif
                if(LIS_rc%obs_gridDesc(k,7).lt.LIS_rc%obs_gridDesc(k,4)) then
                   write(LIS_logunit,*) '[ERR] lat2 must be greater than lat1'
                   write(LIS_logunit,*) '[ERR] ',LIS_rc%obs_gridDesc(k,7),&
                        LIS_rc%obs_gridDesc(k,4)
                   write(LIS_logunit,*) '[ERR] Stopping run...'
                   call LIS_endrun
                endif
                if(LIS_rc%obs_gridDesc(k,8).lt.LIS_rc%obs_gridDesc(k,5)) then
                   write(LIS_logunit,*) '[ERR] lon2 must be greater than lon1'
                   write(LIS_logunit,*) '[ERR] ',LIS_rc%obs_gridDesc(k,8),&
                        LIS_rc%obs_gridDesc(k,5)
                   write(LIS_logunit,*) '[ERR] Stopping run...'
                   call LIS_endrun
                endif
                
                LIS_rc%obs_gridDesc(k,2) = nint((LIS_rc%obs_gridDesc(k,8)-&
                     LIS_rc%obs_gridDesc(k,5))&
                     /LIS_rc%obs_gridDesc(k,9))+ 1
                LIS_rc%obs_gridDesc(k,3) = nint((LIS_rc%obs_gridDesc(k,7)-&
                     LIS_rc%obs_gridDesc(k,4))&
                     /LIS_rc%obs_gridDesc(k,10)) + 1  
                
                
                !local domain of each processor
                call map_set(PROJ_LATLON, LIS_rc%obs_gridDesc(k,4),&
                     LIS_rc%obs_gridDesc(k,5),&
                     0.0, LIS_rc%obs_gridDesc(k,9),&
                     LIS_rc%obs_gridDesc(k,10), 0.0,&
                     LIS_rc%obs_lnc(k),&
                     LIS_rc%obs_lnr(k),LIS_obs_domain(n,k)%lisproj)
                
             elseif(map_proj.eq."LAMBERT CONFORMAL") then      
                
                ios = nf90_get_att(ftn, NF90_GLOBAL, 'TRUELAT1',&
                     LIS_obs_domain(n,k)%truelat1)
                call LIS_verify(ios, 'Error in nf90_get_att: TRUELAT1')
                
                ios = nf90_get_att(ftn, NF90_GLOBAL, 'TRUELAT2',&
                     LIS_obs_domain(n,k)%truelat2)
                call LIS_verify(ios, 'Error in nf90_get_att: TRUELAT2')
                
                ios = nf90_get_att(ftn, NF90_GLOBAL, 'STANDARD_LON',&
                     LIS_obs_domain(n,k)%truelon)
                call LIS_verify(ios, 'Error in nf90_get_att: STANDARD_LON')
                
                LIS_rc%obs_gridDesc(k,1) = 3
                LIS_rc%obs_gridDesc(k,2) = LIS_rc%obs_lnc(k)
                LIS_rc%obs_gridDesc(k,3) = LIS_rc%obs_lnr(k)
                LIS_rc%obs_gridDesc(k,4) = &
                     lat(LIS_ews_obs_halo_ind(k,LIS_localPet+1),&
                     LIS_nss_obs_halo_ind(k,LIS_localPet+1))
                LIS_rc%obs_gridDesc(k,5) = &
                     lon(LIS_ews_obs_halo_ind(k,LIS_localPet+1),&
                     LIS_nss_obs_halo_ind(k,LIS_localPet+1))
                LIS_rc%obs_gridDesc(k,6) = 8
                LIS_rc%obs_gridDesc(k,7) = LIS_obs_domain(n,k)%truelat2
                LIS_rc%obs_gridDesc(k,8) = LIS_obs_domain(n,k)%dx
                LIS_rc%obs_gridDesc(k,9) = LIS_obs_domain(n,k)%dx
                LIS_rc%obs_gridDesc(k,10) = LIS_obs_domain(n,k)%truelat1
                LIS_rc%obs_gridDesc(k,11) = LIS_obs_domain(n,k)%truelon
                
                call map_set(PROJ_LC,LIS_rc%obs_gridDesc(k,4),&
                     LIS_rc%obs_gridDesc(k,5),&
                     LIS_rc%obs_gridDesc(k,8)*1000.0,&
                     LIS_rc%obs_gridDesc(k,11),&
                     LIS_rc%obs_gridDesc(k,10),&
                     LIS_domain(n)%truelat2,&
                     LIS_rc%lnc(n),LIS_rc%lnr(n),&
                     LIS_obs_domain(n,k)%lisproj)
                
             elseif(map_proj.eq."MERCATOR") then              
                
                ios = nf90_get_att(ftn, NF90_GLOBAL, 'TRUELAT1',&
                     LIS_obs_domain(n,k)%truelat1)
                call LIS_verify(ios, 'Error in nf90_get_att: TRUELAT1')
                
                ios = nf90_get_att(ftn, NF90_GLOBAL, 'STANDARD_LON',&
                     LIS_obs_domain(n,k)%truelon)
                call LIS_verify(ios, 'Error in nf90_get_att: STANDARD_LON')
                
                LIS_rc%obs_gridDesc(k,1) = 1
                LIS_rc%obs_gridDesc(k,2) = LIS_rc%obs_lnc(k)
                LIS_rc%obs_gridDesc(k,3) = LIS_rc%obs_lnr(k)
                LIS_rc%obs_gridDesc(k,4) = &
                     lat(LIS_ews_obs_halo_ind(k,LIS_localPet+1),&
                     LIS_nss_obs_halo_ind(k,LIS_localPet+1))
                LIS_rc%obs_gridDesc(k,5) = &
                     lon(LIS_ews_obs_halo_ind(k,LIS_localPet+1),&
                     LIS_nss_obs_halo_ind(k,LIS_localPet+1))
                LIS_rc%obs_gridDesc(k,6) = 8
                LIS_rc%obs_gridDesc(k,7) = 0.0
                LIS_rc%obs_gridDesc(k,8) = LIS_obs_domain(n,k)%dx
                LIS_rc%obs_gridDesc(k,9) = LIS_obs_domain(n,k)%dx
                LIS_rc%obs_gridDesc(k,10) = LIS_obs_domain(n,k)%truelat1
                LIS_rc%obs_gridDesc(k,11) = LIS_obs_domain(n,k)%truelon
                
                call map_set(PROJ_MERC,LIS_rc%obs_gridDesc(k,4),&
                     LIS_rc%obs_gridDesc(k,5),&
                     LIS_rc%obs_gridDesc(k,8)*1000.0,&
                     LIS_rc%obs_gridDesc(k,11),&
                     LIS_rc%obs_gridDesc(k,10),&
                     0.0,LIS_rc%lnc(n),LIS_rc%lnr(n),&
                     LIS_obs_domain(n,k)%lisproj)
             
             elseif(map_proj.eq."POLAR STEREOGRAPHIC") then              
                
                ios = nf90_get_att(ftn, NF90_GLOBAL, 'TRUELAT1',&
                     LIS_obs_domain(n,k)%truelat1)
                call LIS_verify(ios, 'Error in nf90_get_att: TRUELAT1')
                
                ios = nf90_get_att(ftn, NF90_GLOBAL, 'ORIENT',&
                     LIS_obs_domain(n,k)%orient)
                call LIS_verify(ios, 'Error in nf90_get_att: ORIENT')
                
                ios = nf90_get_att(ftn, NF90_GLOBAL, 'STANDARD_LON',&
                     LIS_obs_domain(n,k)%truelon)
                call LIS_verify(ios, 'Error in nf90_get_att: STANDARD_LON')
                
                LIS_rc%obs_gridDesc(k,1) = 5
                LIS_rc%obs_gridDesc(k,2) = LIS_rc%obs_lnc(k)
                LIS_rc%obs_gridDesc(k,3) = LIS_rc%obs_lnr(k)
                LIS_rc%obs_gridDesc(k,4) = &
                     lat(LIS_ews_obs_halo_ind(k,LIS_localPet+1),&
                     LIS_nss_obs_halo_ind(k,LIS_localPet+1))
                LIS_rc%obs_gridDesc(k,5) = &
                     lon(LIS_ews_obs_halo_ind(k,LIS_localPet+1),&
                     LIS_nss_obs_halo_ind(k,LIS_localPet+1))
                LIS_rc%obs_gridDesc(k,6) = 8
                LIS_rc%obs_gridDesc(k,7) = LIS_obs_domain(n,k)%orient
                LIS_rc%obs_gridDesc(k,8) = LIS_obs_domain(n,k)%dx
                LIS_rc%obs_gridDesc(k,9) = LIS_obs_domain(n,k)%dx
                LIS_rc%obs_gridDesc(k,10) = LIS_obs_domain(n,k)%truelat1
                LIS_rc%obs_gridDesc(k,11) = LIS_obs_domain(n,k)%truelon
                
                call map_set(PROJ_PS,LIS_rc%obs_gridDesc(k,4),&
                     LIS_rc%obs_gridDesc(k,5),&
                     LIS_rc%obs_gridDesc(k,8)*1000.0,&
                     LIS_rc%obs_gridDesc(k,11),LIS_rc%obs_gridDesc(k,10),&
                     0.0,LIS_rc%lnc(n),LIS_rc%lnr(n),&
                     LIS_obs_domain(n,k)%lisproj)
                
             elseif(map_proj.eq."EASE V2") then 
                LIS_rc%obs_gridDesc(k,1) = 9
                LIS_rc%obs_gridDesc(k,2) = LIS_rc%obs_lnc(k)
                LIS_rc%obs_gridDesc(k,3) = LIS_rc%obs_lnr(k)
                LIS_rc%obs_gridDesc(k,4) = &
                     lat(LIS_ews_obs_halo_ind(k,LIS_localPet+1),&
                     LIS_nss_obs_halo_ind(k,LIS_localPet+1))
                LIS_rc%obs_gridDesc(k,5) = &
                     lon(LIS_ews_obs_halo_ind(k,LIS_localPet+1),&
                     LIS_nss_obs_halo_ind(k,LIS_localPet+1))
                LIS_rc%obs_gridDesc(k,6) = 128
                LIS_rc%obs_gridDesc(k,7) = &
                     lat(LIS_ewe_obs_halo_ind(k,LIS_localPet+1),&
                     LIS_nse_obs_halo_ind(k,LIS_localPet+1))
                LIS_rc%obs_gridDesc(k,8) = &
                     lon(LIS_ewe_obs_halo_ind(k,LIS_localPet+1),&
                     LIS_nse_obs_halo_ind(k,LIS_localPet+1))
                if(LIS_obs_domain(n,k)%gridtype.eq."M36") then 
                   LIS_rc%obs_gridDesc(k,9) = 4
                   LIS_rc%obs_gridDesc(k,10) = 0.36
                   LIS_obs_domain(n,k)%dx = 0.36
                   LIS_obs_domain(n,k)%dy = 0.36
                elseif(LIS_obs_domain(n,k)%gridtype.eq."M09") then 
                   LIS_rc%obs_gridDesc(k,9) = 5
                   LIS_rc%obs_gridDesc(k,10) = 0.09
                   LIS_obs_domain(n,k)%dx = 0.09
                   LIS_obs_domain(n,k)%dy = 0.09
                endif

                !local domain of each processor
                call map_set(PROJ_EASEV2,LIS_rc%obs_gridDesc(k,4),&
                     LIS_rc%obs_gridDesc(k,5),&
                     LIS_rc%obs_gridDesc(k,9),&
                     LIS_rc%obs_gridDesc(k,9),&
                     LIS_rc%obs_gridDesc(k,9),0.0,&
                     LIS_rc%obs_lnc(k),LIS_rc%obs_lnr(k),&
                     LIS_obs_domain(n,k)%lisproj)

             elseif(map_proj.eq."GAUSSIAN") then 
                
                ios = nf90_get_att(ftn, NF90_GLOBAL, 'NUMBER OF LAT CIRCLES',&
                     LIS_obs_domain(n,k)%nlatcircles)
                call LIS_verify(ios, &
                     'Error in nf90_get_att: NUMBER_OF_LAT_CIRCLES')
                
                LIS_rc%obs_gridDesc(k,1) = 4
                LIS_rc%obs_gridDesc(k,2) = LIS_rc%obs_lnc(k)
                LIS_rc%obs_gridDesc(k,3) = LIS_rc%obs_lnr(k)
                LIS_rc%obs_gridDesc(k,4) = &
                     lat(LIS_ews_obs_halo_ind(k,LIS_localPet+1),&
                     LIS_nss_obs_halo_ind(k,LIS_localPet+1))
                LIS_rc%obs_gridDesc(k,5) = &
                     lon(LIS_ews_obs_halo_ind(k,LIS_localPet+1),&
                     LIS_nss_obs_halo_ind(k,LIS_localPet+1))
                LIS_rc%obs_gridDesc(k,6) = 128
                LIS_rc%obs_gridDesc(k,7) = &
                     lat(LIS_ewe_obs_halo_ind(k,LIS_localPet+1),&
                     LIS_nse_obs_halo_ind(k,LIS_localPet+1))
                LIS_rc%obs_gridDesc(k,8) = &
                     lon(LIS_ewe_obs_halo_ind(k,LIS_localPet+1),&
                     LIS_nse_obs_halo_ind(k,LIS_localPet+1))
                LIS_rc%obs_gridDesc(k,9) = LIS_obs_domain(n,k)%dx
                LIS_rc%obs_gridDesc(k,10) = LIS_obs_domain(n,k)%nlatcircles
                LIS_rc%obs_gridDesc(k,11) = 64
                LIS_rc%obs_gridDesc(k,20) = 64
                
             elseif(map_proj.eq."HRAP") then 
                
                LIS_rc%obs_gridDesc(k,1) = 8
                LIS_rc%obs_gridDesc(k,2) = LIS_rc%obs_lnc(k)
                LIS_rc%obs_gridDesc(k,3) = LIS_rc%obs_lnr(k)
                LIS_rc%obs_gridDesc(k,4) = &
                     lat(LIS_ews_obs_halo_ind(k,LIS_localPet+1),&
                     LIS_nss_obs_halo_ind(k,LIS_localPet+1))
                LIS_rc%obs_gridDesc(k,5) = &
                     lon(LIS_ews_obs_halo_ind(k,LIS_localPet+1),&
                     LIS_nss_obs_halo_ind(k,LIS_localPet+1))
                LIS_rc%obs_gridDesc(k,6) = 8
                LIS_rc%obs_gridDesc(k,7) = LIS_obs_domain(n,k)%orient
                LIS_rc%obs_gridDesc(k,8) = LIS_obs_domain(n,k)%dx
                LIS_rc%obs_gridDesc(k,9) = LIS_obs_domain(n,k)%dx
                LIS_rc%obs_gridDesc(k,10) = LIS_obs_domain(n,k)%truelat1
                LIS_rc%obs_gridDesc(k,11) = LIS_obs_domain(n,k)%truelon
             
                call map_set(PROJ_HRAP,LIS_rc%obs_gridDesc(k,4),&
                     LIS_rc%obs_gridDesc(k,5),&
                     LIS_rc%obs_gridDesc(k,8)*1000.0,&
                     LIS_rc%obs_gridDesc(k,11),&
                     LIS_rc%obs_gridDesc(k,10),&
                     0.0,LIS_rc%lnc(n),LIS_rc%lnr(n),&
                     LIS_obs_domain(n,k)%lisproj)
                
             elseif(map_proj.eq."UTM") then 
                
                LIS_rc%obs_gridDesc(k,1) = 7
                LIS_rc%obs_gridDesc(k,2) = LIS_rc%obs_lnc(k)
                LIS_rc%obs_gridDesc(k,3) = LIS_rc%obs_lnr(k)
                LIS_rc%obs_gridDesc(k,4) = &
                     lat(LIS_ews_obs_halo_ind(k,LIS_localPet+1),&
                     LIS_nss_obs_halo_ind(k,LIS_localPet+1))
                LIS_rc%obs_gridDesc(k,5) = &
                     lon(LIS_ews_obs_halo_ind(k,LIS_localPet+1),&
                     LIS_nss_obs_halo_ind(k,LIS_localPet+1))
                LIS_rc%obs_gridDesc(k,6) = 128
                LIS_rc%obs_gridDesc(k,7) = &
                     lat(LIS_ewe_obs_halo_ind(k,LIS_localPet+1),&
                     LIS_nse_obs_halo_ind(k,LIS_localPet+1))
                LIS_rc%obs_gridDesc(k,8) = &
                     lon(LIS_ewe_obs_halo_ind(k,LIS_localPet+1),&
                     LIS_nse_obs_halo_ind(k,LIS_localPet+1))
                LIS_rc%obs_gridDesc(k,9) = LIS_obs_domain(n,k)%dx
                LIS_rc%obs_gridDesc(k,10) = LIS_obs_domain(n,k)%dy
                LIS_rc%obs_gridDesc(k,11) = 64
                LIS_rc%obs_gridDesc(k,20) = 64
             endif
             LIS_obs_domain(n,k)%datares = max(LIS_obs_domain(n,k)%dx, &
                  LIS_obs_domain(n,k)%dy)
             

             deallocate(lat)
             deallocate(lon)
             deallocate(locallat)
             deallocate(locallon)
             
          else
             write(LIS_logunit,*) '[ERR] ',&
                  LIS_rc%obsdomainFile(k), ' does not exist'
             write(LIS_logunit,*) '[ERR] program stopping ...'
             call LIS_endrun
          endif

          write(LIS_logunit,*)&
               '[INFO] --------------------Obs domain ',n,'----------------------'
          do kk=1,13
             write(LIS_logunit,*) &
                  '[INFO] (',kk,',',LIS_rc%obs_gridDesc(k,kk),')'
          enddo
          write(LIS_logunit,*)&
               '[INFO] --------------------------------------------------------------'
          
       enddo
    enddo
#endif

  end subroutine readObsDomainInput

!BOP
! !ROUTINE: make_obs_domain
! \label{make\_obs\_domain} 
!
! !INTERFACE: 
  subroutine make_obs_domain()
! !USES: 
#if (defined USE_NETCDF3 || defined USE_NETCDF4)
  use netcdf
#endif
! 
! !DESCRIPTION: 
!  This routine relies on the LDT-generated observation domain 
!  file to create the objects for parallelization of the 
!  DA observation space. The objects required for mapping 
!  between the observation space and the model space are
!  also created in this routine. 
!  
!EOP
    integer              :: n,k,t,l
    logical              :: file_exists
    integer              :: nid, ncId, nrId, maskid
    integer              :: i,c,r,c1,r1,c2,r2,kk,nc,nr
    integer              :: ios, ierr
    integer              :: count,gid,gid_red
    integer              :: ntiles, stid
    integer              :: ngrids
    integer              :: gdeltas
    real, allocatable    :: gmask(:,:)
    integer, allocatable :: gtmp(:,:)
    integer, allocatable :: gtmp1(:)

    allocate(LIS_obs_ngrids(LIS_rc%ndas,0:LIS_npes-1))

    allocate(LIS_obs_gdeltas(LIS_rc%ndas,0:LIS_npes-1))
    allocate(LIS_obs_goffsets(LIS_rc%ndas,0:LIS_npes-1))
    allocate(LIS_obsens_gdeltas(LIS_rc%ndas,0:LIS_npes-1))
    allocate(LIS_obsens_goffsets(LIS_rc%ndas,0:LIS_npes-1))

    !read the obs landmask

#if (defined USE_NETCDF3 || defined USE_NETCDF4)
    do n=1,LIS_rc%nnest
       do k=1,LIS_rc%ndas

          inquire(file=trim(LIS_rc%obsDomainFile(k)), exist=file_exists)
          if(file_exists) then 
             
             allocate(LIS_obs_domain(n,k)%landmask(&
                  LIS_rc%obs_gnc(k),LIS_rc%obs_gnr(k)))
             allocate(LIS_obs_domain(n,k)%gindex(&
                  LIS_rc%obs_lnc(k),LIS_rc%obs_lnr(k)))
             allocate(gmask(LIS_rc%obs_lnc(k),LIS_rc%obs_lnr(k)))

             write(LIS_logunit,*)'[INFO] Reading obs landmask map from ',&
                  trim(LIS_rc%obsDomainFile(k))
             ios = nf90_open(path=trim(LIS_rc%obsDomainFile(k)),&
                  mode=NF90_NOWRITE,ncid=nid)
             call LIS_verify(ios,'Error in nf90_open in make_obs_domain')
             
             ios = nf90_inq_dimid(nid,"east_west",ncId)
             call LIS_verify(ios,'Error in nf90_inq_dimid in make_obs_domain')
             
             ios = nf90_inq_dimid(nid,"north_south",nrId)
             call LIS_verify(ios,'Error in nf90_inq_dimid in make_obs_domain')
             
             ios = nf90_inquire_dimension(nid,ncId, len=nc)
             call LIS_verify(ios,&
                  'Error in nf90_inquire_dimension in make_obs_domain')
             
             ios = nf90_inquire_dimension(nid,nrId, len=nr)
             call LIS_verify(ios,&
                  'Error in nf90_inquire_dimension in make_obs_domain')

             ios = nf90_inq_varid(nid,"LANDMASK",maskid)
             call LIS_verify(ios,'LANDMASK field not found in the obs domain file')

             ios = nf90_get_var(nid,maskid,LIS_obs_domain(n,k)%landmask)
             call LIS_verify(ios,'Error in nf90_get_var in make_obs_domain')
             
             ios = nf90_close(nid)
             call LIS_verify(ios,'Error in nf90_close in make_obs_domain')
             
             gmask(:,:) = &
                  LIS_obs_domain(n,k)%landmask(&
                  LIS_ews_obs_halo_ind(k,LIS_localPet+1):&         
                  LIS_ewe_obs_halo_ind(k,LIS_localPet+1), &
                  LIS_nss_obs_halo_ind(k,LIS_localPet+1): &
                  LIS_nse_obs_halo_ind(k,LIS_localPet+1))

             write(LIS_logunit,*)'[INFO] Successfully read obs landmask map '
             
          else
             write(LIS_logunit,*) '[ERR] obs domain landmask map: ',&
                  trim(LIS_rc%obsDomainFile(k)), ' does not exist'
             write(LIS_logunit,*) '[ERR] program stopping ...'
             call LIS_endrun
          endif
       
          LIS_rc%obs_ngrid(k)=0
          LIS_obs_domain(n,k)%gindex = -1
          kk = 1

          do r=1,LIS_rc%obs_lnr(k)
             do c=1,LIS_rc%obs_lnc(k)
                if(gmask(c,r).gt.0) then 
                   LIS_obs_domain(n,k)%gindex(c,r) = kk
                   LIS_rc%obs_ngrid(k) = LIS_rc%obs_ngrid(k)+1             
                   kk = kk + 1
                endif
             enddo
          enddo
          deallocate(gmask)
!-----------------------------------------------------------------------------
!  The grid space sizes of the decomposed domains are gathered 
!  from each processor to compute the total sizes of the entire domain. 
!-----------------------------------------------------------------------------
          ngrids = LIS_rc%obs_ngrid(k)
          gdeltas = LIS_rc%obs_ngrid(k)
          
#if (defined SPMD)
          call MPI_ALLGATHER(ngrids,1,MPI_INTEGER,&
               LIS_obs_ngrids(k,:),1,MPI_INTEGER,&
               LIS_mpi_comm,ierr)
          call MPI_ALLGATHER(gdeltas,1,MPI_INTEGER,&
               LIS_obs_gdeltas(k,:),1,MPI_INTEGER,&
               LIS_mpi_comm,ierr)
!          call MPI_ALLGATHER(LIS_rc%obs_lnc(k),1,MPI_INTEGER,&
!               LIS_obs_lnc(k,:),1,MPI_INTEGER,&
!               LIS_mpi_comm,ierr)
!          call MPI_ALLGATHER(LIS_rc%obs_lnr(k),1,MPI_INTEGER,&
!               LIS_obs_lnr(k,:),1,MPI_INTEGER,&
!               LIS_mpi_comm,ierr)
#else
          LIS_obs_ngrids(k,:) = ngrids
          LIS_obs_gdeltas(k,:) = gdeltas
!          LIS_obs_lnc(k,:) = LIS_rc%obs_lnc(k)
!          LIS_obs_lnr(k,:) = LIS_rc%obs_lnr(k)
          
#endif

!-----------------------------------------------------------------------------
! Create the global mapping
!-----------------------------------------------------------------------------
          LIS_rc%obs_glbngrid_red(k) = 0
          do r=1,LIS_rc%obs_gnr(k)
             do c=1,LIS_rc%obs_gnc(k)
                if(LIS_obs_domain(n,k)%landmask(c,r).gt.0) then 
                   LIS_rc%obs_glbngrid_red(k) =&
                        LIS_rc%obs_glbngrid_red(k) + 1
                   LIS_obs_domain(n,k)%landmask(c,r) = &
                        LIS_rc%obs_glbngrid_red(k)   
                endif
             enddo
          enddo

          if(LIS_masterproc) then 
             LIS_obs_domain(n,k)%max_obsngrid = 0 
             do l=1,LIS_npes
                LIS_obs_domain(n,k)%max_obsngrid = &
                     max(LIS_obs_domain(n,k)%max_obsngrid, &
                     LIS_obs_ngrids(k,l-1))
             enddo
             allocate(LIS_obs_domain(n,k)%glb_col(LIS_npes, &
                  LIS_obs_domain(n,k)%max_obsngrid))
             allocate(LIS_obs_domain(n,k)%glb_row(LIS_npes, &
                  LIS_obs_domain(n,k)%max_obsngrid))
             
             LIS_obs_domain(n,k)%glb_col = -1
             LIS_obs_domain(n,k)%glb_row = -1

!  Use landmask to store the global 2d to 1d mapping 
             do l=1,LIS_npes                
                count = 1
                do r=LIS_nss_obs_halo_ind(k,l),LIS_nse_obs_halo_ind(k,l)
                   do c=LIS_ews_obs_halo_ind(k,l),LIS_ewe_obs_halo_ind(k,l)
                      if(LIS_obs_domain(n,k)%landmask(c,r).gt.0) then 
                         LIS_obs_domain(n,k)%glb_col(l,count) = c
                         LIS_obs_domain(n,k)%glb_row(l,count) = r
                         count = count + 1
                      endif
                   enddo
                enddo
                      
             enddo

          endif

          if(LIS_masterproc) then 
             LIS_obs_goffsets(k,0) = 0 
             do i=1,LIS_npes-1
                LIS_obs_goffsets(k,i) = LIS_obs_goffsets(k,i-1)+&
                     LIS_obs_gdeltas(k,i-1)
             enddo
          end if

#if (defined SPMD)
          call MPI_BCAST(LIS_obs_goffsets(k,:), LIS_npes, MPI_INTEGER,0, &
               LIS_mpi_comm, ierr)
#endif
          gdeltas = LIS_rc%obs_ngrid(k)*LIS_rc%nensem(n)
          
#if (defined SPMD)
          call MPI_ALLGATHER(gdeltas,1,MPI_INTEGER,&
               LIS_obsens_gdeltas(k,:),1,MPI_INTEGER,&
               LIS_mpi_comm,ierr)

#else
          LIS_obs_gdeltas(k,:) = gdeltas
          
#endif

          if(LIS_masterproc) then 
             LIS_obsens_goffsets(k,0) = 0 
             do i=1,LIS_npes-1
                LIS_obsens_goffsets(k,i) = LIS_obsens_goffsets(k,i-1)+&
                     LIS_obsens_gdeltas(k,i-1)
             enddo
          end if

#if (defined SPMD)
          call MPI_BCAST(LIS_obsens_goffsets(k,:), LIS_npes, MPI_INTEGER,0, &
               LIS_mpi_comm, ierr)
#endif
          
          
          LIS_rc%obs_glbngrid(k) = 0 
          do i=0,LIS_npes-1
             LIS_rc%obs_glbngrid(k) = &
                  LIS_rc%obs_glbngrid(k) + LIS_obs_ngrids(k,i)
          enddo
          
          
          allocate(LIS_obs_domain(n,k)%col(LIS_rc%obs_ngrid(k)))
          allocate(LIS_obs_domain(n,k)%row(LIS_rc%obs_ngrid(k)))
          
          LIS_obs_domain(n,k)%col = -1
          LIS_obs_domain(n,k)%row = -1

          do r=1,LIS_rc%obs_lnr(k)
             do c=1,LIS_rc%obs_lnc(k)
                if(LIS_obs_domain(n,k)%gindex(c,r).ne.-1) then 
                   LIS_obs_domain(n,k)%col(LIS_obs_domain(n,k)%gindex(c,r)) = c
                   LIS_obs_domain(n,k)%row(LIS_obs_domain(n,k)%gindex(c,r)) = r
                endif
             enddo
          enddo

          
       enddo
    enddo
#endif

  end subroutine make_obs_domain
!BOP
! !ROUTINE: LIS_quilt_obs_domain
! \label{LIS_quilt_obs_domain}
! 
! !INTERFACE: 
  subroutine LIS_quilt_obs_domain(n,k, map_proj, nc, nr, &
       minlat, minlon, maxLat, maxLon, dx, dy,gridtype)
! !USES:     
    use easeV2_utils
! !ARGUMENTS: 
    integer,          intent(in)  :: n
    integer,          intent(in)  :: k
    character(len=*), intent(in)  :: map_proj
    integer,          intent(in)  :: nc
    integer,          intent(in)  :: nr
    real,             intent(in)  :: minLat
    real,             intent(in)  :: minLon
    real,             intent(in)  :: maxLat
    real,             intent(in)  :: maxLon
    real,             intent(in)  :: dx
    real,             intent(in)  :: dy
    character(len=*), intent(in)  :: gridtype
! 
! !DESCRIPTION: 
! This routine generates the quilted domain extents and sizes based on the 
! processor layout and the size of the specified halos for the 
! DA observation domain 
! 
!EOP

    integer              :: ips, ipe, jps, jpe
    integer              :: Px, Py, P
    integer              :: mytask_x, mytask_y
    integer              :: i, j,ierr
    integer              :: deltas
    integer              :: ews_halo_ind
    integer              :: ewe_halo_ind
    integer              :: nss_halo_ind
    integer              :: nse_halo_ind
    integer              :: ews_ind
    integer              :: ewe_ind
    integer              :: nss_ind
    integer              :: nse_ind
    real                 :: cornerlat1, cornerlat2
    real                 :: cornerlon1, cornerlon2

    real                 :: c1,r1, c2, r2
    real                 :: c_min, r_min
    integer              :: x, y

    if(map_proj.eq."EQUIDISTANT CYLINDRICAL") then 
!       cornerlat1 = LIS_rc%gridDesc(n,4) 
!       cornerlon1 = LIS_rc%gridDesc(n,5) 
!       cornerlat2 = LIS_rc%gridDesc(n,7) 
!       cornerlon2 = LIS_rc%gridDesc(n,8) 

       cornerlat1 = LIS_rc%minLat(n)
       cornerlon1 = LIS_rc%minLon(n)
       cornerlat2 = LIS_rc%maxLat(n)
       cornerlon2 = LIS_rc%maxLon(n)
       
       cornerlat1 = max(floor((cornerlat1 - minLat)/dy)*dy + minLat,minLat)
       cornerlat2 = min(ceiling((cornerlat2 - minLat)/dy)*dy + minLat,maxLat)

       cornerlon1 = max(floor((cornerlon1 - minLon)/dx)*dx + minLon,minLon)
       cornerlon2 = min(ceiling((cornerlon2 - minLon)/dx)*dx + minLon,maxLon)

       ews_halo_ind = nint((cornerlon1 - minLon)/dx)+1
       ewe_halo_ind = nint((cornerlon2 - minLon)/dx)+1

       nss_halo_ind = nint((cornerlat1 - minLat)/dy)+1
       nse_halo_ind = nint((cornerlat2 - minLat)/dy)+1

! For now, no obs halos supported
       ews_ind = ews_halo_ind
       ewe_ind = ewe_halo_ind
       nse_ind = nse_halo_ind
       nss_ind = nss_halo_ind

    elseif(map_proj.eq."EASE V2") then 
       
       cornerlat1 = LIS_rc%minLat(n)
       cornerlon1 = LIS_rc%minLon(n)
       cornerlat2 = LIS_rc%maxLat(n)
       cornerlon2 = LIS_rc%maxLon(n)

       cornerlat1 = min(cornerlat1,minLat)
       cornerlat2 = max(cornerlat2,maxLat)

       cornerlon1 = min(cornerlon1,minLon)
       cornerlon2 = max(cornerlon2,maxLon)

       call easeV2_convert(trim(gridtype),cornerlat1,cornerlon1,c1,r1)
       x = floor(c1)
       y = ceiling(r1)

       call easeV2_inverse (trim(gridtype), float(x), float(y), &
            cornerlat1, cornerlon1)

       call easeV2_convert(trim(gridtype),cornerlat2,cornerlon2,c2,r2)
       x = ceiling(c2)
       y = floor(r2)

       call easeV2_inverse (trim(gridtype), float(x), float(y), &
            cornerlat2, cornerlon2)

       cornerlat1 = max(cornerlat1, minLat)
       cornerlat2 = min(cornerlat2, maxLat)
      
       cornerlon1 = max(cornerlon1,minlon)
       cornerlon2 = min(cornerlon2,maxlon)

       call easeV2_convert(trim(gridtype),cornerlat1,cornerlon1,c1,r1)
       call easeV2_convert(trim(gridtype),cornerlat2,cornerlon2,c2,r2)

       call easeV2_convert(trim(gridtype),minLat,minLon,c_min,r_min)

       ews_halo_ind = c1-c_min+1
       ewe_halo_ind = c2-c_min+1

       nss_halo_ind = r_min-r1+1
       nse_halo_ind = r_min-r2+1
       
! For now, no obs halos supported
       ews_ind = ews_halo_ind
       ewe_ind = ewe_halo_ind
       nse_ind = nse_halo_ind
       nss_ind = nss_halo_ind

    endif

!     mytask_x = mod( LIS_localPet , LIS_rc%npesx)
!     mytask_y = LIS_localPet / LIS_rc%npesx

!     j = 1
!     ips = -1
!     do i=1, nc+1
!        call LIS_mpDecomp(i,j,1,nc+1,1,nr+1,LIS_rc%npesx, LIS_rc%npesy,Px,Py,P)
!        
!        if(Px.eq. mytask_x) then 
!           ipe = i 
!           if(ips.eq.-1) ips = i 
!        endif
!     enddo
     
!     i = 1
!     jps = -1
!     do j=1, nr+1
!        call LIS_mpDecomp(i,j,1,nc+1,1,nr+1,LIS_rc%npesx,LIS_rc%npesy, &
!             Px, Py, P)
!        if(Py.eq.mytask_y) then 
!           jpe = j
!           if(jps.eq.-1) jps = j 
!        endif
!     enddo

!     ews_halo_ind = max(ips-LIS_rc%obs_halox(k), 1)
!     ewe_halo_ind = min(ipe+LIS_rc%obs_halox(k), nc)
!     nss_halo_ind = max(jps-LIS_rc%obs_haloy(k), 1)
!     nse_halo_ind = min(jpe+LIS_rc%obs_haloy(k), nr)

!     ews_ind = ips
!     ewe_ind = min(ipe, nc)
!     nss_ind = jps
!     nse_ind = min(jpe, nr)

     LIS_rc%obs_lnc(k) = ewe_halo_ind-&
          ews_halo_ind+1
     LIS_rc%obs_lnr(k) = nse_halo_ind-&
          nss_halo_ind+1

     LIS_rc%obs_lnc_red(k)= ewe_ind-&
          ews_ind+1
     LIS_rc%obs_lnr_red(k)= nse_ind-&
          nss_ind+1

     write(LIS_logunit,*)'[INFO] local obs domain',':(',&
          LIS_rc%obs_lnc(k),LIS_rc%obs_lnr(k),')'
     write(LIS_logunit,*)'[INFO] local obs domain without halo',':(',&
          LIS_rc%obs_lnc_red(k),LIS_rc%obs_lnr_red(k),')'
     write(LIS_logunit,*)'[INFO] running obs domain',':(',nc,nr,')'

     deltas = LIS_rc%obs_lnc_red(k)*LIS_rc%obs_lnr_red(k)

#if (defined SPMD)

     call MPI_ALLGATHER(deltas,1,MPI_INTEGER,LIS_obs_deltas(k,:),&
          1,MPI_INTEGER,LIS_mpi_comm,ierr)

     call MPI_ALLGATHER(ews_ind,1,MPI_INTEGER,&
          LIS_ews_obs_ind(k,:),1,MPI_INTEGER,&
          LIS_mpi_comm,ierr)
     call MPI_ALLGATHER(nss_ind,1,MPI_INTEGER,&
          LIS_nss_obs_ind(k,:),1,MPI_INTEGER,&
          LIS_mpi_comm,ierr)
     call MPI_ALLGATHER(ewe_ind,1,MPI_INTEGER,&
          LIS_ewe_obs_ind(k,:),1,MPI_INTEGER,&
          LIS_mpi_comm,ierr)
     call MPI_ALLGATHER(nse_ind,1,MPI_INTEGER,&
          LIS_nse_obs_ind(k,:),1,MPI_INTEGER,&
          LIS_mpi_comm,ierr)

     call MPI_ALLGATHER(ews_halo_ind,1,MPI_INTEGER,&
          LIS_ews_obs_halo_ind(k,:),1,MPI_INTEGER,&
          LIS_mpi_comm,ierr)
     call MPI_ALLGATHER(nss_halo_ind,1,MPI_INTEGER,&
          LIS_nss_obs_halo_ind(k,:),1,MPI_INTEGER,&
          LIS_mpi_comm,ierr)
     call MPI_ALLGATHER(ewe_halo_ind,1,MPI_INTEGER,&
          LIS_ewe_obs_halo_ind(k,:),1,MPI_INTEGER,&
          LIS_mpi_comm,ierr)
     call MPI_ALLGATHER(nse_halo_ind,1,MPI_INTEGER,&
          LIS_nse_obs_halo_ind(k,:),1,MPI_INTEGER,&
          LIS_mpi_comm,ierr)
#else
     LIS_ews_obs_ind(k,:) = ews_ind
     LIS_nss_obs_ind(k,:) = nss_ind
     LIS_ewe_obs_ind(k,:) = ewe_ind
     LIS_nse_obs_ind(k,:) = nse_ind

     LIS_ews_obs_halo_ind(k,:) = ews_halo_ind
     LIS_nss_obs_halo_ind(k,:) = nss_halo_ind
     LIS_ewe_obs_halo_ind(k,:) = ewe_halo_ind
     LIS_nse_obs_halo_ind(k,:) = nse_halo_ind

#endif   
     if(LIS_masterproc) then 
        LIS_obs_offsets(k,0) = 0 
        do i=1,LIS_npes-1
           LIS_obs_offsets(k,i) = LIS_obs_offsets(k,i-1)+LIS_obs_deltas(k,i-1)
        enddo
     end if
#if (defined SPMD)
     call MPI_BCAST(LIS_obs_offsets(k,:), LIS_npes, &
          MPI_INTEGER,0, LIS_mpi_comm, ierr)
#endif

   end subroutine LIS_quilt_obs_domain


!BOP
! 
! !ROUTINE: LIS_readDAobservations
! \label{LIS_readDAobservations}
! 
! !INTERFACE: 
  subroutine LIS_readDAobservations(n)
! !USES: 


! !ARGUMENTS: 
    integer, intent(in) :: n

! 
! !DESCRIPTION: 
!  This routines calls the method to read the specific observation
!  source. 
! 
!  The methods invoked are: 
!  \begin{description}
!  \item[readDAObs](\ref{readdaobs}) \newline
!   invokes the method in the registry to read the observations and 
!   incorporate into the observation state.
!  \end{description}
!EOP
    integer          :: k 

    TRACE_ENTER("daobs_read")
    do k=1,LIS_rc%ndas
       call readDAObs(trim(LIS_rc%daset(k))//char(0), n, k, &
            LIS_OBS_State(n,k), LIS_OBS_Pert_State(n,k))
    enddo
    TRACE_EXIT("daobs_read")

  end subroutine LIS_readDAobservations

!BOP
! 
! !ROUTINE: LIS_perturb_DAobservations
! \label{LIS_perturb_DAobservations}
!
! !INTERFACE: 
  subroutine LIS_perturb_DAobservations(n)
! !USES: 

! !ARGUMENTS: 
    integer, intent(in) :: n
! 
! !DESCRIPTION: 
!  This routines calls the method to perturb the observations based on the
!  specified choice. 
! 
!  The methods invoked are: 
!  \begin{description}
!  \item[perturbmethod](\ref{perturbmethod}) \newline
!   invokes the specified algorithm to perturb the observations. 
!  \item[writeDAObs](\ref{writedaobs}) \newline
!   invokes the registry method to write the perturbed and 
!   processed observations to disk. 
!  \end{description}
!EOP
    real                    :: curr_time
    logical                 :: data_status
    integer                 :: status
    integer                 :: k
    integer                 :: i,j,m
    integer                 :: Nobjs
    real                    :: delta
    character*100,    allocatable :: obs_state_objs(:)
    type(ESMF_Field), allocatable :: obs_field(:)
    real,             pointer     :: obs_temp(:,:)

    TRACE_ENTER("daobs_perturb")
    do k=1,LIS_rc%ndas
       if(LIS_rc%perturb_obs(k).ne."none") then 
          curr_time = float(LIS_rc%hr)*3600+60*float(LIS_rc%mn)+float(LIS_rc%ss)
!          if(mod(curr_time,real(LIS_rc%pertobsInterval(k))).eq.0)then
          call ESMF_AttributeGet(LIS_OBS_State(n,k),"Data Update Status",&
               data_status,rc=status)
          call LIS_verify(status, &
               "ESMF_AttributeGet: Data Update Status failed in LIS_perturb_DAobservations")
          if(data_status) then
             call perturbmethod(trim(LIS_rc%perturb_obs(k))//char(0),3,n,k, &
                  LIS_OBS_State(n,k), LIS_OBS_Pert_State(n,k))

             if(LIS_rc%pert_bias_corr.eq.1) then 
                
                call ESMF_StateGet(LIS_OBS_State(n,k),itemCount=Nobjs,rc=status)
                call LIS_verify(status, &
                     'ESMF_StateGet failed in LIS_DAobservationsMod')
                
                allocate(obs_state_objs(Nobjs))
                allocate(obs_field(Nobjs))
                call ESMF_StateGet(LIS_OBS_Pert_State(n,k),&
                     itemNameList=obs_state_objs,rc=status)
                call LIS_verify(status,&
                     'ESMF_StateGet failed in LIS_DAobservationsMod')        
                
                do i=1,Nobjs
                   call ESMF_StateGet(LIS_OBS_Pert_State(n,k),obs_state_objs(i),&
                        obs_field(i),rc=status)
                   call LIS_verify(status,&
                        'ESMF_StateGet failed in LIS_DAobservationsMod')
                   call ESMF_FieldGet(obs_field(i),localDE=0,farrayPtr=obs_temp,rc=status)
                   call LIS_verify(status,&
                        'ESMF_FieldGet failed in LIS_DAobservationsMod')
                   
                   do j=1, LIS_rc%obs_ngrid(k)
                      delta    = 0.0
                      obs_temp(j,LIS_rc%nensem(n)) = 0.0
                      delta = sum(obs_temp(j,1:LIS_rc%nensem(n)-1))/&
                           (LIS_rc%nensem(n)-1)
                      do m=1,LIS_rc%nensem(n)-1
                         obs_temp(j,m) = obs_temp(j,m) - delta
                      enddo
                   enddo
                enddo

                deallocate(obs_state_objs)
                deallocate(obs_field)
             endif

          endif
       endif

       if(LIS_rc%wobs(k).gt.0) then 
          call writeDAObs(trim(LIS_rc%daset(k))//char(0), n, k, &
               LIS_OBS_State(n,k))
       endif

    enddo
    TRACE_EXIT("daobs_perturb")
    
  end subroutine LIS_perturb_DAobservations

!BOP
! !ROUTINE: LIS_convertPatchSpaceToObsSpace
! \label{LIS_convertPatchSpaceToObsSpace}
! 
! !INTERFACE:
  subroutine LIS_convertPatchSpaceToObsSpace(&
       n,&
       k,&
       patch_index, &
       pvar, &
       ovar)
!
! !ARGUMENTS: 
    integer,          intent(in) :: n 
    integer,          intent(in) :: k
    integer,          intent(in) :: patch_index
    real                         :: pvar(LIS_rc%npatch(n,patch_index))
    real                         :: ovar(LIS_rc%obs_ngrid(k))
!
! !DESCRIPTION: 
!
!  This routine converts a variable in the patch space to the observation
!  grid space. If the observation space is at a coarser resolution than 
!  the patch space, then the variable is upscaled. On the other hand, the
!  variable is spatially interpolated to the observation space. 
! 
! The arguments are:
!  \begin{description}
!   \item [n]
!     index of the current nest
!   \item [k]
!     index of the DA instance
!   \item [patch\_index]
!     index of the patch to which the variable belong to
!   \item [pvar]
!     variable in the patch space
!   \item [ovar]
!     variable in the observation space
!  \end{description}
!  
!EOP
    integer                      :: c,r,t,g,gid
    real                         :: lis_gvar(LIS_rc%lnc(n)*LIS_rc%lnr(n))
    integer                      :: nlis_gvar(LIS_rc%lnc(n)*LIS_rc%lnr(n))
    logical*1                    :: li(LIS_rc%lnc(n)*LIS_rc%lnr(n))
    logical*1                    :: lo(LIS_rc%obs_lnc(k)*LIS_rc%obs_lnr(k))
    real                         :: obs_gvar(LIS_rc%obs_lnc(k)*LIS_rc%obs_lnr(k))
    integer                      :: iret

    TRACE_ENTER("daobs_patch2obs")
    lis_gvar  = 0.0
    nlis_gvar = 0

    do t=1,LIS_rc%npatch(n,patch_index)
       c = LIS_surface(n,patch_index)%tile(t)%col
       r = LIS_surface(n,patch_index)%tile(t)%row
       gid = c+(r-1)*LIS_rc%lnc(n)
       lis_gvar(gid)  = lis_gvar(gid) + pvar(t)
       nlis_gvar(gid) = nlis_gvar(gid) + 1
    enddo

    li = .false. 
    do g=1,LIS_rc%lnc(n)*LIS_rc%lnr(n)
       if(nlis_gvar(g).ne.0) then 
          lis_gvar(g)  = lis_gvar(g)/ &
               nlis_gvar(g) 
          li(g) = .true. 
       else
          lis_gvar(g) = LIS_rc%udef
       endif
    enddo

    if(LIS_isatAfinerResolution(n,LIS_obs_domain(n,k)%datares)) then     
       call upscaleByWeightedAveraging(&
            LIS_rc%lnc(n)*LIS_rc%lnr(n), &
            LIS_rc%obs_lnc(k)*LIS_rc%obs_lnr(k), &
            LIS_rc%udef, &
            LIS_obs_domain(n,k)%nbr_index, &
            LIS_obs_domain(n,k)%weight, &
            li, &
            lis_gvar, &
            lo, &
            obs_gvar)
    else
       call neighbor_interp(LIS_rc%obs_gridDesc(k,:), &
            li, lis_gvar, lo, obs_gvar,&
            LIS_rc%lnc(n)*LIS_rc%lnr(n), &
            LIS_rc%obs_lnc(k)*LIS_rc%obs_lnr(k), &
            LIS_obs_domain(n,k)%rlat, &
            LIS_obs_domain(n,k)%rlon, &
            LIS_obs_domain(n,k)%nbr_index, &
            LIS_rc%udef,iret)
    endif
    ovar = LIS_rc%udef
    do r=1,LIS_rc%obs_lnr(k)
       do c=1,LIS_rc%obs_lnc(k)          
          if(LIS_obs_domain(n,k)%gindex(c,r).ne.-1) then 
             ovar(LIS_obs_domain(n,k)%gindex(c,r)) = & 
                  obs_gvar(c+(r-1)*LIS_rc%obs_lnc(k))
          endif
       enddo
    enddo
    TRACE_EXIT("daobs_patch2obs")

  end subroutine LIS_convertPatchSpaceToObsSpace

!BOP
! !ROUTINE: LIS_convertPatchSpaceToObsEnsSpace
! \label{LIS_convertPatchSpaceToObsEnsSpace}
! 
! !INTERFACE:
  subroutine LIS_convertPatchSpaceToObsEnsSpace(&
       n,&
       k,&
       patch_index, &
       pvar, &
       ovar)
! !ARGUMENTS: 
    integer,          intent(in) :: n 
    integer,          intent(in) :: k
    integer,          intent(in) :: patch_index
    real                         :: pvar(LIS_rc%npatch(n,patch_index))
    real                         :: ovar(LIS_rc%obs_ngrid(k),LIS_rc%nensem(n))
!
! !DESCRIPTION: 
!
!  This routine converts a variable in the patch space to the observation
!  ensemble grid space. If the observation space is at a coarser resolution than 
!  the patch space, then the variable is upscaled. On the other hand, the
!  variable is spatially interpolated to the observation space. These 
!  transformations are done separately for each ensemble member. 
! 
! The arguments are:
!  \begin{description}
!   \item [n]
!     index of the current nest
!   \item [k]
!     index of the DA instance
!   \item [patch\_index]
!     index of the patch to which the variable belong to
!   \item [pvar]
!     variable in the patch space
!   \item [ovar]
!     variable in the observation ensemble space
!  \end{description}
!  
!EOP

    integer                      :: c,r,t,i,m,g,gid
    real                         :: lis_gvar(LIS_rc%lnc(n)*LIS_rc%lnr(n))
    integer                      :: nlis_gvar(LIS_rc%lnc(n)*LIS_rc%lnr(n))
    logical*1                    :: li(LIS_rc%lnc(n)*LIS_rc%lnr(n))
    logical*1                    :: lo(LIS_rc%obs_lnc(k)*LIS_rc%obs_lnr(k))
    real                         :: obs_gvar(LIS_rc%obs_lnc(k)*LIS_rc%obs_lnr(k))
    integer                      :: iret

    ovar = LIS_rc%udef
    TRACE_ENTER("daobs_patch2obsEns")
    do m=1,LIS_rc%nensem(n)
       lis_gvar  = 0.0
       nlis_gvar = 0
       obs_gvar = LIS_rc%udef

       do i=1,LIS_rc%npatch(n,patch_index), LIS_rc%nensem(n)
          t = i+m-1
          c = LIS_surface(n,patch_index)%tile(t)%col
          r = LIS_surface(n,patch_index)%tile(t)%row
          gid = c+(r-1)*LIS_rc%lnc(n)
          lis_gvar(gid)  = lis_gvar(gid) + pvar(t)
          nlis_gvar(gid) = nlis_gvar(gid) + 1
       enddo
       
       li = .false. 
       do g=1,LIS_rc%lnc(n)*LIS_rc%lnr(n)
          if(nlis_gvar(g).ne.0) then 
             lis_gvar(g)  = lis_gvar(g)/ &
                  nlis_gvar(g) 
             li(g) = .true. 
          else
             lis_gvar(g) = LIS_rc%udef
          endif
       enddo

       if(LIS_isatAfinerResolution(n,LIS_obs_domain(n,k)%datares)) then     
          call upscaleByAveraging(&
               LIS_rc%lnc(n)*LIS_rc%lnr(n), &
               LIS_rc%obs_lnc(k)*LIS_rc%obs_lnr(k), &
               LIS_rc%udef, &
               LIS_obs_domain(n,k)%nbr_index, &
               li, &
               lis_gvar, &
               lo, &
               obs_gvar)
       else          
          call neighbor_interp(LIS_rc%obs_gridDesc(k,:), &
               li, lis_gvar, lo, obs_gvar,&
               LIS_rc%lnc(n)*LIS_rc%lnr(n), &
               LIS_rc%obs_lnc(k)*LIS_rc%obs_lnr(k), &
               LIS_obs_domain(n,k)%rlat, &
               LIS_obs_domain(n,k)%rlon, &
               LIS_obs_domain(n,k)%nbr_index, &
               LIS_rc%udef,iret)
       endif
       
       do r=1,LIS_rc%obs_lnr(k)
          do c=1,LIS_rc%obs_lnc(k)          
             if(LIS_obs_domain(n,k)%gindex(c,r).ne.-1) then 
                ovar(LIS_obs_domain(n,k)%gindex(c,r),m) = & 
                     obs_gvar(c+(r-1)*LIS_rc%obs_lnc(k))                
             endif
          enddo
       enddo
    enddo
 
    TRACE_EXIT("daobs_patch2obsEns")
  end subroutine LIS_convertPatchSpaceToObsEnsSpace

!BOP
<<<<<<< HEAD
! !ROUTINE: LIS_mapTileSpaceToObsSpace
! \label{LIS_mapTileSpaceToObsSpace}
! 
! !INTERFACE:
  subroutine LIS_mapTileSpaceToObsSpace(n, k, patch_index, tileid, st_id, en_id)
! !ARGUMENTS:    
    integer,           intent(in)     :: n 
    integer,           intent(in)     :: k
    integer,           intent(in)     :: patch_index
    integer,           intent(in)     :: tileid
    integer                           :: st_id
    integer                           :: en_id
! 
! !DESCRIPTION: 
! This routine derives the observation space location that maps to the
! input tile space of a given patch space
!
! The arguments are:
!  \begin{description}
!   \item [n]
!     index of the current nest
!   \item [k]
!     index of the DA instance
!   \item [patch\_index]
!     index of the patch to which the variable belong to
!   \item [tileid]
!     location in the tile space 
!   \item [st\_id]
!     starting index of the observation space location
!   \item [en\_id]
!     ending index of the observation space location
!  \end{description} 
!EOP
    real                              :: lat, lon, col,row
    integer                           :: gid,c,r

    TRACE_ENTER("daobs_tile2obs")
    lat = LIS_domain(n)%grid(LIS_domain(n)%gindex( & 
         LIS_surface(n,patch_index)%tile(tileid)%col,&
         LIS_surface(n,patch_index)%tile(tileid)%row))%lat
    lon = LIS_domain(n)%grid(LIS_domain(n)%gindex( & 
         LIS_surface(n,patch_index)%tile(tileid)%col,&
         LIS_surface(n,patch_index)%tile(tileid)%row))%lon
        
    call latlon_to_ij(LIS_obs_domain(n,k)%lisproj,lat,lon,&
         col,row)
    c = nint(col)
    r = nint(row)

    gid = -1
    if(c.ge.1.and.c.le.LIS_rc%obs_lnc(k).and.&
         r.ge.1.and.r.le.LIS_rc%obs_lnr(k)) then 
       gid = LIS_obs_domain(n,k)%gindex(c,r)
      
    endif
    call ij_to_latlon(LIS_obs_domain(n,k)%lisproj,real(c),real(r),&
         lat,lon)
    st_id = gid
    en_id = gid
    TRACE_EXIT("daobs_tile2obs")
    
  end subroutine LIS_mapTileSpaceToObsSpace

!BOP
=======
>>>>>>> 03d136c0
!
! !ROUTINE: LIS_gather_1dgrid_to_2dgrid_obs
! \label{LIS_gather_1dgrid_to_2dgrid_obs}
!
! !INTERFACE:
subroutine LIS_gather_1dgrid_to_2dgrid_obs(n, k, gtmp, var)
! !USES: 

! !ARGUMENTS: 
   implicit none

   integer, intent(in)          :: n
   integer, intent(in)          :: k
   real, allocatable            :: gtmp(:,:)
   real, intent(in)             :: var(LIS_rc%obs_ngrid(k))

!
! !DESCRIPTION:
! This routine gathers a gridded 1d array in the DA observation space
! into a 2d global array (in the DA observation space). 
! The mapping process accounts for the observation halo.
!
! The arguments are:
!  \begin{description}
!   \item [n]
!     index of the current nest
!   \item [k]
!     index of the DA instance
!   \item [gtmp]
!     return array for the gridded output data
!   \item [var]
!     output data to process
!  \end{description}
!EOP

   real, allocatable  :: gtmp1d(:)
   integer :: i,c,r,m,t,l
   integer :: ntiles, gid, count1
   integer :: ierr
   integer :: gdeltas

   TRACE_ENTER("daobs_oneD2twoD")
   if ( LIS_masterproc ) then 
      allocate(gtmp1d(LIS_rc%obs_glbngrid(k)))
      allocate(gtmp(LIS_rc%obs_gnc(k), LIS_rc%obs_gnr(k)))
      gtmp = 0.0     
   else
      allocate(gtmp1d(1))
      allocate(gtmp(1,1))
      gtmp = 0.0
   endif

#if (defined SPMD)     
   gdeltas = LIS_obs_gdeltas(k,LIS_localPet)
   call MPI_GATHERV(var,gdeltas,&
        MPI_REAL,gtmp1d,LIS_obs_gdeltas(k,:),LIS_obs_goffsets(k,:),&
        MPI_REAL,0,LIS_mpi_comm,ierr)
#else 
   gtmp1d= var
#endif

   if ( LIS_masterproc ) then 
      gtmp = LIS_rc%udef
      count1=1
      
      do l=1,LIS_npes
         do t =1, LIS_obs_ngrids(k,l-1)
            c = LIS_obs_domain(n,k)%glb_col(l,t)
            r = LIS_obs_domain(n,k)%glb_row(l,t)
            if(LIS_obs_domain(n,k)%landmask(c,r).gt.0) then 
               gtmp(c,r) = gtmp1d(count1)
               count1 = count1 + 1
            endif
         enddo
      enddo
   endif
   deallocate(gtmp1d)
   TRACE_EXIT("daobs_oneD2twoD")
  
 end subroutine LIS_gather_1dgrid_to_2dgrid_obs


!BOP
!
! !ROUTINE: LIS_scatter_global_to_local_grid_obs
! \label{LIS_scatter_global_to_local_grid_obs}
!
! !INTERFACE:
 subroutine LIS_scatter_global_to_local_grid_obs(n, k, gtmp,ltmp)
! !USES: 

! !ARGUMENTS: 
   implicit none

   integer, intent(in)          :: n
   integer, intent(in)          :: k
   real, intent(in)             :: gtmp(LIS_rc%obs_gnc(k),LIS_rc%obs_gnr(k))
   real                         :: ltmp(LIS_rc%obs_lnc(k),LIS_rc%obs_lnr(k))

!
! !DESCRIPTION:
! This routine distributes (scatters) a gridded global 2d array in the 
! DA observation space into a loal 2d array (in the DA observation 
! space). This process accounts for the observation halos.
!
! The arguments are:
!  \begin{description}
!   \item [n]
!     index of the current nest
!   \item [k]
!     index of the DA instance
!   \item [gtmp]
!     return array for the gridded output data
!   \item [var]
!     output data to process
!  \end{description}
!EOP

   real, allocatable :: gtmp1d(:)
   real, allocatable :: gtmp2d(:,:)
   integer :: i,c,r,m,t,l
   integer :: gid
   integer :: ierr

   TRACE_ENTER("daobs_gblTwo2locTwo")
   allocate(gtmp1d(LIS_rc%obs_gnc(k)*LIS_rc%obs_gnr(k)))
   gtmp1d = LIS_rc%udef

   if ( LIS_masterproc ) then 
      do r=1,LIS_rc%obs_gnr(k)
         do c=1,LIS_rc%obs_gnc(k)
            gid = c+(r-1)*LIS_rc%obs_gnc(k)
            gtmp1d(gid) = gtmp(c,r)
         enddo
      enddo
   endif
#if (defined SPMD)      
   call MPI_BCAST(gtmp1d, LIS_rc%obs_gnc(k)*LIS_rc%obs_gnr(k), MPI_REAL,0, &
        LIS_mpi_comm, ierr)
   call LIS_verify(ierr, 'MPI_BCAST failed in LIS_scatter_global_to_local_grid')
#endif
   allocate(gtmp2d(LIS_rc%obs_gnc(k),LIS_rc%obs_gnr(k)))
   do r=1,LIS_rc%obs_gnr(k)
      do c=1,LIS_rc%obs_gnc(k)
         gid = c+(r-1)*LIS_rc%obs_gnc(k)
         gtmp2d(c,r) = gtmp1d(gid)
      enddo
   enddo
   deallocate(gtmp1d)
   ltmp(:,:) = gtmp2d(LIS_ews_obs_halo_ind(k,LIS_localPet+1):&         
          LIS_ewe_obs_halo_ind(k,LIS_localPet+1), &
          LIS_nss_obs_halo_ind(k,LIS_localPet+1): &
          LIS_nse_obs_halo_ind(k,LIS_localPet+1))
   deallocate(gtmp2d)
   TRACE_EXIT("daobs_gblTwo2locTwo")

 end subroutine LIS_scatter_global_to_local_grid_obs


!BOP
!
! !ROUTINE: LIS_getObsDomainResolutions
! \label{LIS_getObsDomainResolutions}
!
! !INTERFACE:
  subroutine LIS_getObsDomainResolutions(k,dx,dy)

  implicit none
! !ARGUMENTS:
    integer, intent(in) :: k
    real                :: dx, dy
!
! !DESCRIPTION:
!
! This function determines spatial resolution of the DA 
! observation grid (in degrees)
!
! The arguments are:
!  \begin{description}
!  \item[k]
!    index of the DA observation instance
!  \item[dx]
!    spatial resolution along the east-west dimension
!  \item[dy]
!    spatial resolution along the north-south dimension
!  \end{description}
!EOP

    TRACE_ENTER("daobs_getDomRes")
    if ( LIS_rc%obs_gridDesc(k,1) .eq. 0 ) then
       dx = LIS_rc%obs_gridDesc(k,9)
       dy = LIS_rc%obs_gridDesc(k,10)
    elseif ( LIS_rc%obs_gridDesc(k,1) .eq. 1 ) then
       dx = LIS_rc%obs_gridDesc(k,8)/100.0
       dy = LIS_rc%obs_gridDesc(k,9)/100.0
    elseif ( LIS_rc%obs_gridDesc(k,1) .eq. 3 ) then
       dx = LIS_rc%obs_gridDesc(k,8)/100.0
       dy = LIS_rc%obs_gridDesc(k,9)/100.0
    elseif ( LIS_rc%obs_gridDesc(k,1) .eq. 5 ) then
       dx = LIS_rc%obs_gridDesc(k,8)/100.0
       dy = LIS_rc%obs_gridDesc(k,9)/100.0
    elseif ( LIS_rc%obs_gridDesc(k,1) .eq. 9 ) then
       dx = LIS_rc%obs_gridDesc(k,10)
       dy = LIS_rc%obs_gridDesc(k,10)
    else
       
       write(LIS_logunit,*) '[ERR] LIS_getObsDomainResolutions routine ' // &
                            '[ERR] is NOT supported'
       write(LIS_logunit,*) '[ERR] for this map projection.'
       call LIS_endrun()

    endif
    TRACE_EXIT("daobs_getDomRes")
  end subroutine LIS_getObsDomainResolutions

!BOP
! !ROUTINE: LIS_writevar_gridded_obs
! \label{LIS_writevar_gridded_obs}
! 
! !INTERFACE:
  subroutine LIS_writevar_gridded_obs(ftn, n, k, var)
! !USES:

    implicit none
! !ARGUMENTS: 
    integer, intent(in)          :: ftn
    integer, intent(in)          :: n
    integer, intent(in)          :: k
    real, intent(inout)          :: var(LIS_rc%obs_ngrid(k))

! !DESCRIPTION:
!  Writes a real variable in the DA observation space to a binary 
!  sequential access, gridded file as either 2-dimensional gridded field. 
!
!  The arguments are: 
!  \begin{description}
!   \item [ftn]
!     unit number of the binary output file
!   \item [n]
!     index of the domain or nest.
!  \item[k]
!    index of the DA observation instance
!   \item [var]
!     variables being written, dimensioned in the 1-d DA observation grid.
!  \end{description}
!EOP
    real, allocatable :: gtmp(:,:)
    real, allocatable :: gtmp1(:)
    real, allocatable :: gtmp2(:)
    integer       :: l
    integer       :: c,r,t,count1, ierr
    integer       :: gdeltas
    
    TRACE_ENTER("daobs_writeGridObs")
    if(LIS_masterproc) then 
       allocate(gtmp(LIS_rc%obs_gnc(k),LIS_rc%obs_gnr(k)))
       allocate(gtmp1(LIS_rc%obs_glbngrid(k)))
       gtmp = 0.0
       gtmp1 = 0.0
    else
       allocate(gtmp1(1))
       gtmp1 = 0.0
    endif
#if (defined SPMD)
    gdeltas = LIS_obs_gdeltas(k,LIS_localPet)
    call MPI_GATHERV(var,gdeltas,MPI_REAL,gtmp1,&
         LIS_obs_gdeltas(k,:),LIS_obs_goffsets(k,:),&
         MPI_REAL,0,LIS_mpi_comm,ierr)
#else 
    gtmp1 = var
#endif

    if(LIS_masterproc) then 
       gtmp = LIS_rc%udef
       count1=1

       do l=1,LIS_npes
          do t =1, LIS_obs_ngrids(k,l-1)
             c = LIS_obs_domain(n,k)%glb_col(l,t)
             r = LIS_obs_domain(n,k)%glb_row(l,t)
             if(LIS_obs_domain(n,k)%landmask(c,r).gt.0) then 
                if(gtmp(c,r).eq.LIS_rc%udef) then 
                   gtmp(c,r) = gtmp1(count1)
                endif
                count1 = count1 + 1
             endif
          enddo
       enddo
       write(ftn) gtmp
       deallocate(gtmp)
    endif
    deallocate(gtmp1)
    TRACE_EXIT("daobs_writeGridObs")
    
  end subroutine LIS_writevar_gridded_obs


!BOP
! !ROUTINE: LIS_writevar_innov
! \label{LIS_writevar_innov}
!
! !INTERFACE:
  subroutine LIS_writevar_innov(ftn, n, k, varid, var)
! !USES:

    implicit none
! !ARGUMENTS: 
    integer, intent(in) :: ftn
    integer, intent(in) :: n
    integer, intent(in) :: k
    integer, intent(in) :: varid
    real, intent(in)    :: var(LIS_rc%obs_ngrid(k)*LIS_rc%nobtypes(k))
!
! !DESCRIPTION:
!  Writes the innovations to a NetCDF file in a gridded format. 
!
!  The arguments are: 
!  \begin{description}
!   \item [ftn]
!     unit number of the binary output file
!   \item [n]
!     index of the domain or nest.
!  \item[k]
!    index of the DA observation instance
!  \item[varid]
!    id of the variable being written
!   \item [var]
!     variables being written, dimensioned in the 1-d observation space
!  \end{description}
!EOP

    real, allocatable :: gtmp(:)
    real, allocatable :: gtmp2(:)
    real, allocatable :: gtmp1(:,:)
    integer :: ierr
    integer :: odeltas
    integer :: i,c,r,l,t,count1

    TRACE_ENTER("daobs_writeInnov")
    if(LIS_masterproc) then 
       allocate(gtmp(LIS_rc%obs_glbngrid(k)*LIS_rc%nobtypes(k)))
       allocate(gtmp1(LIS_rc%obs_gnc(k),LIS_rc%obs_gnr(k)))
    else
       allocate(gtmp(1))
    endif
#if (defined SPMD)
    odeltas = LIS_odeltas(k,LIS_localPet)
    call MPI_GATHERV(var,odeltas,&
         MPI_REAL,gtmp,LIS_odeltas(k,:),LIS_ooffsets(k,:),&
         MPI_REAL,0,LIS_mpi_comm,ierr)
#else 
    gtmp = var
#endif
    if(LIS_masterproc) then 
       do i=1,LIS_rc%nobtypes(k)
          gtmp1 = LIS_rc%udef
          count1=1

          do l=1,LIS_npes
             do t =1, LIS_obs_ngrids(k,l-1)
                c = LIS_obs_domain(n,k)%glb_col(l,t)
                r = LIS_obs_domain(n,k)%glb_row(l,t)
                if(LIS_obs_domain(n,k)%landmask(c,r).gt.0) then 
                   if(gtmp1(c,r).eq.LIS_rc%udef) then 
                      gtmp1(c,r) = gtmp(count1)
                   endif
                   count1 = count1 + 1
                endif
             enddo
          enddo
#if ( defined USE_NETCDF3 || defined USE_NETCDF4 )
          ierr = nf90_put_var(ftn,varid,gtmp1,(/1,1,1/),&
               (/LIS_rc%obs_gnc(k),LIS_rc%obs_gnr(k),i/))
          call LIS_verify(ierr,'nf90_put_var failed in LIS_historyMod')
#endif          
          
       enddo
       deallocate(gtmp1)
    endif
    deallocate(gtmp)
    TRACE_EXIT("daobs_writeInnov")
  end subroutine LIS_writevar_innov

!BOP
! !ROUTINE: LIS_convertObsVarToLocalSpace
! \label{LIS_convertObsVarToLocalSpace}
! 
! !INTERFACE:
  subroutine LIS_convertObsVarToLocalSpace(n,k, gvar,lvar)
! !USES:

    implicit none
! !ARGUMENTS: 
    integer, intent(in)   :: n
    integer, intent(in)   :: k
    real                  :: gvar(LIS_rc%obs_glbngrid_red(k))
    real                  :: lvar(LIS_rc%obs_ngrid(k))
! !DESCRIPTION:
!  Converts a variable in the global 1-d DA observation space
!  to local 1-d DA observation space. 
!
!  The arguments are: 
!  \begin{description}
!   \item [n]
!     index of the domain or nest.
!  \item[k]
!    index of the DA observation instance
!   \item [gvar]
!    input variable dimensioned in the 1-d global DA observation space
!   \item [lvar]
!    output variable dimensioned in the 1-d local DA observation space
!  \end{description}
!EOP
    integer             :: count1
    integer             :: c,r,t
    integer             :: gid, tid, ntiles, stid
    integer             :: lmask

    TRACE_ENTER("daobs_gblOne2lclOne")
    do t=1, LIS_rc%obs_ngrid(k)
       c = LIS_obs_domain(n,k)%col(t) + LIS_ews_obs_halo_ind(k,LIS_localPet+1)-1
       r = LIS_obs_domain(n,k)%row(t) + LIS_nss_obs_halo_ind(k,LIS_localPet+1)-1

       lmask = int(LIS_obs_domain(n,k)%landmask(c,r))
       if(lmask.gt.0) then 
          lvar(t) = gvar(lmask)
       endif
    enddo

#if 0 
    count1 = 1
    stid = LIS_obs_goffsets(k,LIS_localPet) + 1

    do r=LIS_nss_obs_halo_ind(k,LIS_localPet+1),&
         LIS_nse_obs_halo_ind(k,LIS_localPet+1)
       do c=LIS_ews_obs_halo_ind(k,LIS_localPet+1),&
            LIS_ewe_obs_halo_ind(k,LIS_localPet+1)
          if(LIS_obs_domain(n,k)%landmask(c,r).gt.0) then 
             lvar(count1) = gvar(stid+count1) 
             count1 = count1 + 1
          endif
       enddo
    enddo
#endif   
    TRACE_EXIT("daobs_gblOne2lclOne")

  end subroutine LIS_convertObsVarToLocalSpace

!BOP
!
! !ROUTINE: LIS_checkForValidObs
! \label{LIS_checkForValidObs}
!
! !INTERFACE:
  subroutine  LIS_checkForValidObs(n, k,obs_1d,validObsFlag,obs_2d)
! !ARGUMENTS:     
    integer                 :: n
    integer                 :: k
    real                    :: obs_1d(LIS_rc%obs_ngrid(k))
    integer                 :: validObsFlag
    real                    :: obs_2d(LIS_rc%obs_lnc(k),LIS_rc%obs_lnr(k))
! 
! !DESCRIPTION: 
! 
!  This routine checks to see if there are valid observations in the
!  local observation space. The routine also converts the observations
!  in the 1-d space to a 2-d grid. 
!
! The arguments are:
!  \begin{description}
!   \item [n]
!     index of the current nest
!   \item [k]
!     index of the DA instance
!   \item [obs\_1d]
!     observations in the 1-d vector space
!   \item [validObsFlag]
!     flag to indicate if there are valid observations in the local 
!     processor's domain
!   \item [obs\_2d]
!     observations in the 2-d grid space
!  \end{description}
!EOP


    integer                 :: c,r

    TRACE_ENTER("daobs_checkObs")
    validObsFlag = 0 
    obs_2d       = LIS_rc%udef

    do r =1,LIS_rc%obs_lnr(k)
       do c =1,LIS_rc%obs_lnc(k)
          if (LIS_obs_domain(n,k)%gindex(c,r) .ne. -1)then
             obs_2d(c,r) = obs_1d(LIS_obs_domain(n,k)%gindex(c,r))
             if(obs_2d(c,r).ne.LIS_rc%udef) then 
                validObsFlag = 1
             endif
          end if
       end do
    end do
    TRACE_EXIT("daobs_checkObs")

  end subroutine LIS_checkForValidObs

end module LIS_DAobservationsMod<|MERGE_RESOLUTION|>--- conflicted
+++ resolved
@@ -1800,73 +1800,6 @@
   end subroutine LIS_convertPatchSpaceToObsEnsSpace
 
 !BOP
-<<<<<<< HEAD
-! !ROUTINE: LIS_mapTileSpaceToObsSpace
-! \label{LIS_mapTileSpaceToObsSpace}
-! 
-! !INTERFACE:
-  subroutine LIS_mapTileSpaceToObsSpace(n, k, patch_index, tileid, st_id, en_id)
-! !ARGUMENTS:    
-    integer,           intent(in)     :: n 
-    integer,           intent(in)     :: k
-    integer,           intent(in)     :: patch_index
-    integer,           intent(in)     :: tileid
-    integer                           :: st_id
-    integer                           :: en_id
-! 
-! !DESCRIPTION: 
-! This routine derives the observation space location that maps to the
-! input tile space of a given patch space
-!
-! The arguments are:
-!  \begin{description}
-!   \item [n]
-!     index of the current nest
-!   \item [k]
-!     index of the DA instance
-!   \item [patch\_index]
-!     index of the patch to which the variable belong to
-!   \item [tileid]
-!     location in the tile space 
-!   \item [st\_id]
-!     starting index of the observation space location
-!   \item [en\_id]
-!     ending index of the observation space location
-!  \end{description} 
-!EOP
-    real                              :: lat, lon, col,row
-    integer                           :: gid,c,r
-
-    TRACE_ENTER("daobs_tile2obs")
-    lat = LIS_domain(n)%grid(LIS_domain(n)%gindex( & 
-         LIS_surface(n,patch_index)%tile(tileid)%col,&
-         LIS_surface(n,patch_index)%tile(tileid)%row))%lat
-    lon = LIS_domain(n)%grid(LIS_domain(n)%gindex( & 
-         LIS_surface(n,patch_index)%tile(tileid)%col,&
-         LIS_surface(n,patch_index)%tile(tileid)%row))%lon
-        
-    call latlon_to_ij(LIS_obs_domain(n,k)%lisproj,lat,lon,&
-         col,row)
-    c = nint(col)
-    r = nint(row)
-
-    gid = -1
-    if(c.ge.1.and.c.le.LIS_rc%obs_lnc(k).and.&
-         r.ge.1.and.r.le.LIS_rc%obs_lnr(k)) then 
-       gid = LIS_obs_domain(n,k)%gindex(c,r)
-      
-    endif
-    call ij_to_latlon(LIS_obs_domain(n,k)%lisproj,real(c),real(r),&
-         lat,lon)
-    st_id = gid
-    en_id = gid
-    TRACE_EXIT("daobs_tile2obs")
-    
-  end subroutine LIS_mapTileSpaceToObsSpace
-
-!BOP
-=======
->>>>>>> 03d136c0
 !
 ! !ROUTINE: LIS_gather_1dgrid_to_2dgrid_obs
 ! \label{LIS_gather_1dgrid_to_2dgrid_obs}
